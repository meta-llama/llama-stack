# Copyright (c) Meta Platforms, Inc. and affiliates.
# All rights reserved.
#
# This source code is licensed under the terms described in the LICENSE file in
# the root directory of this source tree.

import os
from copy import deepcopy
from dataclasses import dataclass
from functools import partial
from typing import Generator, List, Optional

from llama_models.llama3.api.chat_format import ChatFormat
from llama_models.llama3.api.datatypes import Message, ToolPromptFormat
from llama_models.llama3.api.tokenizer import Tokenizer
from llama_models.sku_list import resolve_model

from .config import MetaReferenceImplConfig
from .generation import Llama, model_checkpoint_dir
from .parallel_utils import ModelParallelProcessGroup


@dataclass
class InferenceArgs:
    messages: List[Message]
    temperature: float
    top_p: float
    max_gen_len: int
    logprobs: bool
    tool_prompt_format: ToolPromptFormat


class ModelRunner:
    def __init__(self, llama):
        self.llama = llama

    # the `task` object is the same that is sent to `ModelParallelProcessGroup.run_inference()`
    def __call__(self, task: InferenceArgs):
        return self.llama.chat_completion(
            task.messages,
            task.temperature,
            task.top_p,
            task.max_gen_len,
            task.logprobs,
            task.tool_prompt_format,
        )


def init_model_cb(config: MetaReferenceImplConfig):
    llama = Llama.build(config)
    return ModelRunner(llama)


class LlamaModelParallelGenerator:
    """
    This abstraction exists so
     - we can run model parallel code without needing to run the CLIs via torchrun
     - this also enables use model parallel code within a notebook context.

    A Context Manager is used to ensure that the model parallel process is started and stopped
    correctly. This does make the ergonomics a little awkward, because it isn't immediately
    clear at the callsite why we need to use a context manager.
    """

    def __init__(self, config: MetaReferenceImplConfig):
        self.config = config
        self.model = resolve_model(self.config.model)
        # this is a hack because Agent's loop uses this to tokenize and check if input is too long
        # while the tool-use loop is going
        checkpoint_dir = model_checkpoint_dir(self.model)
        tokenizer_path = os.path.join(checkpoint_dir, "tokenizer.model")
        self.formatter = ChatFormat(Tokenizer(tokenizer_path))

    def start(self):
        self.__enter__()

    def stop(self):
        self.__exit__(None, None, None)

    def __enter__(self):
        self.group = ModelParallelProcessGroup(
<<<<<<< HEAD
            1,
=======
            self.config.model_parallel_size,
>>>>>>> 53ab18d6
            init_model_cb=partial(init_model_cb, self.config),
        )
        self.group.start()
        return self

    def __exit__(self, exc_type, exc_value, exc_traceback):
        self.group.stop()

    def chat_completion(
        self,
        messages: List[Message],
        temperature: float = 0.6,
        top_p: float = 0.9,
        max_gen_len: Optional[int] = None,
        logprobs: bool = False,
        tool_prompt_format: ToolPromptFormat = ToolPromptFormat.json,
    ) -> Generator:
        req_obj = InferenceArgs(
            messages=deepcopy(messages),
            temperature=temperature,
            top_p=top_p,
            max_gen_len=max_gen_len,
            logprobs=logprobs,
            tool_prompt_format=tool_prompt_format,
        )

        gen = self.group.run_inference(req_obj)
        yield from gen<|MERGE_RESOLUTION|>--- conflicted
+++ resolved
@@ -79,11 +79,7 @@
 
     def __enter__(self):
         self.group = ModelParallelProcessGroup(
-<<<<<<< HEAD
-            1,
-=======
             self.config.model_parallel_size,
->>>>>>> 53ab18d6
             init_model_cb=partial(init_model_cb, self.config),
         )
         self.group.start()
