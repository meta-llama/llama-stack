--- conflicted
+++ resolved
@@ -66,131 +66,6 @@
 ```
 
 ```
-<<<<<<< HEAD
-+------------------------------+--------------------------------------------+----------------------------------------------------------------------------------+
-| Template Name                | Providers                                  | Description                                                                      |
-+------------------------------+--------------------------------------------+----------------------------------------------------------------------------------+
-| hf-serverless                | {                                          | Like local, but use Hugging Face Inference API (serverless) for running LLM      |
-|                              |   "inference": "remote::hf::serverless",   | inference.                                                                       |
-|                              |   "memory": "meta-reference",              | See https://hf.co/docs/api-inference.                                            |
-|                              |   "safety": "meta-reference",              |                                                                                  |
-|                              |   "agents": "meta-reference",              |                                                                                  |
-|                              |   "telemetry": "meta-reference"            |                                                                                  |
-|                              | }                                          |                                                                                  |
-+------------------------------+--------------------------------------------+----------------------------------------------------------------------------------+
-| together                     | {                                          | Use Together.ai for running LLM inference                                        |
-|                              |   "inference": "remote::together",         |                                                                                  |
-|                              |   "memory": [                              |                                                                                  |
-|                              |     "meta-reference",                      |                                                                                  |
-|                              |     "remote::weaviate"                     |                                                                                  |
-|                              |   ],                                       |                                                                                  |
-|                              |   "safety": "meta-reference",              |                                                                                  |
-|                              |   "agents": "meta-reference",              |                                                                                  |
-|                              |   "telemetry": "meta-reference"            |                                                                                  |
-|                              | }                                          |                                                                                  |
-+------------------------------+--------------------------------------------+----------------------------------------------------------------------------------+
-| fireworks                    | {                                          | Use Fireworks.ai for running LLM inference                                       |
-|                              |   "inference": "remote::fireworks",        |                                                                                  |
-|                              |   "memory": [                              |                                                                                  |
-|                              |     "meta-reference",                      |                                                                                  |
-|                              |     "remote::weaviate",                    |                                                                                  |
-|                              |     "remote::chromadb",                    |                                                                                  |
-|                              |     "remote::pgvector"                     |                                                                                  |
-|                              |   ],                                       |                                                                                  |
-|                              |   "safety": "meta-reference",              |                                                                                  |
-|                              |   "agents": "meta-reference",              |                                                                                  |
-|                              |   "telemetry": "meta-reference"            |                                                                                  |
-|                              | }                                          |                                                                                  |
-+------------------------------+--------------------------------------------+----------------------------------------------------------------------------------+
-| databricks                   | {                                          | Use Databricks for running LLM inference                                         |
-|                              |   "inference": "remote::databricks",       |                                                                                  |
-|                              |   "memory": "meta-reference",              |                                                                                  |
-|                              |   "safety": "meta-reference",              |                                                                                  |
-|                              |   "agents": "meta-reference",              |                                                                                  |
-|                              |   "telemetry": "meta-reference"            |                                                                                  |
-|                              | }                                          |                                                                                  |
-+------------------------------+--------------------------------------------+----------------------------------------------------------------------------------+
-| sambanova                    | {                                          | Use SambaNova.ai for running LLM inference                                       |
-|                              |   "inference": "remote::sambanova",        |                                                                                  |
-|                              |   "memory": "meta-reference",              |                                                                                  |
-|                              |   "safety": "meta-reference",              |                                                                                  |
-|                              |   "agents": "meta-reference",              |                                                                                  |
-|                              |   "telemetry": "meta-reference"            |                                                                                  |
-|                              | }                                          |                                                                                  |
-+------------------------------+--------------------------------------------+----------------------------------------------------------------------------------+
-| vllm                         | {                                          | Like local, but use vLLM for running LLM inference                               |
-|                              |   "inference": "vllm",                     |                                                                                  |
-|                              |   "memory": "meta-reference",              |                                                                                  |
-|                              |   "safety": "meta-reference",              |                                                                                  |
-|                              |   "agents": "meta-reference",              |                                                                                  |
-|                              |   "telemetry": "meta-reference"            |                                                                                  |
-|                              | }                                          |                                                                                  |
-+------------------------------+--------------------------------------------+----------------------------------------------------------------------------------+
-| tgi                          | {                                          | Use TGI for running LLM inference                                                |
-|                              |   "inference": "remote::tgi",              |                                                                                  |
-|                              |   "memory": [                              |                                                                                  |
-|                              |     "meta-reference",                      |                                                                                  |
-|                              |     "remote::chromadb",                    |                                                                                  |
-|                              |     "remote::pgvector"                     |                                                                                  |
-|                              |   ],                                       |                                                                                  |
-|                              |   "safety": "meta-reference",              |                                                                                  |
-|                              |   "agents": "meta-reference",              |                                                                                  |
-|                              |   "telemetry": "meta-reference"            |                                                                                  |
-|                              | }                                          |                                                                                  |
-+------------------------------+--------------------------------------------+----------------------------------------------------------------------------------+
-| bedrock                      | {                                          | Use Amazon Bedrock APIs.                                                         |
-|                              |   "inference": "remote::bedrock",          |                                                                                  |
-|                              |   "memory": "meta-reference",              |                                                                                  |
-|                              |   "safety": "meta-reference",              |                                                                                  |
-|                              |   "agents": "meta-reference",              |                                                                                  |
-|                              |   "telemetry": "meta-reference"            |                                                                                  |
-|                              | }                                          |                                                                                  |
-+------------------------------+--------------------------------------------+----------------------------------------------------------------------------------+
-| meta-reference-gpu           | {                                          | Use code from `llama_stack` itself to serve all llama stack APIs                 |
-|                              |   "inference": "meta-reference",           |                                                                                  |
-|                              |   "memory": [                              |                                                                                  |
-|                              |     "meta-reference",                      |                                                                                  |
-|                              |     "remote::chromadb",                    |                                                                                  |
-|                              |     "remote::pgvector"                     |                                                                                  |
-|                              |   ],                                       |                                                                                  |
-|                              |   "safety": "meta-reference",              |                                                                                  |
-|                              |   "agents": "meta-reference",              |                                                                                  |
-|                              |   "telemetry": "meta-reference"            |                                                                                  |
-|                              | }                                          |                                                                                  |
-+------------------------------+--------------------------------------------+----------------------------------------------------------------------------------+
-| meta-reference-quantized-gpu | {                                          | Use code from `llama_stack` itself to serve all llama stack APIs                 |
-|                              |   "inference": "meta-reference-quantized", |                                                                                  |
-|                              |   "memory": [                              |                                                                                  |
-|                              |     "meta-reference",                      |                                                                                  |
-|                              |     "remote::chromadb",                    |                                                                                  |
-|                              |     "remote::pgvector"                     |                                                                                  |
-|                              |   ],                                       |                                                                                  |
-|                              |   "safety": "meta-reference",              |                                                                                  |
-|                              |   "agents": "meta-reference",              |                                                                                  |
-|                              |   "telemetry": "meta-reference"            |                                                                                  |
-|                              | }                                          |                                                                                  |
-+------------------------------+--------------------------------------------+----------------------------------------------------------------------------------+
-| ollama                       | {                                          | Use ollama for running LLM inference                                             |
-|                              |   "inference": "remote::ollama",           |                                                                                  |
-|                              |   "memory": [                              |                                                                                  |
-|                              |     "meta-reference",                      |                                                                                  |
-|                              |     "remote::chromadb",                    |                                                                                  |
-|                              |     "remote::pgvector"                     |                                                                                  |
-|                              |   ],                                       |                                                                                  |
-|                              |   "safety": "meta-reference",              |                                                                                  |
-|                              |   "agents": "meta-reference",              |                                                                                  |
-|                              |   "telemetry": "meta-reference"            |                                                                                  |
-|                              | }                                          |                                                                                  |
-+------------------------------+--------------------------------------------+----------------------------------------------------------------------------------+
-| hf-endpoint                  | {                                          | Like local, but use Hugging Face Inference Endpoints for running LLM inference.  |
-|                              |   "inference": "remote::hf::endpoint",     | See https://hf.co/docs/api-endpoints.                                            |
-|                              |   "memory": "meta-reference",              |                                                                                  |
-|                              |   "safety": "meta-reference",              |                                                                                  |
-|                              |   "agents": "meta-reference",              |                                                                                  |
-|                              |   "telemetry": "meta-reference"            |                                                                                  |
-|                              | }                                          |                                                                                  |
-+------------------------------+--------------------------------------------+----------------------------------------------------------------------------------+
-=======
 +------------------------------+----------------------------------------+-----------------------------------------------------------------------------+
 | Template Name                | Providers                              | Description                                                                 |
 +------------------------------+----------------------------------------+-----------------------------------------------------------------------------+
@@ -432,7 +307,24 @@
 |                              |   ]                                    |                                                                             |
 |                              | }                                      |                                                                             |
 +------------------------------+----------------------------------------+-----------------------------------------------------------------------------+
->>>>>>> a2d9a983
+| cerebras                     | {                                      | Use SambaNova.ai for running LLM inference                                  |
+|                              |   "inference": [                       |                                                                             |
+|                              |     "remote::sambanova"                |                                                                             |
+|                              |   ],                                   |                                                                             |
+|                              |   "safety": [                          |                                                                             |
+|                              |     "inline::llama-guard"              |                                                                             |
+|                              |   ],                                   |                                                                             |
+|                              |   "memory": [                          |                                                                             |
+|                              |     "inline::meta-reference"           |                                                                             |
+|                              |   ],                                   |                                                                             |
+|                              |   "agents": [                          |                                                                             |
+|                              |     "inline::meta-reference"           |                                                                             |
+|                              |   ],                                   |                                                                             |
+|                              |   "telemetry": [                       |                                                                             |
+|                              |     "inline::meta-reference"           |                                                                             |
+|                              |   ]                                    |                                                                             |
+|                              | }                                      |                                                                             |
++------------------------------+----------------------------------------+-----------------------------------------------------------------------------+
 ```
 
 You may then pick a template to build your distribution with providers fitted to your liking.
