--- conflicted
+++ resolved
@@ -12,20 +12,20 @@
 
 ## Step 1: Installation and Setup
 
-<<<<<<< HEAD
-### i. Install and Start Ollama for Inference
-=======
-### 1. Download a Llama model with Ollama
->>>>>>> 692f5606
+### i. Install and Setup Ollama for Inference
 
 Install Ollama by following the instructions on the [Ollama website](https://ollama.com/download).
 
-To start Ollama run:
+Then download a Llama model with Ollama
 ```bash
 ollama pull llama3.2:3b-instruct-fp16
 ```
-
 This will instruct the Ollama service to download the Llama 3.2 3B Instruct model, which we'll use in the rest of this guide.
+
+Then to start Ollama run:
+```bash
+ollama run llama3.2:3b --keepalive 60m
+```
 
 ### ii. Install `uv` to Manage your Python packages
 
