--- conflicted
+++ resolved
@@ -9,11 +9,7 @@
 ### 1. Download a Llama model with Ollama
 
 ```bash
-<<<<<<< HEAD
 ollama pull llama3.2:3b-instruct-fp16
-=======
-ollama run llama3.2:3b --keepalive 60m
->>>>>>> c1973f65
 ```
 
 This will instruct the Ollama service to download the Llama 3.2 3B Instruct model, which we'll use in the rest of this guide.
