<!DOCTYPE html>
<html>

<head>
    <meta charset="utf-8" />
    <meta name="viewport" content="width=device-width, initial-scale=1">
    <title>OpenAPI specification</title>
    <link href="https://fonts.googleapis.com/css?family=Montserrat:300,400,700|Roboto:300,400,700" rel="stylesheet">
    <script type="module" src="https://cdn.jsdelivr.net/npm/@stoplight/elements/web-components.min.js"></script>
    <link rel="stylesheet" href="https://cdn.jsdelivr.net/npm/@stoplight/elements/styles.min.css">
    <style>
        body {
            margin: 0;
            padding: 0;
            height: 100vh;
        }

        elements-api {
            height: 100%;
        }
    </style>
</head>

<body>
    <elements-api id="openapi-container" router="hash" layout="sidebar" hideExport="true"
        hideInternal="true"></elements-api>

    <script>
        document.addEventListener("DOMContentLoaded", function () {
            const spec = {
    "openapi": "3.1.0",
    "info": {
        "title": "Llama Stack Specification",
        "version": "v1",
        "description": "This is the specification of the Llama Stack that provides\n                a set of endpoints and their corresponding interfaces that are tailored to\n                best leverage Llama Models."
    },
    "servers": [
        {
            "url": "http://any-hosted-llama-stack.com"
        }
    ],
    "paths": {
        "/v1/datasetio/append-rows/{dataset_id}": {
            "post": {
                "responses": {
                    "200": {
                        "description": "OK"
                    },
                    "400": {
                        "$ref": "#/components/responses/BadRequest400"
                    },
                    "429": {
                        "$ref": "#/components/responses/TooManyRequests429"
                    },
                    "500": {
                        "$ref": "#/components/responses/InternalServerError500"
                    },
                    "default": {
                        "$ref": "#/components/responses/DefaultError"
                    }
                },
                "tags": [
                    "DatasetIO"
                ],
                "description": "",
                "parameters": [
                    {
                        "name": "dataset_id",
                        "in": "path",
                        "required": true,
                        "schema": {
                            "type": "string"
                        }
                    }
                ],
                "requestBody": {
                    "content": {
                        "application/json": {
                            "schema": {
                                "$ref": "#/components/schemas/AppendRowsRequest"
                            }
                        }
                    },
                    "required": true
                }
            }
        },
        "/v1/batch-inference/chat-completion": {
            "post": {
                "responses": {
                    "200": {
                        "description": "OK",
                        "content": {
                            "application/json": {
                                "schema": {
                                    "$ref": "#/components/schemas/BatchChatCompletionResponse"
                                }
                            }
                        }
                    },
                    "400": {
                        "$ref": "#/components/responses/BadRequest400"
                    },
                    "429": {
                        "$ref": "#/components/responses/TooManyRequests429"
                    },
                    "500": {
                        "$ref": "#/components/responses/InternalServerError500"
                    },
                    "default": {
                        "$ref": "#/components/responses/DefaultError"
                    }
                },
                "tags": [
                    "BatchInference (Coming Soon)"
                ],
                "description": "",
                "parameters": [],
                "requestBody": {
                    "content": {
                        "application/json": {
                            "schema": {
                                "$ref": "#/components/schemas/BatchChatCompletionRequest"
                            }
                        }
                    },
                    "required": true
                }
            }
        },
        "/v1/batch-inference/completion": {
            "post": {
                "responses": {
                    "200": {
                        "description": "OK",
                        "content": {
                            "application/json": {
                                "schema": {
                                    "$ref": "#/components/schemas/BatchCompletionResponse"
                                }
                            }
                        }
                    },
                    "400": {
                        "$ref": "#/components/responses/BadRequest400"
                    },
                    "429": {
                        "$ref": "#/components/responses/TooManyRequests429"
                    },
                    "500": {
                        "$ref": "#/components/responses/InternalServerError500"
                    },
                    "default": {
                        "$ref": "#/components/responses/DefaultError"
                    }
                },
                "tags": [
                    "BatchInference (Coming Soon)"
                ],
                "description": "",
                "parameters": [],
                "requestBody": {
                    "content": {
                        "application/json": {
                            "schema": {
                                "$ref": "#/components/schemas/BatchCompletionRequest"
                            }
                        }
                    },
                    "required": true
                }
            }
        },
        "/v1/post-training/job/cancel": {
            "post": {
                "responses": {
                    "200": {
                        "description": "OK"
                    },
                    "400": {
                        "$ref": "#/components/responses/BadRequest400"
                    },
                    "429": {
                        "$ref": "#/components/responses/TooManyRequests429"
                    },
                    "500": {
                        "$ref": "#/components/responses/InternalServerError500"
                    },
                    "default": {
                        "$ref": "#/components/responses/DefaultError"
                    }
                },
                "tags": [
                    "PostTraining (Coming Soon)"
                ],
                "description": "",
                "parameters": [],
                "requestBody": {
                    "content": {
                        "application/json": {
                            "schema": {
                                "$ref": "#/components/schemas/CancelTrainingJobRequest"
                            }
                        }
                    },
                    "required": true
                }
            }
        },
        "/v1/inference/chat-completion": {
            "post": {
                "responses": {
                    "200": {
                        "description": "If stream=False, returns a ChatCompletionResponse with the full completion. If stream=True, returns an SSE event stream of ChatCompletionResponseStreamChunk",
                        "content": {
                            "application/json": {
                                "schema": {
                                    "$ref": "#/components/schemas/ChatCompletionResponse"
                                }
                            },
                            "text/event-stream": {
                                "schema": {
                                    "$ref": "#/components/schemas/ChatCompletionResponseStreamChunk"
                                }
                            }
                        }
                    },
                    "400": {
                        "$ref": "#/components/responses/BadRequest400"
                    },
                    "429": {
                        "$ref": "#/components/responses/TooManyRequests429"
                    },
                    "500": {
                        "$ref": "#/components/responses/InternalServerError500"
                    },
                    "default": {
                        "$ref": "#/components/responses/DefaultError"
                    }
                },
                "tags": [
                    "Inference"
                ],
                "description": "Generate a chat completion for the given messages using the specified model.",
                "parameters": [],
                "requestBody": {
                    "content": {
                        "application/json": {
                            "schema": {
                                "$ref": "#/components/schemas/ChatCompletionRequest"
                            }
                        }
                    },
                    "required": true
                }
            }
        },
        "/v1/inference/completion": {
            "post": {
                "responses": {
                    "200": {
                        "description": "If stream=False, returns a CompletionResponse with the full completion. If stream=True, returns an SSE event stream of CompletionResponseStreamChunk",
                        "content": {
                            "application/json": {
                                "schema": {
                                    "$ref": "#/components/schemas/CompletionResponse"
                                }
                            },
                            "text/event-stream": {
                                "schema": {
                                    "$ref": "#/components/schemas/CompletionResponseStreamChunk"
                                }
                            }
                        }
                    },
                    "400": {
                        "$ref": "#/components/responses/BadRequest400"
                    },
                    "429": {
                        "$ref": "#/components/responses/TooManyRequests429"
                    },
                    "500": {
                        "$ref": "#/components/responses/InternalServerError500"
                    },
                    "default": {
                        "$ref": "#/components/responses/DefaultError"
                    }
                },
                "tags": [
                    "Inference"
                ],
                "description": "Generate a completion for the given content using the specified model.",
                "parameters": [],
                "requestBody": {
                    "content": {
                        "application/json": {
                            "schema": {
                                "$ref": "#/components/schemas/CompletionRequest"
                            }
                        }
                    },
                    "required": true
                }
            }
        },
        "/v1/agents": {
            "get": {
                "responses": {
                    "200": {
                        "description": "A ListAgentsResponse.",
                        "content": {
                            "application/json": {
                                "schema": {
                                    "$ref": "#/components/schemas/ListAgentsResponse"
                                }
                            }
                        }
                    },
                    "400": {
                        "$ref": "#/components/responses/BadRequest400"
                    },
                    "429": {
                        "$ref": "#/components/responses/TooManyRequests429"
                    },
                    "500": {
                        "$ref": "#/components/responses/InternalServerError500"
                    },
                    "default": {
                        "$ref": "#/components/responses/DefaultError"
                    }
                },
                "tags": [
                    "Agents"
                ],
                "description": "List all agents.",
                "parameters": []
            },
            "post": {
                "responses": {
                    "200": {
                        "description": "An AgentCreateResponse with the agent ID.",
                        "content": {
                            "application/json": {
                                "schema": {
                                    "$ref": "#/components/schemas/AgentCreateResponse"
                                }
                            }
                        }
                    },
                    "400": {
                        "$ref": "#/components/responses/BadRequest400"
                    },
                    "429": {
                        "$ref": "#/components/responses/TooManyRequests429"
                    },
                    "500": {
                        "$ref": "#/components/responses/InternalServerError500"
                    },
                    "default": {
                        "$ref": "#/components/responses/DefaultError"
                    }
                },
                "tags": [
                    "Agents"
                ],
                "description": "Create an agent with the given configuration.",
                "parameters": [],
                "requestBody": {
                    "content": {
                        "application/json": {
                            "schema": {
                                "$ref": "#/components/schemas/CreateAgentRequest"
                            }
                        }
                    },
                    "required": true
                }
            }
        },
        "/v1/agents/{agent_id}/session": {
            "post": {
                "responses": {
                    "200": {
                        "description": "An AgentSessionCreateResponse.",
                        "content": {
                            "application/json": {
                                "schema": {
                                    "$ref": "#/components/schemas/AgentSessionCreateResponse"
                                }
                            }
                        }
                    },
                    "400": {
                        "$ref": "#/components/responses/BadRequest400"
                    },
                    "429": {
                        "$ref": "#/components/responses/TooManyRequests429"
                    },
                    "500": {
                        "$ref": "#/components/responses/InternalServerError500"
                    },
                    "default": {
                        "$ref": "#/components/responses/DefaultError"
                    }
                },
                "tags": [
                    "Agents"
                ],
                "description": "Create a new session for an agent.",
                "parameters": [
                    {
                        "name": "agent_id",
                        "in": "path",
                        "description": "The ID of the agent to create the session for.",
                        "required": true,
                        "schema": {
                            "type": "string"
                        }
                    }
                ],
                "requestBody": {
                    "content": {
                        "application/json": {
                            "schema": {
                                "$ref": "#/components/schemas/CreateAgentSessionRequest"
                            }
                        }
                    },
                    "required": true
                }
            }
        },
        "/v1/agents/{agent_id}/session/{session_id}/turn": {
            "post": {
                "responses": {
                    "200": {
                        "description": "If stream=False, returns a Turn object. If stream=True, returns an SSE event stream of AgentTurnResponseStreamChunk",
                        "content": {
                            "application/json": {
                                "schema": {
                                    "$ref": "#/components/schemas/Turn"
                                }
                            },
                            "text/event-stream": {
                                "schema": {
                                    "$ref": "#/components/schemas/AgentTurnResponseStreamChunk"
                                }
                            }
                        }
                    },
                    "400": {
                        "$ref": "#/components/responses/BadRequest400"
                    },
                    "429": {
                        "$ref": "#/components/responses/TooManyRequests429"
                    },
                    "500": {
                        "$ref": "#/components/responses/InternalServerError500"
                    },
                    "default": {
                        "$ref": "#/components/responses/DefaultError"
                    }
                },
                "tags": [
                    "Agents"
                ],
                "description": "Create a new turn for an agent.",
                "parameters": [
                    {
                        "name": "agent_id",
                        "in": "path",
                        "description": "The ID of the agent to create the turn for.",
                        "required": true,
                        "schema": {
                            "type": "string"
                        }
                    },
                    {
                        "name": "session_id",
                        "in": "path",
                        "description": "The ID of the session to create the turn for.",
                        "required": true,
                        "schema": {
                            "type": "string"
                        }
                    }
                ],
                "requestBody": {
                    "content": {
                        "application/json": {
                            "schema": {
                                "$ref": "#/components/schemas/CreateAgentTurnRequest"
                            }
                        }
                    },
                    "required": true
                }
            }
        },
        "/v1/files": {
            "get": {
                "responses": {
                    "200": {
                        "description": "OK",
                        "content": {
                            "application/json": {
                                "schema": {
                                    "$ref": "#/components/schemas/ListBucketResponse"
                                }
                            }
                        }
                    },
                    "400": {
                        "$ref": "#/components/responses/BadRequest400"
                    },
                    "429": {
                        "$ref": "#/components/responses/TooManyRequests429"
                    },
                    "500": {
                        "$ref": "#/components/responses/InternalServerError500"
                    },
                    "default": {
                        "$ref": "#/components/responses/DefaultError"
                    }
                },
                "tags": [
                    "Files"
                ],
                "description": "List all buckets.",
                "parameters": [
                    {
                        "name": "bucket",
                        "in": "query",
                        "required": true,
                        "schema": {
                            "type": "string"
                        }
                    }
                ]
            },
            "post": {
                "responses": {
                    "200": {
                        "description": "OK",
                        "content": {
                            "application/json": {
                                "schema": {
                                    "$ref": "#/components/schemas/FileUploadResponse"
                                }
                            }
                        }
                    },
                    "400": {
                        "$ref": "#/components/responses/BadRequest400"
                    },
                    "429": {
                        "$ref": "#/components/responses/TooManyRequests429"
                    },
                    "500": {
                        "$ref": "#/components/responses/InternalServerError500"
                    },
                    "default": {
                        "$ref": "#/components/responses/DefaultError"
                    }
                },
                "tags": [
                    "Files"
                ],
                "description": "Create a new upload session for a file identified by a bucket and key.",
                "parameters": [],
                "requestBody": {
                    "content": {
                        "application/json": {
                            "schema": {
                                "$ref": "#/components/schemas/CreateUploadSessionRequest"
                            }
                        }
                    },
                    "required": true
                }
            }
        },
        "/v1/agents/{agent_id}": {
            "get": {
                "responses": {
                    "200": {
                        "description": "An Agent of the agent.",
                        "content": {
                            "application/json": {
                                "schema": {
                                    "$ref": "#/components/schemas/Agent"
                                }
                            }
                        }
                    },
                    "400": {
                        "$ref": "#/components/responses/BadRequest400"
                    },
                    "429": {
                        "$ref": "#/components/responses/TooManyRequests429"
                    },
                    "500": {
                        "$ref": "#/components/responses/InternalServerError500"
                    },
                    "default": {
                        "$ref": "#/components/responses/DefaultError"
                    }
                },
                "tags": [
                    "Agents"
                ],
                "description": "Describe an agent by its ID.",
                "parameters": [
                    {
                        "name": "agent_id",
                        "in": "path",
                        "description": "ID of the agent.",
                        "required": true,
                        "schema": {
                            "type": "string"
                        }
                    }
                ]
            },
            "delete": {
                "responses": {
                    "200": {
                        "description": "OK"
                    },
                    "400": {
                        "$ref": "#/components/responses/BadRequest400"
                    },
                    "429": {
                        "$ref": "#/components/responses/TooManyRequests429"
                    },
                    "500": {
                        "$ref": "#/components/responses/InternalServerError500"
                    },
                    "default": {
                        "$ref": "#/components/responses/DefaultError"
                    }
                },
                "tags": [
                    "Agents"
                ],
                "description": "Delete an agent by its ID.",
                "parameters": [
                    {
                        "name": "agent_id",
                        "in": "path",
                        "description": "The ID of the agent to delete.",
                        "required": true,
                        "schema": {
                            "type": "string"
                        }
                    }
                ]
            }
        },
        "/v1/agents/{agent_id}/session/{session_id}": {
            "get": {
                "responses": {
                    "200": {
                        "description": "OK",
                        "content": {
                            "application/json": {
                                "schema": {
                                    "$ref": "#/components/schemas/Session"
                                }
                            }
                        }
                    },
                    "400": {
                        "$ref": "#/components/responses/BadRequest400"
                    },
                    "429": {
                        "$ref": "#/components/responses/TooManyRequests429"
                    },
                    "500": {
                        "$ref": "#/components/responses/InternalServerError500"
                    },
                    "default": {
                        "$ref": "#/components/responses/DefaultError"
                    }
                },
                "tags": [
                    "Agents"
                ],
                "description": "Retrieve an agent session by its ID.",
                "parameters": [
                    {
                        "name": "session_id",
                        "in": "path",
                        "description": "The ID of the session to get.",
                        "required": true,
                        "schema": {
                            "type": "string"
                        }
                    },
                    {
                        "name": "agent_id",
                        "in": "path",
                        "description": "The ID of the agent to get the session for.",
                        "required": true,
                        "schema": {
                            "type": "string"
                        }
                    },
                    {
                        "name": "turn_ids",
                        "in": "query",
                        "description": "(Optional) List of turn IDs to filter the session by.",
                        "required": false,
                        "schema": {
                            "type": "array",
                            "items": {
                                "type": "string"
                            }
                        }
                    }
                ]
            },
            "delete": {
                "responses": {
                    "200": {
                        "description": "OK"
                    },
                    "400": {
                        "$ref": "#/components/responses/BadRequest400"
                    },
                    "429": {
                        "$ref": "#/components/responses/TooManyRequests429"
                    },
                    "500": {
                        "$ref": "#/components/responses/InternalServerError500"
                    },
                    "default": {
                        "$ref": "#/components/responses/DefaultError"
                    }
                },
                "tags": [
                    "Agents"
                ],
                "description": "Delete an agent session by its ID.",
                "parameters": [
                    {
                        "name": "session_id",
                        "in": "path",
                        "description": "The ID of the session to delete.",
                        "required": true,
                        "schema": {
                            "type": "string"
                        }
                    },
                    {
                        "name": "agent_id",
                        "in": "path",
                        "description": "The ID of the agent to delete the session for.",
                        "required": true,
                        "schema": {
                            "type": "string"
                        }
                    }
                ]
            }
        },
        "/v1/files/{bucket}/{key}": {
            "get": {
                "responses": {
                    "200": {
                        "description": "OK",
                        "content": {
                            "application/json": {
                                "schema": {
                                    "$ref": "#/components/schemas/FileResponse"
                                }
                            }
                        }
                    },
                    "400": {
                        "$ref": "#/components/responses/BadRequest400"
                    },
                    "429": {
                        "$ref": "#/components/responses/TooManyRequests429"
                    },
                    "500": {
                        "$ref": "#/components/responses/InternalServerError500"
                    },
                    "default": {
                        "$ref": "#/components/responses/DefaultError"
                    }
                },
                "tags": [
                    "Files"
                ],
                "description": "Get a file info identified by a bucket and key.",
                "parameters": [
                    {
                        "name": "bucket",
                        "in": "path",
                        "description": "Bucket name (valid chars: a-zA-Z0-9_-)",
                        "required": true,
                        "schema": {
                            "type": "string"
                        }
                    },
                    {
                        "name": "key",
                        "in": "path",
                        "description": "Key under which the file is stored (valid chars: a-zA-Z0-9_-/.)",
                        "required": true,
                        "schema": {
                            "type": "string"
                        }
                    }
                ]
            },
            "delete": {
                "responses": {
                    "200": {
                        "description": "OK",
                        "content": {
                            "application/json": {
                                "schema": {
                                    "$ref": "#/components/schemas/FileResponse"
                                }
                            }
                        }
                    },
                    "400": {
                        "$ref": "#/components/responses/BadRequest400"
                    },
                    "429": {
                        "$ref": "#/components/responses/TooManyRequests429"
                    },
                    "500": {
                        "$ref": "#/components/responses/InternalServerError500"
                    },
                    "default": {
                        "$ref": "#/components/responses/DefaultError"
                    }
                },
                "tags": [
                    "Files"
                ],
                "description": "Delete a file identified by a bucket and key.",
                "parameters": [
                    {
                        "name": "bucket",
                        "in": "path",
                        "description": "Bucket name (valid chars: a-zA-Z0-9_-)",
                        "required": true,
                        "schema": {
                            "type": "string"
                        }
                    },
                    {
                        "name": "key",
                        "in": "path",
                        "description": "Key under which the file is stored (valid chars: a-zA-Z0-9_-/.)",
                        "required": true,
                        "schema": {
                            "type": "string"
                        }
                    }
                ]
            }
        },
        "/v1/inference/embeddings": {
            "post": {
                "responses": {
                    "200": {
                        "description": "An array of embeddings, one for each content. Each embedding is a list of floats. The dimensionality of the embedding is model-specific; you can check model metadata using /models/{model_id}",
                        "content": {
                            "application/json": {
                                "schema": {
                                    "$ref": "#/components/schemas/EmbeddingsResponse"
                                }
                            }
                        }
                    },
                    "400": {
                        "$ref": "#/components/responses/BadRequest400"
                    },
                    "429": {
                        "$ref": "#/components/responses/TooManyRequests429"
                    },
                    "500": {
                        "$ref": "#/components/responses/InternalServerError500"
                    },
                    "default": {
                        "$ref": "#/components/responses/DefaultError"
                    }
                },
                "tags": [
                    "Inference"
                ],
                "description": "Generate embeddings for content pieces using the specified model.",
                "parameters": [],
                "requestBody": {
                    "content": {
                        "application/json": {
                            "schema": {
                                "$ref": "#/components/schemas/EmbeddingsRequest"
                            }
                        }
                    },
                    "required": true
                }
            }
        },
        "/v1/agents/{agent_id}/session/{session_id}/turn/{turn_id}/step/{step_id}": {
            "get": {
                "responses": {
                    "200": {
                        "description": "An AgentStepResponse.",
                        "content": {
                            "application/json": {
                                "schema": {
                                    "$ref": "#/components/schemas/AgentStepResponse"
                                }
                            }
                        }
                    },
                    "400": {
                        "$ref": "#/components/responses/BadRequest400"
                    },
                    "429": {
                        "$ref": "#/components/responses/TooManyRequests429"
                    },
                    "500": {
                        "$ref": "#/components/responses/InternalServerError500"
                    },
                    "default": {
                        "$ref": "#/components/responses/DefaultError"
                    }
                },
                "tags": [
                    "Agents"
                ],
                "description": "Retrieve an agent step by its ID.",
                "parameters": [
                    {
                        "name": "agent_id",
                        "in": "path",
                        "description": "The ID of the agent to get the step for.",
                        "required": true,
                        "schema": {
                            "type": "string"
                        }
                    },
                    {
                        "name": "session_id",
                        "in": "path",
                        "description": "The ID of the session to get the step for.",
                        "required": true,
                        "schema": {
                            "type": "string"
                        }
                    },
                    {
                        "name": "turn_id",
                        "in": "path",
                        "description": "The ID of the turn to get the step for.",
                        "required": true,
                        "schema": {
                            "type": "string"
                        }
                    },
                    {
                        "name": "step_id",
                        "in": "path",
                        "description": "The ID of the step to get.",
                        "required": true,
                        "schema": {
                            "type": "string"
                        }
                    }
                ]
            }
        },
        "/v1/agents/{agent_id}/session/{session_id}/turn/{turn_id}": {
            "get": {
                "responses": {
                    "200": {
                        "description": "A Turn.",
                        "content": {
                            "application/json": {
                                "schema": {
                                    "$ref": "#/components/schemas/Turn"
                                }
                            }
                        }
                    },
                    "400": {
                        "$ref": "#/components/responses/BadRequest400"
                    },
                    "429": {
                        "$ref": "#/components/responses/TooManyRequests429"
                    },
                    "500": {
                        "$ref": "#/components/responses/InternalServerError500"
                    },
                    "default": {
                        "$ref": "#/components/responses/DefaultError"
                    }
                },
                "tags": [
                    "Agents"
                ],
                "description": "Retrieve an agent turn by its ID.",
                "parameters": [
                    {
                        "name": "agent_id",
                        "in": "path",
                        "description": "The ID of the agent to get the turn for.",
                        "required": true,
                        "schema": {
                            "type": "string"
                        }
                    },
                    {
                        "name": "session_id",
                        "in": "path",
                        "description": "The ID of the session to get the turn for.",
                        "required": true,
                        "schema": {
                            "type": "string"
                        }
                    },
                    {
                        "name": "turn_id",
                        "in": "path",
                        "description": "The ID of the turn to get.",
                        "required": true,
                        "schema": {
                            "type": "string"
                        }
                    }
                ]
            }
        },
        "/v1/benchmarks/{benchmark_id}": {
            "get": {
                "responses": {
                    "200": {
                        "description": "OK",
                        "content": {
                            "application/json": {
                                "schema": {
                                    "$ref": "#/components/schemas/Benchmark"
                                }
                            }
                        }
                    },
                    "400": {
                        "$ref": "#/components/responses/BadRequest400"
                    },
                    "429": {
                        "$ref": "#/components/responses/TooManyRequests429"
                    },
                    "500": {
                        "$ref": "#/components/responses/InternalServerError500"
                    },
                    "default": {
                        "$ref": "#/components/responses/DefaultError"
                    }
                },
                "tags": [
                    "Benchmarks"
                ],
                "description": "Get a benchmark by ID.",
                "parameters": [
                    {
                        "name": "benchmark_id",
                        "in": "path",
                        "description": "The ID of the benchmark to get.",
                        "required": true,
                        "schema": {
                            "type": "string"
                        }
                    }
                ]
            },
            "delete": {
                "responses": {
                    "200": {
                        "description": "OK"
                    },
                    "400": {
                        "$ref": "#/components/responses/BadRequest400"
                    },
                    "429": {
                        "$ref": "#/components/responses/TooManyRequests429"
                    },
                    "500": {
                        "$ref": "#/components/responses/InternalServerError500"
                    },
                    "default": {
                        "$ref": "#/components/responses/DefaultError"
                    }
                },
                "tags": [
                    "Benchmarks"
                ],
                "description": "Unregister a benchmark by ID.",
                "parameters": [
                    {
                        "name": "benchmark_id",
                        "in": "path",
                        "required": true,
                        "schema": {
                            "type": "string"
                        }
                    }
                ]
            }
        },
        "/v1/datasets/{dataset_id}": {
            "get": {
                "responses": {
                    "200": {
                        "description": "OK",
                        "content": {
                            "application/json": {
                                "schema": {
                                    "$ref": "#/components/schemas/Dataset"
                                }
                            }
                        }
                    },
                    "400": {
                        "$ref": "#/components/responses/BadRequest400"
                    },
                    "429": {
                        "$ref": "#/components/responses/TooManyRequests429"
                    },
                    "500": {
                        "$ref": "#/components/responses/InternalServerError500"
                    },
                    "default": {
                        "$ref": "#/components/responses/DefaultError"
                    }
                },
                "tags": [
                    "Datasets"
                ],
                "description": "",
                "parameters": [
                    {
                        "name": "dataset_id",
                        "in": "path",
                        "required": true,
                        "schema": {
                            "type": "string"
                        }
                    }
                ]
            },
            "delete": {
                "responses": {
                    "200": {
                        "description": "OK"
                    },
                    "400": {
                        "$ref": "#/components/responses/BadRequest400"
                    },
                    "429": {
                        "$ref": "#/components/responses/TooManyRequests429"
                    },
                    "500": {
                        "$ref": "#/components/responses/InternalServerError500"
                    },
                    "default": {
                        "$ref": "#/components/responses/DefaultError"
                    }
                },
                "tags": [
                    "Datasets"
                ],
                "description": "",
                "parameters": [
                    {
                        "name": "dataset_id",
                        "in": "path",
                        "required": true,
                        "schema": {
                            "type": "string"
                        }
                    }
                ]
            }
        },
        "/v1/graders/{grader_id}": {
            "get": {
                "responses": {
                    "200": {
                        "description": "The grader.",
                        "content": {
                            "application/json": {
                                "schema": {
                                    "$ref": "#/components/schemas/Grader"
                                }
                            }
                        }
                    },
                    "400": {
                        "$ref": "#/components/responses/BadRequest400"
                    },
                    "429": {
                        "$ref": "#/components/responses/TooManyRequests429"
                    },
                    "500": {
                        "$ref": "#/components/responses/InternalServerError500"
                    },
                    "default": {
                        "$ref": "#/components/responses/DefaultError"
                    }
                },
                "tags": [
                    "Graders"
                ],
                "description": "Get a grader by ID.",
                "parameters": [
                    {
                        "name": "grader_id",
                        "in": "path",
                        "description": "The ID of the grader.",
                        "required": true,
                        "schema": {
                            "type": "string"
                        }
                    }
                ]
            },
            "delete": {
                "responses": {
                    "200": {
                        "description": "OK"
                    },
                    "400": {
                        "$ref": "#/components/responses/BadRequest400"
                    },
                    "429": {
                        "$ref": "#/components/responses/TooManyRequests429"
                    },
                    "500": {
                        "$ref": "#/components/responses/InternalServerError500"
                    },
                    "default": {
                        "$ref": "#/components/responses/DefaultError"
                    }
                },
                "tags": [
                    "Graders"
                ],
                "description": "Unregister a grader by ID.",
                "parameters": [
                    {
                        "name": "grader_id",
                        "in": "path",
                        "description": "The ID of the grader.",
                        "required": true,
                        "schema": {
                            "type": "string"
                        }
                    }
                ]
            }
        },
        "/v1/models/{model_id}": {
            "get": {
                "responses": {
                    "200": {
                        "description": "OK",
                        "content": {
                            "application/json": {
                                "schema": {
                                    "$ref": "#/components/schemas/Model"
                                }
                            }
                        }
                    },
                    "400": {
                        "$ref": "#/components/responses/BadRequest400"
                    },
                    "429": {
                        "$ref": "#/components/responses/TooManyRequests429"
                    },
                    "500": {
                        "$ref": "#/components/responses/InternalServerError500"
                    },
                    "default": {
                        "$ref": "#/components/responses/DefaultError"
                    }
                },
                "tags": [
                    "Models"
                ],
                "description": "",
                "parameters": [
                    {
                        "name": "model_id",
                        "in": "path",
                        "required": true,
                        "schema": {
                            "type": "string"
                        }
                    }
                ]
            },
            "delete": {
                "responses": {
                    "200": {
                        "description": "OK"
                    },
                    "400": {
                        "$ref": "#/components/responses/BadRequest400"
                    },
                    "429": {
                        "$ref": "#/components/responses/TooManyRequests429"
                    },
                    "500": {
                        "$ref": "#/components/responses/InternalServerError500"
                    },
                    "default": {
                        "$ref": "#/components/responses/DefaultError"
                    }
                },
                "tags": [
                    "Models"
                ],
                "description": "",
                "parameters": [
                    {
                        "name": "model_id",
                        "in": "path",
                        "required": true,
                        "schema": {
                            "type": "string"
                        }
                    }
                ]
            }
        },
        "/v1/shields/{identifier}": {
            "get": {
                "responses": {
                    "200": {
                        "description": "OK",
                        "content": {
                            "application/json": {
                                "schema": {
                                    "$ref": "#/components/schemas/Shield"
                                }
                            }
                        }
                    },
                    "400": {
                        "$ref": "#/components/responses/BadRequest400"
                    },
                    "429": {
                        "$ref": "#/components/responses/TooManyRequests429"
                    },
                    "500": {
                        "$ref": "#/components/responses/InternalServerError500"
                    },
                    "default": {
                        "$ref": "#/components/responses/DefaultError"
                    }
                },
                "tags": [
                    "Shields"
                ],
                "description": "",
                "parameters": [
                    {
                        "name": "identifier",
                        "in": "path",
                        "required": true,
                        "schema": {
                            "type": "string"
                        }
                    }
                ]
            }
        },
        "/v1/telemetry/traces/{trace_id}/spans/{span_id}": {
            "get": {
                "responses": {
                    "200": {
                        "description": "OK",
                        "content": {
                            "application/json": {
                                "schema": {
                                    "$ref": "#/components/schemas/Span"
                                }
                            }
                        }
                    },
                    "400": {
                        "$ref": "#/components/responses/BadRequest400"
                    },
                    "429": {
                        "$ref": "#/components/responses/TooManyRequests429"
                    },
                    "500": {
                        "$ref": "#/components/responses/InternalServerError500"
                    },
                    "default": {
                        "$ref": "#/components/responses/DefaultError"
                    }
                },
                "tags": [
                    "Telemetry"
                ],
                "description": "",
                "parameters": [
                    {
                        "name": "trace_id",
                        "in": "path",
                        "required": true,
                        "schema": {
                            "type": "string"
                        }
                    },
                    {
                        "name": "span_id",
                        "in": "path",
                        "required": true,
                        "schema": {
                            "type": "string"
                        }
                    }
                ]
            }
        },
        "/v1/telemetry/spans/{span_id}/tree": {
            "post": {
                "responses": {
                    "200": {
                        "description": "OK",
                        "content": {
                            "application/json": {
                                "schema": {
                                    "$ref": "#/components/schemas/QuerySpanTreeResponse"
                                }
                            }
                        }
                    },
                    "400": {
                        "$ref": "#/components/responses/BadRequest400"
                    },
                    "429": {
                        "$ref": "#/components/responses/TooManyRequests429"
                    },
                    "500": {
                        "$ref": "#/components/responses/InternalServerError500"
                    },
                    "default": {
                        "$ref": "#/components/responses/DefaultError"
                    }
                },
                "tags": [
                    "Telemetry"
                ],
                "description": "",
                "parameters": [
                    {
                        "name": "span_id",
                        "in": "path",
                        "required": true,
                        "schema": {
                            "type": "string"
                        }
                    }
                ],
                "requestBody": {
                    "content": {
                        "application/json": {
                            "schema": {
                                "$ref": "#/components/schemas/GetSpanTreeRequest"
                            }
                        }
                    },
                    "required": true
                }
            }
        },
        "/v1/tools/{tool_name}": {
            "get": {
                "responses": {
                    "200": {
                        "description": "OK",
                        "content": {
                            "application/json": {
                                "schema": {
                                    "$ref": "#/components/schemas/Tool"
                                }
                            }
                        }
                    },
                    "400": {
                        "$ref": "#/components/responses/BadRequest400"
                    },
                    "429": {
                        "$ref": "#/components/responses/TooManyRequests429"
                    },
                    "500": {
                        "$ref": "#/components/responses/InternalServerError500"
                    },
                    "default": {
                        "$ref": "#/components/responses/DefaultError"
                    }
                },
                "tags": [
                    "ToolGroups"
                ],
                "description": "",
                "parameters": [
                    {
                        "name": "tool_name",
                        "in": "path",
                        "required": true,
                        "schema": {
                            "type": "string"
                        }
                    }
                ]
            }
        },
        "/v1/toolgroups/{toolgroup_id}": {
            "get": {
                "responses": {
                    "200": {
                        "description": "OK",
                        "content": {
                            "application/json": {
                                "schema": {
                                    "$ref": "#/components/schemas/ToolGroup"
                                }
                            }
                        }
                    },
                    "400": {
                        "$ref": "#/components/responses/BadRequest400"
                    },
                    "429": {
                        "$ref": "#/components/responses/TooManyRequests429"
                    },
                    "500": {
                        "$ref": "#/components/responses/InternalServerError500"
                    },
                    "default": {
                        "$ref": "#/components/responses/DefaultError"
                    }
                },
                "tags": [
                    "ToolGroups"
                ],
                "description": "",
                "parameters": [
                    {
                        "name": "toolgroup_id",
                        "in": "path",
                        "required": true,
                        "schema": {
                            "type": "string"
                        }
                    }
                ]
            },
            "delete": {
                "responses": {
                    "200": {
                        "description": "OK"
                    },
                    "400": {
                        "$ref": "#/components/responses/BadRequest400"
                    },
                    "429": {
                        "$ref": "#/components/responses/TooManyRequests429"
                    },
                    "500": {
                        "$ref": "#/components/responses/InternalServerError500"
                    },
                    "default": {
                        "$ref": "#/components/responses/DefaultError"
                    }
                },
                "tags": [
                    "ToolGroups"
                ],
                "description": "Unregister a tool group",
                "parameters": [
                    {
                        "name": "toolgroup_id",
                        "in": "path",
                        "required": true,
                        "schema": {
                            "type": "string"
                        }
                    }
                ]
            }
        },
        "/v1/telemetry/traces/{trace_id}": {
            "get": {
                "responses": {
                    "200": {
                        "description": "OK",
                        "content": {
                            "application/json": {
                                "schema": {
                                    "$ref": "#/components/schemas/Trace"
                                }
                            }
                        }
                    },
                    "400": {
                        "$ref": "#/components/responses/BadRequest400"
                    },
                    "429": {
                        "$ref": "#/components/responses/TooManyRequests429"
                    },
                    "500": {
                        "$ref": "#/components/responses/InternalServerError500"
                    },
                    "default": {
                        "$ref": "#/components/responses/DefaultError"
                    }
                },
                "tags": [
                    "Telemetry"
                ],
                "description": "",
                "parameters": [
                    {
                        "name": "trace_id",
                        "in": "path",
                        "required": true,
                        "schema": {
                            "type": "string"
                        }
                    }
                ]
            }
        },
        "/v1/post-training/job/artifacts": {
            "get": {
                "responses": {
                    "200": {
                        "description": "OK",
                        "content": {
                            "application/json": {
                                "schema": {
                                    "$ref": "#/components/schemas/PostTrainingJobArtifactsResponse"
                                }
                            }
                        }
                    },
                    "400": {
                        "$ref": "#/components/responses/BadRequest400"
                    },
                    "429": {
                        "$ref": "#/components/responses/TooManyRequests429"
                    },
                    "500": {
                        "$ref": "#/components/responses/InternalServerError500"
                    },
                    "default": {
                        "$ref": "#/components/responses/DefaultError"
                    }
                },
                "tags": [
                    "PostTraining (Coming Soon)"
                ],
                "description": "",
                "parameters": [
                    {
                        "name": "job_uuid",
                        "in": "query",
                        "required": true,
                        "schema": {
                            "type": "string"
                        }
                    }
                ]
            }
        },
        "/v1/post-training/job/status": {
            "get": {
                "responses": {
                    "200": {
                        "description": "OK",
                        "content": {
                            "application/json": {
                                "schema": {
                                    "$ref": "#/components/schemas/PostTrainingJobStatusResponse"
                                }
                            }
                        }
                    },
                    "400": {
                        "$ref": "#/components/responses/BadRequest400"
                    },
                    "429": {
                        "$ref": "#/components/responses/TooManyRequests429"
                    },
                    "500": {
                        "$ref": "#/components/responses/InternalServerError500"
                    },
                    "default": {
                        "$ref": "#/components/responses/DefaultError"
                    }
                },
                "tags": [
                    "PostTraining (Coming Soon)"
                ],
                "description": "",
                "parameters": [
                    {
                        "name": "job_uuid",
                        "in": "query",
                        "required": true,
                        "schema": {
                            "type": "string"
                        }
                    }
                ]
            }
        },
        "/v1/post-training/jobs": {
            "get": {
                "responses": {
                    "200": {
                        "description": "OK",
                        "content": {
                            "application/json": {
                                "schema": {
                                    "$ref": "#/components/schemas/ListPostTrainingJobsResponse"
                                }
                            }
                        }
                    },
                    "400": {
                        "$ref": "#/components/responses/BadRequest400"
                    },
                    "429": {
                        "$ref": "#/components/responses/TooManyRequests429"
                    },
                    "500": {
                        "$ref": "#/components/responses/InternalServerError500"
                    },
                    "default": {
                        "$ref": "#/components/responses/DefaultError"
                    }
                },
                "tags": [
                    "PostTraining (Coming Soon)"
                ],
                "description": "",
                "parameters": []
            }
        },
        "/v1/files/session:{upload_id}": {
            "get": {
                "responses": {
                    "200": {
                        "description": "OK",
                        "content": {
                            "application/json": {
                                "schema": {
                                    "$ref": "#/components/schemas/FileUploadResponse"
                                }
                            }
                        }
                    },
                    "400": {
                        "$ref": "#/components/responses/BadRequest400"
                    },
                    "429": {
                        "$ref": "#/components/responses/TooManyRequests429"
                    },
                    "500": {
                        "$ref": "#/components/responses/InternalServerError500"
                    },
                    "default": {
                        "$ref": "#/components/responses/DefaultError"
                    }
                },
                "tags": [
                    "Files"
                ],
                "description": "Returns information about an existsing upload session",
                "parameters": [
                    {
                        "name": "upload_id",
                        "in": "path",
                        "description": "ID of the upload session",
                        "required": true,
                        "schema": {
                            "type": "string"
                        }
                    }
                ]
            },
            "post": {
                "responses": {
                    "200": {
                        "description": "OK",
                        "content": {
                            "application/json": {
                                "schema": {
                                    "oneOf": [
                                        {
                                            "$ref": "#/components/schemas/FileResponse"
                                        },
                                        {
                                            "type": "null"
                                        }
                                    ]
                                }
                            }
                        }
                    },
                    "400": {
                        "$ref": "#/components/responses/BadRequest400"
                    },
                    "429": {
                        "$ref": "#/components/responses/TooManyRequests429"
                    },
                    "500": {
                        "$ref": "#/components/responses/InternalServerError500"
                    },
                    "default": {
                        "$ref": "#/components/responses/DefaultError"
                    }
                },
                "tags": [
                    "Files"
                ],
                "description": "Upload file content to an existing upload session. On the server, request body will have the raw bytes that are uploaded.",
                "parameters": [
                    {
                        "name": "upload_id",
                        "in": "path",
                        "description": "ID of the upload session",
                        "required": true,
                        "schema": {
                            "type": "string"
                        }
                    }
                ],
                "requestBody": {
                    "content": {
                        "application/octet-stream": {
                            "schema": {
                                "type": "string",
                                "format": "binary"
                            }
                        }
                    },
                    "required": true
                }
            }
        },
        "/v1/vector-dbs/{vector_db_id}": {
            "get": {
                "responses": {
                    "200": {
                        "description": "OK",
                        "content": {
                            "application/json": {
                                "schema": {
                                    "$ref": "#/components/schemas/VectorDB"
                                }
                            }
                        }
                    },
                    "400": {
                        "$ref": "#/components/responses/BadRequest400"
                    },
                    "429": {
                        "$ref": "#/components/responses/TooManyRequests429"
                    },
                    "500": {
                        "$ref": "#/components/responses/InternalServerError500"
                    },
                    "default": {
                        "$ref": "#/components/responses/DefaultError"
                    }
                },
                "tags": [
                    "VectorDBs"
                ],
                "description": "",
                "parameters": [
                    {
                        "name": "vector_db_id",
                        "in": "path",
                        "required": true,
                        "schema": {
                            "type": "string"
                        }
                    }
                ]
            },
            "delete": {
                "responses": {
                    "200": {
                        "description": "OK"
                    },
                    "400": {
                        "$ref": "#/components/responses/BadRequest400"
                    },
                    "429": {
                        "$ref": "#/components/responses/TooManyRequests429"
                    },
                    "500": {
                        "$ref": "#/components/responses/InternalServerError500"
                    },
                    "default": {
                        "$ref": "#/components/responses/DefaultError"
                    }
                },
                "tags": [
                    "VectorDBs"
                ],
                "description": "",
                "parameters": [
                    {
                        "name": "vector_db_id",
                        "in": "path",
                        "required": true,
                        "schema": {
                            "type": "string"
                        }
                    }
                ]
            }
        },
        "/v1/evaluation/grade": {
            "post": {
                "responses": {
                    "200": {
                        "description": "The evaluation job containing grader scores.",
                        "content": {
                            "application/json": {
                                "schema": {
                                    "$ref": "#/components/schemas/EvaluationJob"
                                }
                            }
                        }
                    },
                    "400": {
                        "$ref": "#/components/responses/BadRequest400"
                    },
                    "429": {
                        "$ref": "#/components/responses/TooManyRequests429"
                    },
                    "500": {
                        "$ref": "#/components/responses/InternalServerError500"
                    },
                    "default": {
                        "$ref": "#/components/responses/DefaultError"
                    }
                },
                "tags": [
                    "Evaluation"
                ],
                "description": "Schedule a grading job, by grading generated (model or agent) results. The generated results are expected to be in the dataset.",
                "parameters": [],
                "requestBody": {
                    "content": {
                        "application/json": {
                            "schema": {
                                "$ref": "#/components/schemas/GradeRequest"
                            }
                        }
                    },
                    "required": true
                }
            }
        },
        "/v1/evaluation/grade_sync": {
            "post": {
                "responses": {
                    "200": {
                        "description": "The evaluation job containing grader scores. \"generations\" is not populated in the response.",
                        "content": {
                            "application/json": {
                                "schema": {
                                    "$ref": "#/components/schemas/EvaluationResponse"
                                }
                            }
                        }
                    },
                    "400": {
                        "$ref": "#/components/responses/BadRequest400"
                    },
                    "429": {
                        "$ref": "#/components/responses/TooManyRequests429"
                    },
                    "500": {
                        "$ref": "#/components/responses/InternalServerError500"
                    },
                    "default": {
                        "$ref": "#/components/responses/DefaultError"
                    }
                },
                "tags": [
                    "Evaluation"
                ],
                "description": "Run grading synchronously on generated results, i.e., without scheduling a job. You should use this for quick testing, or when the number of rows is limited. Some implementations may have stricter restrictions on inputs which will be accepted.",
                "parameters": [],
                "requestBody": {
                    "content": {
                        "application/json": {
                            "schema": {
                                "$ref": "#/components/schemas/GradeSyncRequest"
                            }
                        }
                    },
                    "required": true
                }
            }
        },
        "/v1/health": {
            "get": {
                "responses": {
                    "200": {
                        "description": "OK",
                        "content": {
                            "application/json": {
                                "schema": {
                                    "$ref": "#/components/schemas/HealthInfo"
                                }
                            }
                        }
                    },
                    "400": {
                        "$ref": "#/components/responses/BadRequest400"
                    },
                    "429": {
                        "$ref": "#/components/responses/TooManyRequests429"
                    },
                    "500": {
                        "$ref": "#/components/responses/InternalServerError500"
                    },
                    "default": {
                        "$ref": "#/components/responses/DefaultError"
                    }
                },
                "tags": [
                    "Inspect"
                ],
                "description": "",
                "parameters": []
            }
        },
        "/v1/tool-runtime/rag-tool/insert": {
            "post": {
                "responses": {
                    "200": {
                        "description": "OK"
                    },
                    "400": {
                        "$ref": "#/components/responses/BadRequest400"
                    },
                    "429": {
                        "$ref": "#/components/responses/TooManyRequests429"
                    },
                    "500": {
                        "$ref": "#/components/responses/InternalServerError500"
                    },
                    "default": {
                        "$ref": "#/components/responses/DefaultError"
                    }
                },
                "tags": [
                    "ToolRuntime"
                ],
                "description": "Index documents so they can be used by the RAG system",
                "parameters": [],
                "requestBody": {
                    "content": {
                        "application/json": {
                            "schema": {
                                "$ref": "#/components/schemas/InsertRequest"
                            }
                        }
                    },
                    "required": true
                }
            }
        },
        "/v1/vector-io/insert": {
            "post": {
                "responses": {
                    "200": {
                        "description": "OK"
                    },
                    "400": {
                        "$ref": "#/components/responses/BadRequest400"
                    },
                    "429": {
                        "$ref": "#/components/responses/TooManyRequests429"
                    },
                    "500": {
                        "$ref": "#/components/responses/InternalServerError500"
                    },
                    "default": {
                        "$ref": "#/components/responses/DefaultError"
                    }
                },
                "tags": [
                    "VectorIO"
                ],
                "description": "",
                "parameters": [],
                "requestBody": {
                    "content": {
                        "application/json": {
                            "schema": {
                                "$ref": "#/components/schemas/InsertChunksRequest"
                            }
                        }
                    },
                    "required": true
                }
            }
        },
        "/v1/providers/{provider_id}": {
            "get": {
                "responses": {
                    "200": {
                        "description": "OK",
                        "content": {
                            "application/json": {
                                "schema": {
                                    "$ref": "#/components/schemas/ProviderInfo"
                                }
                            }
                        }
                    },
                    "400": {
                        "$ref": "#/components/responses/BadRequest400"
                    },
                    "429": {
                        "$ref": "#/components/responses/TooManyRequests429"
                    },
                    "500": {
                        "$ref": "#/components/responses/InternalServerError500"
                    },
                    "default": {
                        "$ref": "#/components/responses/DefaultError"
                    }
                },
                "tags": [
                    "Providers"
                ],
                "description": "",
                "parameters": [
                    {
                        "name": "provider_id",
                        "in": "path",
                        "required": true,
                        "schema": {
                            "type": "string"
                        }
                    }
                ]
            }
        },
        "/v1/tool-runtime/invoke": {
            "post": {
                "responses": {
                    "200": {
                        "description": "OK",
                        "content": {
                            "application/json": {
                                "schema": {
                                    "$ref": "#/components/schemas/ToolInvocationResult"
                                }
                            }
                        }
                    },
                    "400": {
                        "$ref": "#/components/responses/BadRequest400"
                    },
                    "429": {
                        "$ref": "#/components/responses/TooManyRequests429"
                    },
                    "500": {
                        "$ref": "#/components/responses/InternalServerError500"
                    },
                    "default": {
                        "$ref": "#/components/responses/DefaultError"
                    }
                },
                "tags": [
                    "ToolRuntime"
                ],
                "description": "Run a tool with the given arguments",
                "parameters": [],
                "requestBody": {
                    "content": {
                        "application/json": {
                            "schema": {
                                "$ref": "#/components/schemas/InvokeToolRequest"
                            }
                        }
                    },
                    "required": true
                }
            }
        },
        "/v1/datasetio/iterrows/{dataset_id}": {
            "get": {
                "responses": {
                    "200": {
                        "description": "OK",
                        "content": {
                            "application/json": {
                                "schema": {
                                    "$ref": "#/components/schemas/IterrowsResponse"
                                }
                            }
                        }
                    },
                    "400": {
                        "$ref": "#/components/responses/BadRequest400"
                    },
                    "429": {
                        "$ref": "#/components/responses/TooManyRequests429"
                    },
                    "500": {
                        "$ref": "#/components/responses/InternalServerError500"
                    },
                    "default": {
                        "$ref": "#/components/responses/DefaultError"
                    }
                },
                "tags": [
                    "DatasetIO"
                ],
                "description": "Get a paginated list of rows from a dataset. Uses cursor-based pagination.",
                "parameters": [
                    {
                        "name": "dataset_id",
                        "in": "path",
                        "description": "The ID of the dataset to get the rows from.",
                        "required": true,
                        "schema": {
                            "type": "string"
                        }
                    },
                    {
                        "name": "start_index",
                        "in": "query",
                        "description": "Index into dataset for the first row to get. Get all rows if None.",
                        "required": false,
                        "schema": {
                            "type": "integer"
                        }
                    },
                    {
                        "name": "limit",
                        "in": "query",
                        "description": "The number of rows to get.",
                        "required": false,
                        "schema": {
                            "type": "integer"
                        }
                    }
                ]
            }
        },
        "/v1/agents/{agent_id}/sessions": {
            "get": {
                "responses": {
                    "200": {
                        "description": "A ListAgentSessionsResponse.",
                        "content": {
                            "application/json": {
                                "schema": {
<<<<<<< HEAD
                                    "$ref": "#/components/schemas/ListAgentSessionsResponse"
=======
                                    "$ref": "#/components/schemas/Job"
>>>>>>> b1513e66
                                }
                            }
                        }
                    },
                    "400": {
                        "$ref": "#/components/responses/BadRequest400"
                    },
                    "429": {
                        "$ref": "#/components/responses/TooManyRequests429"
                    },
                    "500": {
                        "$ref": "#/components/responses/InternalServerError500"
                    },
                    "default": {
                        "$ref": "#/components/responses/DefaultError"
                    }
                },
                "tags": [
                    "Agents"
                ],
                "description": "List all session(s) of a given agent.",
                "parameters": [
                    {
                        "name": "agent_id",
                        "in": "path",
                        "description": "The ID of the agent to list sessions for.",
                        "required": true,
                        "schema": {
                            "type": "string"
                        }
                    }
                ]
            }
        },
        "/v1/benchmarks": {
            "get": {
                "responses": {
                    "200": {
                        "description": "OK",
                        "content": {
                            "application/json": {
                                "schema": {
                                    "$ref": "#/components/schemas/ListBenchmarksResponse"
                                }
                            }
                        }
                    },
                    "400": {
                        "$ref": "#/components/responses/BadRequest400"
                    },
                    "429": {
                        "$ref": "#/components/responses/TooManyRequests429"
                    },
                    "500": {
                        "$ref": "#/components/responses/InternalServerError500"
                    },
                    "default": {
                        "$ref": "#/components/responses/DefaultError"
                    }
                },
                "tags": [
                    "Benchmarks"
                ],
                "description": "List all benchmarks.",
                "parameters": []
            },
            "post": {
                "responses": {
                    "200": {
                        "description": "OK",
                        "content": {
                            "application/json": {
                                "schema": {
                                    "$ref": "#/components/schemas/Benchmark"
                                }
                            }
                        }
                    },
                    "400": {
                        "$ref": "#/components/responses/BadRequest400"
                    },
                    "429": {
                        "$ref": "#/components/responses/TooManyRequests429"
                    },
                    "500": {
                        "$ref": "#/components/responses/InternalServerError500"
                    },
                    "default": {
                        "$ref": "#/components/responses/DefaultError"
                    }
                },
                "tags": [
                    "Benchmarks"
                ],
                "description": "Register a new benchmark. A benchmark consists of a dataset id and a list of grader ids.",
                "parameters": [],
                "requestBody": {
                    "content": {
                        "application/json": {
                            "schema": {
                                "$ref": "#/components/schemas/RegisterBenchmarkRequest"
                            }
                        }
                    },
                    "required": true
                }
            }
        },
        "/v1/datasets": {
            "get": {
                "responses": {
                    "200": {
                        "description": "OK",
                        "content": {
                            "application/json": {
                                "schema": {
                                    "$ref": "#/components/schemas/ListDatasetsResponse"
                                }
                            }
                        }
                    },
                    "400": {
                        "$ref": "#/components/responses/BadRequest400"
                    },
                    "429": {
                        "$ref": "#/components/responses/TooManyRequests429"
                    },
                    "500": {
                        "$ref": "#/components/responses/InternalServerError500"
                    },
                    "default": {
                        "$ref": "#/components/responses/DefaultError"
                    }
                },
                "tags": [
                    "Datasets"
                ],
                "description": "",
                "parameters": []
            },
            "post": {
                "responses": {
                    "200": {
                        "description": "OK",
                        "content": {
                            "application/json": {
                                "schema": {
                                    "$ref": "#/components/schemas/Dataset"
                                }
                            }
                        }
                    },
                    "400": {
                        "$ref": "#/components/responses/BadRequest400"
                    },
                    "429": {
                        "$ref": "#/components/responses/TooManyRequests429"
                    },
                    "500": {
                        "$ref": "#/components/responses/InternalServerError500"
                    },
                    "default": {
                        "$ref": "#/components/responses/DefaultError"
                    }
                },
                "tags": [
                    "Datasets"
                ],
                "description": "Register a new dataset.",
                "parameters": [],
                "requestBody": {
                    "content": {
                        "application/json": {
                            "schema": {
                                "$ref": "#/components/schemas/RegisterDatasetRequest"
                            }
                        }
                    },
                    "required": true
                }
            }
        },
        "/v1/files/{bucket}": {
            "get": {
                "responses": {
                    "200": {
                        "description": "OK",
                        "content": {
                            "application/json": {
                                "schema": {
                                    "$ref": "#/components/schemas/ListFileResponse"
                                }
                            }
                        }
                    },
                    "400": {
                        "$ref": "#/components/responses/BadRequest400"
                    },
                    "429": {
                        "$ref": "#/components/responses/TooManyRequests429"
                    },
                    "500": {
                        "$ref": "#/components/responses/InternalServerError500"
                    },
                    "default": {
                        "$ref": "#/components/responses/DefaultError"
                    }
                },
                "tags": [
                    "Files"
                ],
                "description": "List all files in a bucket.",
                "parameters": [
                    {
                        "name": "bucket",
                        "in": "path",
                        "description": "Bucket name (valid chars: a-zA-Z0-9_-)",
                        "required": true,
                        "schema": {
                            "type": "string"
                        }
                    }
                ]
            }
        },
        "/v1/graders/types": {
            "get": {
                "responses": {
                    "200": {
                        "description": "A list of grader types and information about the types.",
                        "content": {
                            "application/json": {
                                "schema": {
                                    "$ref": "#/components/schemas/ListGraderTypesResponse"
                                }
                            }
                        }
                    },
                    "400": {
                        "$ref": "#/components/responses/BadRequest400"
                    },
                    "429": {
                        "$ref": "#/components/responses/TooManyRequests429"
                    },
                    "500": {
                        "$ref": "#/components/responses/InternalServerError500"
                    },
                    "default": {
                        "$ref": "#/components/responses/DefaultError"
                    }
                },
                "tags": [
                    "Graders"
                ],
                "description": "List all grader types.",
                "parameters": []
            }
        },
        "/v1/graders": {
            "get": {
                "responses": {
                    "200": {
                        "description": "A list of graders.",
                        "content": {
                            "application/json": {
                                "schema": {
                                    "$ref": "#/components/schemas/ListGradersResponse"
                                }
                            }
                        }
                    },
                    "400": {
                        "$ref": "#/components/responses/BadRequest400"
                    },
                    "429": {
                        "$ref": "#/components/responses/TooManyRequests429"
                    },
                    "500": {
                        "$ref": "#/components/responses/InternalServerError500"
                    },
                    "default": {
                        "$ref": "#/components/responses/DefaultError"
                    }
                },
                "tags": [
                    "Graders"
                ],
                "description": "List all graders.",
                "parameters": []
            },
            "post": {
                "responses": {
                    "200": {
                        "description": "The registered grader.",
                        "content": {
                            "application/json": {
                                "schema": {
                                    "$ref": "#/components/schemas/Grader"
                                }
                            }
                        }
                    },
                    "400": {
                        "$ref": "#/components/responses/BadRequest400"
                    },
                    "429": {
                        "$ref": "#/components/responses/TooManyRequests429"
                    },
                    "500": {
                        "$ref": "#/components/responses/InternalServerError500"
                    },
                    "default": {
                        "$ref": "#/components/responses/DefaultError"
                    }
                },
                "tags": [
                    "Graders"
                ],
                "description": "Register a new grader.",
                "parameters": [],
                "requestBody": {
                    "content": {
                        "application/json": {
                            "schema": {
                                "$ref": "#/components/schemas/RegisterGraderRequest"
                            }
                        }
                    },
                    "required": true
                }
            }
        },
        "/v1/models": {
            "get": {
                "responses": {
                    "200": {
                        "description": "OK",
                        "content": {
                            "application/json": {
                                "schema": {
                                    "$ref": "#/components/schemas/ListModelsResponse"
                                }
                            }
                        }
                    },
                    "400": {
                        "$ref": "#/components/responses/BadRequest400"
                    },
                    "429": {
                        "$ref": "#/components/responses/TooManyRequests429"
                    },
                    "500": {
                        "$ref": "#/components/responses/InternalServerError500"
                    },
                    "default": {
                        "$ref": "#/components/responses/DefaultError"
                    }
                },
                "tags": [
                    "Models"
                ],
                "description": "",
                "parameters": []
            },
            "post": {
                "responses": {
                    "200": {
                        "description": "OK",
                        "content": {
                            "application/json": {
                                "schema": {
                                    "$ref": "#/components/schemas/Model"
                                }
                            }
                        }
                    },
                    "400": {
                        "$ref": "#/components/responses/BadRequest400"
                    },
                    "429": {
                        "$ref": "#/components/responses/TooManyRequests429"
                    },
                    "500": {
                        "$ref": "#/components/responses/InternalServerError500"
                    },
                    "default": {
                        "$ref": "#/components/responses/DefaultError"
                    }
                },
                "tags": [
                    "Models"
                ],
                "description": "",
                "parameters": [],
                "requestBody": {
                    "content": {
                        "application/json": {
                            "schema": {
                                "$ref": "#/components/schemas/RegisterModelRequest"
                            }
                        }
                    },
                    "required": true
                }
            }
        },
        "/v1/providers": {
            "get": {
                "responses": {
                    "200": {
                        "description": "OK",
                        "content": {
                            "application/json": {
                                "schema": {
                                    "$ref": "#/components/schemas/ListProvidersResponse"
                                }
                            }
                        }
                    },
                    "400": {
                        "$ref": "#/components/responses/BadRequest400"
                    },
                    "429": {
                        "$ref": "#/components/responses/TooManyRequests429"
                    },
                    "500": {
                        "$ref": "#/components/responses/InternalServerError500"
                    },
                    "default": {
                        "$ref": "#/components/responses/DefaultError"
                    }
                },
                "tags": [
                    "Providers"
                ],
                "description": "",
                "parameters": []
            }
        },
        "/v1/inspect/routes": {
            "get": {
                "responses": {
                    "200": {
                        "description": "OK",
                        "content": {
                            "application/json": {
                                "schema": {
                                    "$ref": "#/components/schemas/ListRoutesResponse"
                                }
                            }
                        }
                    },
                    "400": {
                        "$ref": "#/components/responses/BadRequest400"
                    },
                    "429": {
                        "$ref": "#/components/responses/TooManyRequests429"
                    },
                    "500": {
                        "$ref": "#/components/responses/InternalServerError500"
                    },
                    "default": {
                        "$ref": "#/components/responses/DefaultError"
                    }
                },
                "tags": [
                    "Inspect"
                ],
                "description": "",
                "parameters": []
            }
        },
        "/v1/tool-runtime/list-tools": {
            "get": {
                "responses": {
                    "200": {
                        "description": "OK",
                        "content": {
                            "application/jsonl": {
                                "schema": {
                                    "$ref": "#/components/schemas/ToolDef"
                                }
                            }
                        }
                    },
                    "400": {
                        "$ref": "#/components/responses/BadRequest400"
                    },
                    "429": {
                        "$ref": "#/components/responses/TooManyRequests429"
                    },
                    "500": {
                        "$ref": "#/components/responses/InternalServerError500"
                    },
                    "default": {
                        "$ref": "#/components/responses/DefaultError"
                    }
                },
                "tags": [
                    "ToolRuntime"
                ],
                "description": "",
                "parameters": [
                    {
                        "name": "tool_group_id",
                        "in": "query",
                        "required": false,
                        "schema": {
                            "type": "string"
                        }
                    },
                    {
                        "name": "mcp_endpoint",
                        "in": "query",
                        "required": false,
                        "schema": {
                            "$ref": "#/components/schemas/URL"
                        }
                    }
                ]
            }
        },
        "/v1/shields": {
            "get": {
                "responses": {
                    "200": {
                        "description": "OK",
                        "content": {
                            "application/json": {
                                "schema": {
                                    "$ref": "#/components/schemas/ListShieldsResponse"
                                }
                            }
                        }
                    },
                    "400": {
                        "$ref": "#/components/responses/BadRequest400"
                    },
                    "429": {
                        "$ref": "#/components/responses/TooManyRequests429"
                    },
                    "500": {
                        "$ref": "#/components/responses/InternalServerError500"
                    },
                    "default": {
                        "$ref": "#/components/responses/DefaultError"
                    }
                },
                "tags": [
                    "Shields"
                ],
                "description": "",
                "parameters": []
            },
            "post": {
                "responses": {
                    "200": {
                        "description": "OK",
                        "content": {
                            "application/json": {
                                "schema": {
                                    "$ref": "#/components/schemas/Shield"
                                }
                            }
                        }
                    },
                    "400": {
                        "$ref": "#/components/responses/BadRequest400"
                    },
                    "429": {
                        "$ref": "#/components/responses/TooManyRequests429"
                    },
                    "500": {
                        "$ref": "#/components/responses/InternalServerError500"
                    },
                    "default": {
                        "$ref": "#/components/responses/DefaultError"
                    }
                },
                "tags": [
                    "Shields"
                ],
                "description": "",
                "parameters": [],
                "requestBody": {
                    "content": {
                        "application/json": {
                            "schema": {
                                "$ref": "#/components/schemas/RegisterShieldRequest"
                            }
                        }
                    },
                    "required": true
                }
            }
        },
        "/v1/toolgroups": {
            "get": {
                "responses": {
                    "200": {
                        "description": "OK",
                        "content": {
                            "application/json": {
                                "schema": {
                                    "$ref": "#/components/schemas/ListToolGroupsResponse"
                                }
                            }
                        }
                    },
                    "400": {
                        "$ref": "#/components/responses/BadRequest400"
                    },
                    "429": {
                        "$ref": "#/components/responses/TooManyRequests429"
                    },
                    "500": {
                        "$ref": "#/components/responses/InternalServerError500"
                    },
                    "default": {
                        "$ref": "#/components/responses/DefaultError"
                    }
                },
                "tags": [
                    "ToolGroups"
                ],
                "description": "List tool groups with optional provider",
                "parameters": []
            },
            "post": {
                "responses": {
                    "200": {
                        "description": "OK"
                    },
                    "400": {
                        "$ref": "#/components/responses/BadRequest400"
                    },
                    "429": {
                        "$ref": "#/components/responses/TooManyRequests429"
                    },
                    "500": {
                        "$ref": "#/components/responses/InternalServerError500"
                    },
                    "default": {
                        "$ref": "#/components/responses/DefaultError"
                    }
                },
                "tags": [
                    "ToolGroups"
                ],
                "description": "Register a tool group",
                "parameters": [],
                "requestBody": {
                    "content": {
                        "application/json": {
                            "schema": {
                                "$ref": "#/components/schemas/RegisterToolGroupRequest"
                            }
                        }
                    },
                    "required": true
                }
            }
        },
        "/v1/tools": {
            "get": {
                "responses": {
                    "200": {
                        "description": "OK",
                        "content": {
                            "application/json": {
                                "schema": {
                                    "$ref": "#/components/schemas/ListToolsResponse"
                                }
                            }
                        }
                    },
                    "400": {
                        "$ref": "#/components/responses/BadRequest400"
                    },
                    "429": {
                        "$ref": "#/components/responses/TooManyRequests429"
                    },
                    "500": {
                        "$ref": "#/components/responses/InternalServerError500"
                    },
                    "default": {
                        "$ref": "#/components/responses/DefaultError"
                    }
                },
                "tags": [
                    "ToolGroups"
                ],
                "description": "List tools with optional tool group",
                "parameters": [
                    {
                        "name": "toolgroup_id",
                        "in": "query",
                        "required": false,
                        "schema": {
                            "type": "string"
                        }
                    }
                ]
            }
        },
        "/v1/vector-dbs": {
            "get": {
                "responses": {
                    "200": {
                        "description": "OK",
                        "content": {
                            "application/json": {
                                "schema": {
                                    "$ref": "#/components/schemas/ListVectorDBsResponse"
                                }
                            }
                        }
                    },
                    "400": {
                        "$ref": "#/components/responses/BadRequest400"
                    },
                    "429": {
                        "$ref": "#/components/responses/TooManyRequests429"
                    },
                    "500": {
                        "$ref": "#/components/responses/InternalServerError500"
                    },
                    "default": {
                        "$ref": "#/components/responses/DefaultError"
                    }
                },
                "tags": [
                    "VectorDBs"
                ],
                "description": "",
                "parameters": []
            },
            "post": {
                "responses": {
                    "200": {
                        "description": "OK",
                        "content": {
                            "application/json": {
                                "schema": {
                                    "$ref": "#/components/schemas/VectorDB"
                                }
                            }
                        }
                    },
                    "400": {
                        "$ref": "#/components/responses/BadRequest400"
                    },
                    "429": {
                        "$ref": "#/components/responses/TooManyRequests429"
                    },
                    "500": {
                        "$ref": "#/components/responses/InternalServerError500"
                    },
                    "default": {
                        "$ref": "#/components/responses/DefaultError"
                    }
                },
                "tags": [
                    "VectorDBs"
                ],
                "description": "",
                "parameters": [],
                "requestBody": {
                    "content": {
                        "application/json": {
                            "schema": {
                                "$ref": "#/components/schemas/RegisterVectorDbRequest"
                            }
                        }
                    },
                    "required": true
                }
            }
        },
        "/v1/telemetry/events": {
            "post": {
                "responses": {
                    "200": {
                        "description": "OK"
                    },
                    "400": {
                        "$ref": "#/components/responses/BadRequest400"
                    },
                    "429": {
                        "$ref": "#/components/responses/TooManyRequests429"
                    },
                    "500": {
                        "$ref": "#/components/responses/InternalServerError500"
                    },
                    "default": {
                        "$ref": "#/components/responses/DefaultError"
                    }
                },
                "tags": [
                    "Telemetry"
                ],
                "description": "",
                "parameters": [],
                "requestBody": {
                    "content": {
                        "application/json": {
                            "schema": {
                                "$ref": "#/components/schemas/LogEventRequest"
                            }
                        }
                    },
                    "required": true
                }
            }
        },
        "/v1/post-training/preference-optimize": {
            "post": {
                "responses": {
                    "200": {
                        "description": "OK",
                        "content": {
                            "application/json": {
                                "schema": {
                                    "$ref": "#/components/schemas/PostTrainingJob"
                                }
                            }
                        }
                    },
                    "400": {
                        "$ref": "#/components/responses/BadRequest400"
                    },
                    "429": {
                        "$ref": "#/components/responses/TooManyRequests429"
                    },
                    "500": {
                        "$ref": "#/components/responses/InternalServerError500"
                    },
                    "default": {
                        "$ref": "#/components/responses/DefaultError"
                    }
                },
                "tags": [
                    "PostTraining (Coming Soon)"
                ],
                "description": "",
                "parameters": [],
                "requestBody": {
                    "content": {
                        "application/json": {
                            "schema": {
                                "$ref": "#/components/schemas/PreferenceOptimizeRequest"
                            }
                        }
                    },
                    "required": true
                }
            }
        },
        "/v1/tool-runtime/rag-tool/query": {
            "post": {
                "responses": {
                    "200": {
                        "description": "OK",
                        "content": {
                            "application/json": {
                                "schema": {
                                    "$ref": "#/components/schemas/RAGQueryResult"
                                }
                            }
                        }
                    },
                    "400": {
                        "$ref": "#/components/responses/BadRequest400"
                    },
                    "429": {
                        "$ref": "#/components/responses/TooManyRequests429"
                    },
                    "500": {
                        "$ref": "#/components/responses/InternalServerError500"
                    },
                    "default": {
                        "$ref": "#/components/responses/DefaultError"
                    }
                },
                "tags": [
                    "ToolRuntime"
                ],
                "description": "Query the RAG system for context; typically invoked by the agent",
                "parameters": [],
                "requestBody": {
                    "content": {
                        "application/json": {
                            "schema": {
                                "$ref": "#/components/schemas/QueryRequest"
                            }
                        }
                    },
                    "required": true
                }
            }
        },
        "/v1/vector-io/query": {
            "post": {
                "responses": {
                    "200": {
                        "description": "OK",
                        "content": {
                            "application/json": {
                                "schema": {
                                    "$ref": "#/components/schemas/QueryChunksResponse"
                                }
                            }
                        }
                    },
                    "400": {
                        "$ref": "#/components/responses/BadRequest400"
                    },
                    "429": {
                        "$ref": "#/components/responses/TooManyRequests429"
                    },
                    "500": {
                        "$ref": "#/components/responses/InternalServerError500"
                    },
                    "default": {
                        "$ref": "#/components/responses/DefaultError"
                    }
                },
                "tags": [
                    "VectorIO"
                ],
                "description": "",
                "parameters": [],
                "requestBody": {
                    "content": {
                        "application/json": {
                            "schema": {
                                "$ref": "#/components/schemas/QueryChunksRequest"
                            }
                        }
                    },
                    "required": true
                }
            }
        },
        "/v1/telemetry/spans": {
            "post": {
                "responses": {
                    "200": {
                        "description": "OK",
                        "content": {
                            "application/json": {
                                "schema": {
                                    "$ref": "#/components/schemas/QuerySpansResponse"
                                }
                            }
                        }
                    },
                    "400": {
                        "$ref": "#/components/responses/BadRequest400"
                    },
                    "429": {
                        "$ref": "#/components/responses/TooManyRequests429"
                    },
                    "500": {
                        "$ref": "#/components/responses/InternalServerError500"
                    },
                    "default": {
                        "$ref": "#/components/responses/DefaultError"
                    }
                },
                "tags": [
                    "Telemetry"
                ],
                "description": "",
                "parameters": [],
                "requestBody": {
                    "content": {
                        "application/json": {
                            "schema": {
                                "$ref": "#/components/schemas/QuerySpansRequest"
                            }
                        }
                    },
                    "required": true
                }
            }
        },
        "/v1/telemetry/traces": {
            "post": {
                "responses": {
                    "200": {
                        "description": "OK",
                        "content": {
                            "application/json": {
                                "schema": {
                                    "$ref": "#/components/schemas/QueryTracesResponse"
                                }
                            }
                        }
                    },
                    "400": {
                        "$ref": "#/components/responses/BadRequest400"
                    },
                    "429": {
                        "$ref": "#/components/responses/TooManyRequests429"
                    },
                    "500": {
                        "$ref": "#/components/responses/InternalServerError500"
                    },
                    "default": {
                        "$ref": "#/components/responses/DefaultError"
                    }
                },
                "tags": [
                    "Telemetry"
                ],
                "description": "",
                "parameters": [],
                "requestBody": {
                    "content": {
                        "application/json": {
                            "schema": {
                                "$ref": "#/components/schemas/QueryTracesRequest"
                            }
                        }
                    },
                    "required": true
                }
            }
        },
        "/v1/agents/{agent_id}/session/{session_id}/turn/{turn_id}/resume": {
            "post": {
                "responses": {
                    "200": {
                        "description": "A Turn object if stream is False, otherwise an AsyncIterator of AgentTurnResponseStreamChunk objects.",
                        "content": {
                            "application/json": {
                                "schema": {
                                    "$ref": "#/components/schemas/Turn"
                                }
                            },
                            "text/event-stream": {
                                "schema": {
                                    "$ref": "#/components/schemas/AgentTurnResponseStreamChunk"
                                }
                            }
                        }
                    },
                    "400": {
                        "$ref": "#/components/responses/BadRequest400"
                    },
                    "429": {
                        "$ref": "#/components/responses/TooManyRequests429"
                    },
                    "500": {
                        "$ref": "#/components/responses/InternalServerError500"
                    },
                    "default": {
                        "$ref": "#/components/responses/DefaultError"
                    }
                },
                "tags": [
                    "Agents"
                ],
                "description": "Resume an agent turn with executed tool call responses.\nWhen a Turn has the status `awaiting_input` due to pending input from client side tool calls, this endpoint can be used to submit the outputs from the tool calls once they are ready.",
                "parameters": [
                    {
                        "name": "agent_id",
                        "in": "path",
                        "description": "The ID of the agent to resume.",
                        "required": true,
                        "schema": {
                            "type": "string"
                        }
                    },
                    {
                        "name": "session_id",
                        "in": "path",
                        "description": "The ID of the session to resume.",
                        "required": true,
                        "schema": {
                            "type": "string"
                        }
                    },
                    {
                        "name": "turn_id",
                        "in": "path",
                        "description": "The ID of the turn to resume.",
                        "required": true,
                        "schema": {
                            "type": "string"
                        }
                    }
                ],
                "requestBody": {
                    "content": {
                        "application/json": {
                            "schema": {
                                "$ref": "#/components/schemas/ResumeAgentTurnRequest"
                            }
                        }
                    },
                    "required": true
                }
            }
        },
        "/v1/evaluation/run": {
            "post": {
                "responses": {
                    "200": {
                        "description": "OK",
                        "content": {
                            "application/json": {
                                "schema": {
                                    "$ref": "#/components/schemas/EvaluationJob"
                                }
                            }
                        }
                    },
                    "400": {
                        "$ref": "#/components/responses/BadRequest400"
                    },
                    "429": {
                        "$ref": "#/components/responses/TooManyRequests429"
                    },
                    "500": {
                        "$ref": "#/components/responses/InternalServerError500"
                    },
                    "default": {
                        "$ref": "#/components/responses/DefaultError"
                    }
                },
                "tags": [
                    "Evaluation"
                ],
                "description": "Schedule a full evaluation job, by generating results using candidate and grading them.",
                "parameters": [],
                "requestBody": {
                    "content": {
                        "application/json": {
                            "schema": {
                                "$ref": "#/components/schemas/RunRequest"
                            }
                        }
                    },
                    "required": true
                }
            }
        },
        "/v1/safety/run-shield": {
            "post": {
                "responses": {
                    "200": {
                        "description": "OK",
                        "content": {
                            "application/json": {
                                "schema": {
                                    "$ref": "#/components/schemas/RunShieldResponse"
                                }
                            }
                        }
                    },
                    "400": {
                        "$ref": "#/components/responses/BadRequest400"
                    },
                    "429": {
                        "$ref": "#/components/responses/TooManyRequests429"
                    },
                    "500": {
                        "$ref": "#/components/responses/InternalServerError500"
                    },
                    "default": {
                        "$ref": "#/components/responses/DefaultError"
                    }
                },
                "tags": [
                    "Safety"
                ],
                "description": "",
                "parameters": [],
                "requestBody": {
                    "content": {
                        "application/json": {
                            "schema": {
                                "$ref": "#/components/schemas/RunShieldRequest"
                            }
                        }
                    },
                    "required": true
                }
            }
        },
        "/v1/evaluation/run_sync": {
            "post": {
                "responses": {
                    "200": {
                        "description": "OK",
                        "content": {
                            "application/json": {
                                "schema": {
                                    "$ref": "#/components/schemas/EvaluationResponse"
                                }
                            }
                        }
                    },
                    "400": {
                        "$ref": "#/components/responses/BadRequest400"
                    },
                    "429": {
                        "$ref": "#/components/responses/TooManyRequests429"
                    },
                    "500": {
                        "$ref": "#/components/responses/InternalServerError500"
                    },
                    "default": {
                        "$ref": "#/components/responses/DefaultError"
                    }
                },
                "tags": [
                    "Evaluation"
                ],
                "description": "Run an evaluation synchronously, i.e., without scheduling a job\". You should use this for quick testing, or when the number of rows is limited. Some implementations may have stricter restrictions on inputs which will be accepted.",
                "parameters": [],
                "requestBody": {
                    "content": {
                        "application/json": {
                            "schema": {
                                "$ref": "#/components/schemas/RunSyncRequest"
                            }
                        }
                    },
                    "required": true
                }
            }
        },
        "/v1/telemetry/spans/export": {
            "post": {
                "responses": {
                    "200": {
                        "description": "OK"
                    },
                    "400": {
                        "$ref": "#/components/responses/BadRequest400"
                    },
                    "429": {
                        "$ref": "#/components/responses/TooManyRequests429"
                    },
                    "500": {
                        "$ref": "#/components/responses/InternalServerError500"
                    },
                    "default": {
                        "$ref": "#/components/responses/DefaultError"
                    }
                },
                "tags": [
                    "Telemetry"
                ],
                "description": "",
                "parameters": [],
                "requestBody": {
                    "content": {
                        "application/json": {
                            "schema": {
                                "$ref": "#/components/schemas/SaveSpansToDatasetRequest"
                            }
                        }
                    },
                    "required": true
                }
            }
        },
        "/v1/post-training/supervised-fine-tune": {
            "post": {
                "responses": {
                    "200": {
                        "description": "OK",
                        "content": {
                            "application/json": {
                                "schema": {
                                    "$ref": "#/components/schemas/PostTrainingJob"
                                }
                            }
                        }
                    },
                    "400": {
                        "$ref": "#/components/responses/BadRequest400"
                    },
                    "429": {
                        "$ref": "#/components/responses/TooManyRequests429"
                    },
                    "500": {
                        "$ref": "#/components/responses/InternalServerError500"
                    },
                    "default": {
                        "$ref": "#/components/responses/DefaultError"
                    }
                },
                "tags": [
                    "PostTraining (Coming Soon)"
                ],
                "description": "",
                "parameters": [],
                "requestBody": {
                    "content": {
                        "application/json": {
                            "schema": {
                                "$ref": "#/components/schemas/SupervisedFineTuneRequest"
                            }
                        }
                    },
                    "required": true
                }
            }
        },
        "/v1/synthetic-data-generation/generate": {
            "post": {
                "responses": {
                    "200": {
                        "description": "OK",
                        "content": {
                            "application/json": {
                                "schema": {
                                    "$ref": "#/components/schemas/SyntheticDataGenerationResponse"
                                }
                            }
                        }
                    },
                    "400": {
                        "$ref": "#/components/responses/BadRequest400"
                    },
                    "429": {
                        "$ref": "#/components/responses/TooManyRequests429"
                    },
                    "500": {
                        "$ref": "#/components/responses/InternalServerError500"
                    },
                    "default": {
                        "$ref": "#/components/responses/DefaultError"
                    }
                },
                "tags": [
                    "SyntheticDataGeneration (Coming Soon)"
                ],
                "description": "",
                "parameters": [],
                "requestBody": {
                    "content": {
                        "application/json": {
                            "schema": {
                                "$ref": "#/components/schemas/SyntheticDataGenerateRequest"
                            }
                        }
                    },
                    "required": true
                }
            }
        },
        "/v1/version": {
            "get": {
                "responses": {
                    "200": {
                        "description": "OK",
                        "content": {
                            "application/json": {
                                "schema": {
                                    "$ref": "#/components/schemas/VersionInfo"
                                }
                            }
                        }
                    },
                    "400": {
                        "$ref": "#/components/responses/BadRequest400"
                    },
                    "429": {
                        "$ref": "#/components/responses/TooManyRequests429"
                    },
                    "500": {
                        "$ref": "#/components/responses/InternalServerError500"
                    },
                    "default": {
                        "$ref": "#/components/responses/DefaultError"
                    }
                },
                "tags": [
                    "Inspect"
                ],
                "description": "",
                "parameters": []
            }
        }
    },
    "jsonSchemaDialect": "https://json-schema.org/draft/2020-12/schema",
    "components": {
        "schemas": {
            "Error": {
                "type": "object",
                "properties": {
                    "status": {
                        "type": "integer",
                        "description": "HTTP status code"
                    },
                    "title": {
                        "type": "string",
                        "description": "Error title, a short summary of the error which is invariant for an error type"
                    },
                    "detail": {
                        "type": "string",
                        "description": "Error detail, a longer human-readable description of the error"
                    },
                    "instance": {
                        "type": "string",
                        "description": "(Optional) A URL which can be used to retrieve more information about the specific occurrence of the error"
                    }
                },
                "additionalProperties": false,
                "required": [
                    "status",
                    "title",
                    "detail"
                ],
                "title": "Error",
                "description": "Error response from the API. Roughly follows RFC 7807."
            },
            "AppendRowsRequest": {
                "type": "object",
                "properties": {
                    "rows": {
                        "type": "array",
                        "items": {
                            "type": "object",
                            "additionalProperties": {
                                "oneOf": [
                                    {
                                        "type": "null"
                                    },
                                    {
                                        "type": "boolean"
                                    },
                                    {
                                        "type": "number"
                                    },
                                    {
                                        "type": "string"
                                    },
                                    {
                                        "type": "array"
                                    },
                                    {
                                        "type": "object"
                                    }
                                ]
                            }
                        }
                    }
                },
                "additionalProperties": false,
                "required": [
                    "rows"
                ],
                "title": "AppendRowsRequest"
            },
            "CompletionMessage": {
                "type": "object",
                "properties": {
                    "role": {
                        "type": "string",
                        "const": "assistant",
                        "default": "assistant",
                        "description": "Must be \"assistant\" to identify this as the model's response"
                    },
                    "content": {
                        "$ref": "#/components/schemas/InterleavedContent",
                        "description": "The content of the model's response"
                    },
                    "stop_reason": {
                        "type": "string",
                        "enum": [
                            "end_of_turn",
                            "end_of_message",
                            "out_of_tokens"
                        ],
                        "description": "Reason why the model stopped generating. Options are: - `StopReason.end_of_turn`: The model finished generating the entire response. - `StopReason.end_of_message`: The model finished generating but generated a partial response -- usually, a tool call. The user may call the tool and continue the conversation with the tool's response. - `StopReason.out_of_tokens`: The model ran out of token budget."
                    },
                    "tool_calls": {
                        "type": "array",
                        "items": {
                            "$ref": "#/components/schemas/ToolCall"
                        },
                        "description": "List of tool calls. Each tool call is a ToolCall object."
                    }
                },
                "additionalProperties": false,
                "required": [
                    "role",
                    "content",
                    "stop_reason"
                ],
                "title": "CompletionMessage",
                "description": "A message containing the model's (assistant) response in a chat conversation."
            },
            "GrammarResponseFormat": {
                "type": "object",
                "properties": {
                    "type": {
                        "type": "string",
                        "const": "grammar",
                        "default": "grammar",
                        "description": "Must be \"grammar\" to identify this format type"
                    },
                    "bnf": {
                        "type": "object",
                        "additionalProperties": {
                            "oneOf": [
                                {
                                    "type": "null"
                                },
                                {
                                    "type": "boolean"
                                },
                                {
                                    "type": "number"
                                },
                                {
                                    "type": "string"
                                },
                                {
                                    "type": "array"
                                },
                                {
                                    "type": "object"
                                }
                            ]
                        },
                        "description": "The BNF grammar specification the response should conform to"
                    }
                },
                "additionalProperties": false,
                "required": [
                    "type",
                    "bnf"
                ],
                "title": "GrammarResponseFormat",
                "description": "Configuration for grammar-guided response generation."
            },
            "GreedySamplingStrategy": {
                "type": "object",
                "properties": {
                    "type": {
                        "type": "string",
                        "const": "greedy",
                        "default": "greedy"
                    }
                },
                "additionalProperties": false,
                "required": [
                    "type"
                ],
                "title": "GreedySamplingStrategy"
            },
            "ImageContentItem": {
                "type": "object",
                "properties": {
                    "type": {
                        "type": "string",
                        "const": "image",
                        "default": "image",
                        "description": "Discriminator type of the content item. Always \"image\""
                    },
                    "image": {
                        "type": "object",
                        "properties": {
                            "url": {
                                "$ref": "#/components/schemas/URL",
                                "description": "A URL of the image or data URL in the format of data:image/{type};base64,{data}. Note that URL could have length limits."
                            },
                            "data": {
                                "type": "string",
                                "contentEncoding": "base64",
                                "description": "base64 encoded image data as string"
                            }
                        },
                        "additionalProperties": false,
                        "description": "Image as a base64 encoded string or an URL"
                    }
                },
                "additionalProperties": false,
                "required": [
                    "type",
                    "image"
                ],
                "title": "ImageContentItem",
                "description": "A image content item"
            },
            "InterleavedContent": {
                "oneOf": [
                    {
                        "type": "string"
                    },
                    {
                        "$ref": "#/components/schemas/InterleavedContentItem"
                    },
                    {
                        "type": "array",
                        "items": {
                            "$ref": "#/components/schemas/InterleavedContentItem"
                        }
                    }
                ]
            },
            "InterleavedContentItem": {
                "oneOf": [
                    {
                        "$ref": "#/components/schemas/ImageContentItem"
                    },
                    {
                        "$ref": "#/components/schemas/TextContentItem"
                    }
                ],
                "discriminator": {
                    "propertyName": "type",
                    "mapping": {
                        "image": "#/components/schemas/ImageContentItem",
                        "text": "#/components/schemas/TextContentItem"
                    }
                }
            },
            "JsonSchemaResponseFormat": {
                "type": "object",
                "properties": {
                    "type": {
                        "type": "string",
                        "const": "json_schema",
                        "default": "json_schema",
                        "description": "Must be \"json_schema\" to identify this format type"
                    },
                    "json_schema": {
                        "type": "object",
                        "additionalProperties": {
                            "oneOf": [
                                {
                                    "type": "null"
                                },
                                {
                                    "type": "boolean"
                                },
                                {
                                    "type": "number"
                                },
                                {
                                    "type": "string"
                                },
                                {
                                    "type": "array"
                                },
                                {
                                    "type": "object"
                                }
                            ]
                        },
                        "description": "The JSON schema the response should conform to. In a Python SDK, this is often a `pydantic` model."
                    }
                },
                "additionalProperties": false,
                "required": [
                    "type",
                    "json_schema"
                ],
                "title": "JsonSchemaResponseFormat",
                "description": "Configuration for JSON schema-guided response generation."
            },
            "Message": {
                "oneOf": [
                    {
                        "$ref": "#/components/schemas/UserMessage"
                    },
                    {
                        "$ref": "#/components/schemas/SystemMessage"
                    },
                    {
                        "$ref": "#/components/schemas/ToolResponseMessage"
                    },
                    {
                        "$ref": "#/components/schemas/CompletionMessage"
                    }
                ],
                "discriminator": {
                    "propertyName": "role",
                    "mapping": {
                        "user": "#/components/schemas/UserMessage",
                        "system": "#/components/schemas/SystemMessage",
                        "tool": "#/components/schemas/ToolResponseMessage",
                        "assistant": "#/components/schemas/CompletionMessage"
                    }
                }
            },
            "ResponseFormat": {
                "oneOf": [
                    {
                        "$ref": "#/components/schemas/JsonSchemaResponseFormat"
                    },
                    {
                        "$ref": "#/components/schemas/GrammarResponseFormat"
                    }
                ],
                "discriminator": {
                    "propertyName": "type",
                    "mapping": {
                        "json_schema": "#/components/schemas/JsonSchemaResponseFormat",
                        "grammar": "#/components/schemas/GrammarResponseFormat"
                    }
                }
            },
            "SamplingParams": {
                "type": "object",
                "properties": {
                    "strategy": {
                        "$ref": "#/components/schemas/SamplingStrategy"
                    },
                    "max_tokens": {
                        "type": "integer",
                        "default": 0
                    },
                    "repetition_penalty": {
                        "type": "number",
                        "default": 1.0
                    }
                },
                "additionalProperties": false,
                "required": [
                    "strategy"
                ],
                "title": "SamplingParams"
            },
            "SamplingStrategy": {
                "oneOf": [
                    {
                        "$ref": "#/components/schemas/GreedySamplingStrategy"
                    },
                    {
                        "$ref": "#/components/schemas/TopPSamplingStrategy"
                    },
                    {
                        "$ref": "#/components/schemas/TopKSamplingStrategy"
                    }
                ],
                "discriminator": {
                    "propertyName": "type",
                    "mapping": {
                        "greedy": "#/components/schemas/GreedySamplingStrategy",
                        "top_p": "#/components/schemas/TopPSamplingStrategy",
                        "top_k": "#/components/schemas/TopKSamplingStrategy"
                    }
                }
            },
            "SystemMessage": {
                "type": "object",
                "properties": {
                    "role": {
                        "type": "string",
                        "const": "system",
                        "default": "system",
                        "description": "Must be \"system\" to identify this as a system message"
                    },
                    "content": {
                        "$ref": "#/components/schemas/InterleavedContent",
                        "description": "The content of the \"system prompt\". If multiple system messages are provided, they are concatenated. The underlying Llama Stack code may also add other system messages (for example, for formatting tool definitions)."
                    }
                },
                "additionalProperties": false,
                "required": [
                    "role",
                    "content"
                ],
                "title": "SystemMessage",
                "description": "A system message providing instructions or context to the model."
            },
            "TextContentItem": {
                "type": "object",
                "properties": {
                    "type": {
                        "type": "string",
                        "const": "text",
                        "default": "text",
                        "description": "Discriminator type of the content item. Always \"text\""
                    },
                    "text": {
                        "type": "string",
                        "description": "Text content"
                    }
                },
                "additionalProperties": false,
                "required": [
                    "type",
                    "text"
                ],
                "title": "TextContentItem",
                "description": "A text content item"
            },
            "ToolCall": {
                "type": "object",
                "properties": {
                    "call_id": {
                        "type": "string"
                    },
                    "tool_name": {
                        "oneOf": [
                            {
                                "type": "string",
                                "enum": [
                                    "brave_search",
                                    "wolfram_alpha",
                                    "photogen",
                                    "code_interpreter"
                                ],
                                "title": "BuiltinTool"
                            },
                            {
                                "type": "string"
                            }
                        ]
                    },
                    "arguments": {
                        "oneOf": [
                            {
                                "type": "string"
                            },
                            {
                                "type": "object",
                                "additionalProperties": {
                                    "oneOf": [
                                        {
                                            "type": "string"
                                        },
                                        {
                                            "type": "integer"
                                        },
                                        {
                                            "type": "number"
                                        },
                                        {
                                            "type": "boolean"
                                        },
                                        {
                                            "type": "null"
                                        },
                                        {
                                            "type": "array",
                                            "items": {
                                                "oneOf": [
                                                    {
                                                        "type": "string"
                                                    },
                                                    {
                                                        "type": "integer"
                                                    },
                                                    {
                                                        "type": "number"
                                                    },
                                                    {
                                                        "type": "boolean"
                                                    },
                                                    {
                                                        "type": "null"
                                                    }
                                                ]
                                            }
                                        },
                                        {
                                            "type": "object",
                                            "additionalProperties": {
                                                "oneOf": [
                                                    {
                                                        "type": "string"
                                                    },
                                                    {
                                                        "type": "integer"
                                                    },
                                                    {
                                                        "type": "number"
                                                    },
                                                    {
                                                        "type": "boolean"
                                                    },
                                                    {
                                                        "type": "null"
                                                    }
                                                ]
                                            }
                                        }
                                    ]
                                }
                            }
                        ]
                    },
                    "arguments_json": {
                        "type": "string"
                    }
                },
                "additionalProperties": false,
                "required": [
                    "call_id",
                    "tool_name",
                    "arguments"
                ],
                "title": "ToolCall"
            },
            "ToolDefinition": {
                "type": "object",
                "properties": {
                    "tool_name": {
                        "oneOf": [
                            {
                                "type": "string",
                                "enum": [
                                    "brave_search",
                                    "wolfram_alpha",
                                    "photogen",
                                    "code_interpreter"
                                ],
                                "title": "BuiltinTool"
                            },
                            {
                                "type": "string"
                            }
                        ]
                    },
                    "description": {
                        "type": "string"
                    },
                    "parameters": {
                        "type": "object",
                        "additionalProperties": {
                            "$ref": "#/components/schemas/ToolParamDefinition"
                        }
                    }
                },
                "additionalProperties": false,
                "required": [
                    "tool_name"
                ],
                "title": "ToolDefinition"
            },
            "ToolParamDefinition": {
                "type": "object",
                "properties": {
                    "param_type": {
                        "type": "string"
                    },
                    "description": {
                        "type": "string"
                    },
                    "required": {
                        "type": "boolean",
                        "default": true
                    },
                    "default": {
                        "oneOf": [
                            {
                                "type": "null"
                            },
                            {
                                "type": "boolean"
                            },
                            {
                                "type": "number"
                            },
                            {
                                "type": "string"
                            },
                            {
                                "type": "array"
                            },
                            {
                                "type": "object"
                            }
                        ]
                    }
                },
                "additionalProperties": false,
                "required": [
                    "param_type"
                ],
                "title": "ToolParamDefinition"
            },
            "ToolResponseMessage": {
                "type": "object",
                "properties": {
                    "role": {
                        "type": "string",
                        "const": "tool",
                        "default": "tool",
                        "description": "Must be \"tool\" to identify this as a tool response"
                    },
                    "call_id": {
                        "type": "string",
                        "description": "Unique identifier for the tool call this response is for"
                    },
                    "content": {
                        "$ref": "#/components/schemas/InterleavedContent",
                        "description": "The response content from the tool"
                    }
                },
                "additionalProperties": false,
                "required": [
                    "role",
                    "call_id",
                    "content"
                ],
                "title": "ToolResponseMessage",
                "description": "A message representing the result of a tool invocation."
            },
            "TopKSamplingStrategy": {
                "type": "object",
                "properties": {
                    "type": {
                        "type": "string",
                        "const": "top_k",
                        "default": "top_k"
                    },
                    "top_k": {
                        "type": "integer"
                    }
                },
                "additionalProperties": false,
                "required": [
                    "type",
                    "top_k"
                ],
                "title": "TopKSamplingStrategy"
            },
            "TopPSamplingStrategy": {
                "type": "object",
                "properties": {
                    "type": {
                        "type": "string",
                        "const": "top_p",
                        "default": "top_p"
                    },
                    "temperature": {
                        "type": "number"
                    },
                    "top_p": {
                        "type": "number",
                        "default": 0.95
                    }
                },
                "additionalProperties": false,
                "required": [
                    "type"
                ],
                "title": "TopPSamplingStrategy"
            },
            "URL": {
                "type": "object",
                "properties": {
                    "uri": {
                        "type": "string"
                    }
                },
                "additionalProperties": false,
                "required": [
                    "uri"
                ],
                "title": "URL"
            },
            "UserMessage": {
                "type": "object",
                "properties": {
                    "role": {
                        "type": "string",
                        "const": "user",
                        "default": "user",
                        "description": "Must be \"user\" to identify this as a user message"
                    },
                    "content": {
                        "$ref": "#/components/schemas/InterleavedContent",
                        "description": "The content of the message, which can include text and other media"
                    },
                    "context": {
                        "$ref": "#/components/schemas/InterleavedContent",
                        "description": "(Optional) This field is used internally by Llama Stack to pass RAG context. This field may be removed in the API in the future."
                    }
                },
                "additionalProperties": false,
                "required": [
                    "role",
                    "content"
                ],
                "title": "UserMessage",
                "description": "A message from the user in a chat conversation."
            },
            "BatchChatCompletionRequest": {
                "type": "object",
                "properties": {
                    "model": {
                        "type": "string"
                    },
                    "messages_batch": {
                        "type": "array",
                        "items": {
                            "type": "array",
                            "items": {
                                "$ref": "#/components/schemas/Message"
                            }
                        }
                    },
                    "sampling_params": {
                        "$ref": "#/components/schemas/SamplingParams"
                    },
                    "tools": {
                        "type": "array",
                        "items": {
                            "$ref": "#/components/schemas/ToolDefinition"
                        }
                    },
                    "tool_choice": {
                        "type": "string",
                        "enum": [
                            "auto",
                            "required",
                            "none"
                        ],
                        "title": "ToolChoice",
                        "description": "Whether tool use is required or automatic. This is a hint to the model which may not be followed. It depends on the Instruction Following capabilities of the model."
                    },
                    "tool_prompt_format": {
                        "type": "string",
                        "enum": [
                            "json",
                            "function_tag",
                            "python_list"
                        ],
                        "title": "ToolPromptFormat",
                        "description": "Prompt format for calling custom / zero shot tools."
                    },
                    "response_format": {
                        "$ref": "#/components/schemas/ResponseFormat"
                    },
                    "logprobs": {
                        "type": "object",
                        "properties": {
                            "top_k": {
                                "type": "integer",
                                "default": 0,
                                "description": "How many tokens (for each position) to return log probabilities for."
                            }
                        },
                        "additionalProperties": false,
                        "title": "LogProbConfig"
                    }
                },
                "additionalProperties": false,
                "required": [
                    "model",
                    "messages_batch"
                ],
                "title": "BatchChatCompletionRequest"
            },
            "BatchChatCompletionResponse": {
                "type": "object",
                "properties": {
                    "batch": {
                        "type": "array",
                        "items": {
                            "$ref": "#/components/schemas/ChatCompletionResponse"
                        }
                    }
                },
                "additionalProperties": false,
                "required": [
                    "batch"
                ],
                "title": "BatchChatCompletionResponse"
            },
            "ChatCompletionResponse": {
                "type": "object",
                "properties": {
                    "metrics": {
                        "type": "array",
                        "items": {
                            "$ref": "#/components/schemas/MetricInResponse"
                        }
                    },
                    "completion_message": {
                        "$ref": "#/components/schemas/CompletionMessage",
                        "description": "The complete response message"
                    },
                    "logprobs": {
                        "type": "array",
                        "items": {
                            "$ref": "#/components/schemas/TokenLogProbs"
                        },
                        "description": "Optional log probabilities for generated tokens"
                    }
                },
                "additionalProperties": false,
                "required": [
                    "completion_message"
                ],
                "title": "ChatCompletionResponse",
                "description": "Response from a chat completion request."
            },
            "MetricInResponse": {
                "type": "object",
                "properties": {
                    "metric": {
                        "type": "string"
                    },
                    "value": {
                        "oneOf": [
                            {
                                "type": "integer"
                            },
                            {
                                "type": "number"
                            }
                        ]
                    },
                    "unit": {
                        "type": "string"
                    }
                },
                "additionalProperties": false,
                "required": [
                    "metric",
                    "value"
                ],
                "title": "MetricInResponse"
            },
            "TokenLogProbs": {
                "type": "object",
                "properties": {
                    "logprobs_by_token": {
                        "type": "object",
                        "additionalProperties": {
                            "type": "number"
                        },
                        "description": "Dictionary mapping tokens to their log probabilities"
                    }
                },
                "additionalProperties": false,
                "required": [
                    "logprobs_by_token"
                ],
                "title": "TokenLogProbs",
                "description": "Log probabilities for generated tokens."
            },
            "BatchCompletionRequest": {
                "type": "object",
                "properties": {
                    "model": {
                        "type": "string"
                    },
                    "content_batch": {
                        "type": "array",
                        "items": {
                            "$ref": "#/components/schemas/InterleavedContent"
                        }
                    },
                    "sampling_params": {
                        "$ref": "#/components/schemas/SamplingParams"
                    },
                    "response_format": {
                        "$ref": "#/components/schemas/ResponseFormat"
                    },
                    "logprobs": {
                        "type": "object",
                        "properties": {
                            "top_k": {
                                "type": "integer",
                                "default": 0,
                                "description": "How many tokens (for each position) to return log probabilities for."
                            }
                        },
                        "additionalProperties": false,
                        "title": "LogProbConfig"
                    }
                },
                "additionalProperties": false,
                "required": [
                    "model",
                    "content_batch"
                ],
                "title": "BatchCompletionRequest"
            },
            "BatchCompletionResponse": {
                "type": "object",
                "properties": {
                    "batch": {
                        "type": "array",
                        "items": {
                            "$ref": "#/components/schemas/CompletionResponse"
                        }
                    }
                },
                "additionalProperties": false,
                "required": [
                    "batch"
                ],
                "title": "BatchCompletionResponse"
            },
            "CompletionResponse": {
                "type": "object",
                "properties": {
                    "metrics": {
                        "type": "array",
                        "items": {
                            "$ref": "#/components/schemas/MetricInResponse"
                        }
                    },
                    "content": {
                        "type": "string",
                        "description": "The generated completion text"
                    },
                    "stop_reason": {
                        "type": "string",
                        "enum": [
                            "end_of_turn",
                            "end_of_message",
                            "out_of_tokens"
                        ],
                        "description": "Reason why generation stopped"
                    },
                    "logprobs": {
                        "type": "array",
                        "items": {
                            "$ref": "#/components/schemas/TokenLogProbs"
                        },
                        "description": "Optional log probabilities for generated tokens"
                    }
                },
                "additionalProperties": false,
                "required": [
                    "content",
                    "stop_reason"
                ],
                "title": "CompletionResponse",
                "description": "Response from a completion request."
            },
            "CancelTrainingJobRequest": {
                "type": "object",
                "properties": {
                    "job_uuid": {
                        "type": "string"
                    }
                },
                "additionalProperties": false,
                "required": [
                    "job_uuid"
                ],
                "title": "CancelTrainingJobRequest"
            },
            "ToolConfig": {
                "type": "object",
                "properties": {
                    "tool_choice": {
                        "oneOf": [
                            {
                                "type": "string",
                                "enum": [
                                    "auto",
                                    "required",
                                    "none"
                                ],
                                "title": "ToolChoice",
                                "description": "Whether tool use is required or automatic. This is a hint to the model which may not be followed. It depends on the Instruction Following capabilities of the model."
                            },
                            {
                                "type": "string"
                            }
                        ],
                        "default": "auto",
                        "description": "(Optional) Whether tool use is automatic, required, or none. Can also specify a tool name to use a specific tool. Defaults to ToolChoice.auto."
                    },
                    "tool_prompt_format": {
                        "type": "string",
                        "enum": [
                            "json",
                            "function_tag",
                            "python_list"
                        ],
                        "description": "(Optional) Instructs the model how to format tool calls. By default, Llama Stack will attempt to use a format that is best adapted to the model. - `ToolPromptFormat.json`: The tool calls are formatted as a JSON object. - `ToolPromptFormat.function_tag`: The tool calls are enclosed in a <function=function_name> tag. - `ToolPromptFormat.python_list`: The tool calls are output as Python syntax -- a list of function calls."
                    },
                    "system_message_behavior": {
                        "type": "string",
                        "enum": [
                            "append",
                            "replace"
                        ],
                        "description": "(Optional) Config for how to override the default system prompt. - `SystemMessageBehavior.append`: Appends the provided system message to the default system prompt. - `SystemMessageBehavior.replace`: Replaces the default system prompt with the provided system message. The system message can include the string '{{function_definitions}}' to indicate where the function definitions should be inserted.",
                        "default": "append"
                    }
                },
                "additionalProperties": false,
                "title": "ToolConfig",
                "description": "Configuration for tool use."
            },
            "ChatCompletionRequest": {
                "type": "object",
                "properties": {
                    "model_id": {
                        "type": "string",
                        "description": "The identifier of the model to use. The model must be registered with Llama Stack and available via the /models endpoint."
                    },
                    "messages": {
                        "type": "array",
                        "items": {
                            "$ref": "#/components/schemas/Message"
                        },
                        "description": "List of messages in the conversation"
                    },
                    "sampling_params": {
                        "$ref": "#/components/schemas/SamplingParams",
                        "description": "Parameters to control the sampling strategy"
                    },
                    "tools": {
                        "type": "array",
                        "items": {
                            "$ref": "#/components/schemas/ToolDefinition"
                        },
                        "description": "(Optional) List of tool definitions available to the model"
                    },
                    "tool_choice": {
                        "type": "string",
                        "enum": [
                            "auto",
                            "required",
                            "none"
                        ],
                        "description": "(Optional) Whether tool use is required or automatic. Defaults to ToolChoice.auto. .. deprecated:: Use tool_config instead."
                    },
                    "tool_prompt_format": {
                        "type": "string",
                        "enum": [
                            "json",
                            "function_tag",
                            "python_list"
                        ],
                        "description": "(Optional) Instructs the model how to format tool calls. By default, Llama Stack will attempt to use a format that is best adapted to the model. - `ToolPromptFormat.json`: The tool calls are formatted as a JSON object. - `ToolPromptFormat.function_tag`: The tool calls are enclosed in a <function=function_name> tag. - `ToolPromptFormat.python_list`: The tool calls are output as Python syntax -- a list of function calls. .. deprecated:: Use tool_config instead."
                    },
                    "response_format": {
                        "$ref": "#/components/schemas/ResponseFormat",
                        "description": "(Optional) Grammar specification for guided (structured) decoding. There are two options: - `ResponseFormat.json_schema`: The grammar is a JSON schema. Most providers support this format. - `ResponseFormat.grammar`: The grammar is a BNF grammar. This format is more flexible, but not all providers support it."
                    },
                    "stream": {
                        "type": "boolean",
                        "description": "(Optional) If True, generate an SSE event stream of the response. Defaults to False."
                    },
                    "logprobs": {
                        "type": "object",
                        "properties": {
                            "top_k": {
                                "type": "integer",
                                "default": 0,
                                "description": "How many tokens (for each position) to return log probabilities for."
                            }
                        },
                        "additionalProperties": false,
                        "description": "(Optional) If specified, log probabilities for each token position will be returned."
                    },
                    "tool_config": {
                        "$ref": "#/components/schemas/ToolConfig",
                        "description": "(Optional) Configuration for tool use."
                    }
                },
                "additionalProperties": false,
                "required": [
                    "model_id",
                    "messages"
                ],
                "title": "ChatCompletionRequest"
            },
            "ChatCompletionResponseEvent": {
                "type": "object",
                "properties": {
                    "event_type": {
                        "type": "string",
                        "enum": [
                            "start",
                            "complete",
                            "progress"
                        ],
                        "description": "Type of the event"
                    },
                    "delta": {
                        "$ref": "#/components/schemas/ContentDelta",
                        "description": "Content generated since last event. This can be one or more tokens, or a tool call."
                    },
                    "logprobs": {
                        "type": "array",
                        "items": {
                            "$ref": "#/components/schemas/TokenLogProbs"
                        },
                        "description": "Optional log probabilities for generated tokens"
                    },
                    "stop_reason": {
                        "type": "string",
                        "enum": [
                            "end_of_turn",
                            "end_of_message",
                            "out_of_tokens"
                        ],
                        "description": "Optional reason why generation stopped, if complete"
                    }
                },
                "additionalProperties": false,
                "required": [
                    "event_type",
                    "delta"
                ],
                "title": "ChatCompletionResponseEvent",
                "description": "An event during chat completion generation."
            },
            "ChatCompletionResponseStreamChunk": {
                "type": "object",
                "properties": {
                    "metrics": {
                        "type": "array",
                        "items": {
                            "$ref": "#/components/schemas/MetricInResponse"
                        }
                    },
                    "event": {
                        "$ref": "#/components/schemas/ChatCompletionResponseEvent",
                        "description": "The event containing the new content"
                    }
                },
                "additionalProperties": false,
                "required": [
                    "event"
                ],
                "title": "ChatCompletionResponseStreamChunk",
                "description": "A chunk of a streamed chat completion response."
            },
            "ContentDelta": {
                "oneOf": [
                    {
                        "$ref": "#/components/schemas/TextDelta"
                    },
                    {
                        "$ref": "#/components/schemas/ImageDelta"
                    },
                    {
                        "$ref": "#/components/schemas/ToolCallDelta"
                    }
                ],
                "discriminator": {
                    "propertyName": "type",
                    "mapping": {
                        "text": "#/components/schemas/TextDelta",
                        "image": "#/components/schemas/ImageDelta",
                        "tool_call": "#/components/schemas/ToolCallDelta"
                    }
                }
            },
            "ImageDelta": {
                "type": "object",
                "properties": {
                    "type": {
                        "type": "string",
                        "const": "image",
                        "default": "image"
                    },
                    "image": {
                        "type": "string",
                        "contentEncoding": "base64"
                    }
                },
                "additionalProperties": false,
                "required": [
                    "type",
                    "image"
                ],
                "title": "ImageDelta"
            },
            "TextDelta": {
                "type": "object",
                "properties": {
                    "type": {
                        "type": "string",
                        "const": "text",
                        "default": "text"
                    },
                    "text": {
                        "type": "string"
                    }
                },
                "additionalProperties": false,
                "required": [
                    "type",
                    "text"
                ],
                "title": "TextDelta"
            },
            "ToolCallDelta": {
                "type": "object",
                "properties": {
                    "type": {
                        "type": "string",
                        "const": "tool_call",
                        "default": "tool_call"
                    },
                    "tool_call": {
                        "oneOf": [
                            {
                                "type": "string"
                            },
                            {
                                "$ref": "#/components/schemas/ToolCall"
                            }
                        ]
                    },
                    "parse_status": {
                        "type": "string",
                        "enum": [
                            "started",
                            "in_progress",
                            "failed",
                            "succeeded"
                        ],
                        "title": "ToolCallParseStatus"
                    }
                },
                "additionalProperties": false,
                "required": [
                    "type",
                    "tool_call",
                    "parse_status"
                ],
                "title": "ToolCallDelta"
            },
            "CompletionRequest": {
                "type": "object",
                "properties": {
                    "model_id": {
                        "type": "string",
                        "description": "The identifier of the model to use. The model must be registered with Llama Stack and available via the /models endpoint."
                    },
                    "content": {
                        "$ref": "#/components/schemas/InterleavedContent",
                        "description": "The content to generate a completion for"
                    },
                    "sampling_params": {
                        "$ref": "#/components/schemas/SamplingParams",
                        "description": "(Optional) Parameters to control the sampling strategy"
                    },
                    "response_format": {
                        "$ref": "#/components/schemas/ResponseFormat",
                        "description": "(Optional) Grammar specification for guided (structured) decoding"
                    },
                    "stream": {
                        "type": "boolean",
                        "description": "(Optional) If True, generate an SSE event stream of the response. Defaults to False."
                    },
                    "logprobs": {
                        "type": "object",
                        "properties": {
                            "top_k": {
                                "type": "integer",
                                "default": 0,
                                "description": "How many tokens (for each position) to return log probabilities for."
                            }
                        },
                        "additionalProperties": false,
                        "description": "(Optional) If specified, log probabilities for each token position will be returned."
                    }
                },
                "additionalProperties": false,
                "required": [
                    "model_id",
                    "content"
                ],
                "title": "CompletionRequest"
            },
            "CompletionResponseStreamChunk": {
                "type": "object",
                "properties": {
                    "metrics": {
                        "type": "array",
                        "items": {
                            "$ref": "#/components/schemas/MetricInResponse"
                        }
                    },
                    "delta": {
                        "type": "string",
                        "description": "New content generated since last chunk. This can be one or more tokens."
                    },
                    "stop_reason": {
                        "type": "string",
                        "enum": [
                            "end_of_turn",
                            "end_of_message",
                            "out_of_tokens"
                        ],
                        "description": "Optional reason why generation stopped, if complete"
                    },
                    "logprobs": {
                        "type": "array",
                        "items": {
                            "$ref": "#/components/schemas/TokenLogProbs"
                        },
                        "description": "Optional log probabilities for generated tokens"
                    }
                },
                "additionalProperties": false,
                "required": [
                    "delta"
                ],
                "title": "CompletionResponseStreamChunk",
                "description": "A chunk of a streamed completion response."
            },
            "AgentConfig": {
                "type": "object",
                "properties": {
                    "sampling_params": {
                        "$ref": "#/components/schemas/SamplingParams"
                    },
                    "input_shields": {
                        "type": "array",
                        "items": {
                            "type": "string"
                        }
                    },
                    "output_shields": {
                        "type": "array",
                        "items": {
                            "type": "string"
                        }
                    },
                    "toolgroups": {
                        "type": "array",
                        "items": {
                            "$ref": "#/components/schemas/AgentTool"
                        }
                    },
                    "client_tools": {
                        "type": "array",
                        "items": {
                            "$ref": "#/components/schemas/ToolDef"
                        }
                    },
                    "tool_choice": {
                        "type": "string",
                        "enum": [
                            "auto",
                            "required",
                            "none"
                        ],
                        "title": "ToolChoice",
                        "description": "Whether tool use is required or automatic. This is a hint to the model which may not be followed. It depends on the Instruction Following capabilities of the model.",
                        "deprecated": true
                    },
                    "tool_prompt_format": {
                        "type": "string",
                        "enum": [
                            "json",
                            "function_tag",
                            "python_list"
                        ],
                        "title": "ToolPromptFormat",
                        "description": "Prompt format for calling custom / zero shot tools.",
                        "deprecated": true
                    },
                    "tool_config": {
                        "$ref": "#/components/schemas/ToolConfig"
                    },
                    "max_infer_iters": {
                        "type": "integer",
                        "default": 10
                    },
                    "model": {
                        "type": "string"
                    },
                    "instructions": {
                        "type": "string"
                    },
                    "enable_session_persistence": {
                        "type": "boolean",
                        "default": false
                    },
                    "response_format": {
                        "$ref": "#/components/schemas/ResponseFormat"
                    }
                },
                "additionalProperties": false,
                "required": [
                    "model",
                    "instructions"
                ],
                "title": "AgentConfig"
            },
            "AgentTool": {
                "oneOf": [
                    {
                        "type": "string"
                    },
                    {
                        "type": "object",
                        "properties": {
                            "name": {
                                "type": "string"
                            },
                            "args": {
                                "type": "object",
                                "additionalProperties": {
                                    "oneOf": [
                                        {
                                            "type": "null"
                                        },
                                        {
                                            "type": "boolean"
                                        },
                                        {
                                            "type": "number"
                                        },
                                        {
                                            "type": "string"
                                        },
                                        {
                                            "type": "array"
                                        },
                                        {
                                            "type": "object"
                                        }
                                    ]
                                }
                            }
                        },
                        "additionalProperties": false,
                        "required": [
                            "name",
                            "args"
                        ],
                        "title": "AgentToolGroupWithArgs"
                    }
                ]
            },
            "ToolDef": {
                "type": "object",
                "properties": {
                    "name": {
                        "type": "string"
                    },
                    "description": {
                        "type": "string"
                    },
                    "parameters": {
                        "type": "array",
                        "items": {
                            "$ref": "#/components/schemas/ToolParameter"
                        }
                    },
                    "metadata": {
                        "type": "object",
                        "additionalProperties": {
                            "oneOf": [
                                {
                                    "type": "null"
                                },
                                {
                                    "type": "boolean"
                                },
                                {
                                    "type": "number"
                                },
                                {
                                    "type": "string"
                                },
                                {
                                    "type": "array"
                                },
                                {
                                    "type": "object"
                                }
                            ]
                        }
                    }
                },
                "additionalProperties": false,
                "required": [
                    "name"
                ],
                "title": "ToolDef"
            },
            "ToolParameter": {
                "type": "object",
                "properties": {
                    "name": {
                        "type": "string"
                    },
                    "parameter_type": {
                        "type": "string"
                    },
                    "description": {
                        "type": "string"
                    },
                    "required": {
                        "type": "boolean",
                        "default": true
                    },
                    "default": {
                        "oneOf": [
                            {
                                "type": "null"
                            },
                            {
                                "type": "boolean"
                            },
                            {
                                "type": "number"
                            },
                            {
                                "type": "string"
                            },
                            {
                                "type": "array"
                            },
                            {
                                "type": "object"
                            }
                        ]
                    }
                },
                "additionalProperties": false,
                "required": [
                    "name",
                    "parameter_type",
                    "description",
                    "required"
                ],
                "title": "ToolParameter"
            },
            "CreateAgentRequest": {
                "type": "object",
                "properties": {
                    "agent_config": {
                        "$ref": "#/components/schemas/AgentConfig",
                        "description": "The configuration for the agent."
                    }
                },
                "additionalProperties": false,
                "required": [
                    "agent_config"
                ],
                "title": "CreateAgentRequest"
            },
            "AgentCreateResponse": {
                "type": "object",
                "properties": {
                    "agent_id": {
                        "type": "string"
                    }
                },
                "additionalProperties": false,
                "required": [
                    "agent_id"
                ],
                "title": "AgentCreateResponse"
            },
            "CreateAgentSessionRequest": {
                "type": "object",
                "properties": {
                    "session_name": {
                        "type": "string",
                        "description": "The name of the session to create."
                    }
                },
                "additionalProperties": false,
                "required": [
                    "session_name"
                ],
                "title": "CreateAgentSessionRequest"
            },
            "AgentSessionCreateResponse": {
                "type": "object",
                "properties": {
                    "session_id": {
                        "type": "string"
                    }
                },
                "additionalProperties": false,
                "required": [
                    "session_id"
                ],
                "title": "AgentSessionCreateResponse"
            },
            "CreateAgentTurnRequest": {
                "type": "object",
                "properties": {
                    "messages": {
                        "type": "array",
                        "items": {
                            "oneOf": [
                                {
                                    "$ref": "#/components/schemas/UserMessage"
                                },
                                {
                                    "$ref": "#/components/schemas/ToolResponseMessage"
                                }
                            ]
                        },
                        "description": "List of messages to start the turn with."
                    },
                    "stream": {
                        "type": "boolean",
                        "description": "(Optional) If True, generate an SSE event stream of the response. Defaults to False."
                    },
                    "documents": {
                        "type": "array",
                        "items": {
                            "type": "object",
                            "properties": {
                                "content": {
                                    "oneOf": [
                                        {
                                            "type": "string"
                                        },
                                        {
                                            "$ref": "#/components/schemas/InterleavedContentItem"
                                        },
                                        {
                                            "type": "array",
                                            "items": {
                                                "$ref": "#/components/schemas/InterleavedContentItem"
                                            }
                                        },
                                        {
                                            "$ref": "#/components/schemas/URL"
                                        }
                                    ],
                                    "description": "The content of the document."
                                },
                                "mime_type": {
                                    "type": "string",
                                    "description": "The MIME type of the document."
                                }
                            },
                            "additionalProperties": false,
                            "required": [
                                "content",
                                "mime_type"
                            ],
                            "title": "Document",
                            "description": "A document to be used by an agent."
                        },
                        "description": "(Optional) List of documents to create the turn with."
                    },
                    "toolgroups": {
                        "type": "array",
                        "items": {
                            "$ref": "#/components/schemas/AgentTool"
                        },
                        "description": "(Optional) List of toolgroups to create the turn with, will be used in addition to the agent's config toolgroups for the request."
                    },
                    "tool_config": {
                        "$ref": "#/components/schemas/ToolConfig",
                        "description": "(Optional) The tool configuration to create the turn with, will be used to override the agent's tool_config."
                    }
                },
                "additionalProperties": false,
                "required": [
                    "messages"
                ],
                "title": "CreateAgentTurnRequest"
            },
            "InferenceStep": {
                "type": "object",
                "properties": {
                    "turn_id": {
                        "type": "string",
                        "description": "The ID of the turn."
                    },
                    "step_id": {
                        "type": "string",
                        "description": "The ID of the step."
                    },
                    "started_at": {
                        "type": "string",
                        "format": "date-time",
                        "description": "The time the step started."
                    },
                    "completed_at": {
                        "type": "string",
                        "format": "date-time",
                        "description": "The time the step completed."
                    },
                    "step_type": {
                        "type": "string",
                        "const": "inference",
                        "default": "inference"
                    },
                    "model_response": {
                        "$ref": "#/components/schemas/CompletionMessage",
                        "description": "The response from the LLM."
                    }
                },
                "additionalProperties": false,
                "required": [
                    "turn_id",
                    "step_id",
                    "step_type",
                    "model_response"
                ],
                "title": "InferenceStep",
                "description": "An inference step in an agent turn."
            },
            "MemoryRetrievalStep": {
                "type": "object",
                "properties": {
                    "turn_id": {
                        "type": "string",
                        "description": "The ID of the turn."
                    },
                    "step_id": {
                        "type": "string",
                        "description": "The ID of the step."
                    },
                    "started_at": {
                        "type": "string",
                        "format": "date-time",
                        "description": "The time the step started."
                    },
                    "completed_at": {
                        "type": "string",
                        "format": "date-time",
                        "description": "The time the step completed."
                    },
                    "step_type": {
                        "type": "string",
                        "const": "memory_retrieval",
                        "default": "memory_retrieval"
                    },
                    "vector_db_ids": {
                        "type": "string",
                        "description": "The IDs of the vector databases to retrieve context from."
                    },
                    "inserted_context": {
                        "$ref": "#/components/schemas/InterleavedContent",
                        "description": "The context retrieved from the vector databases."
                    }
                },
                "additionalProperties": false,
                "required": [
                    "turn_id",
                    "step_id",
                    "step_type",
                    "vector_db_ids",
                    "inserted_context"
                ],
                "title": "MemoryRetrievalStep",
                "description": "A memory retrieval step in an agent turn."
            },
            "SafetyViolation": {
                "type": "object",
                "properties": {
                    "violation_level": {
                        "$ref": "#/components/schemas/ViolationLevel"
                    },
                    "user_message": {
                        "type": "string"
                    },
                    "metadata": {
                        "type": "object",
                        "additionalProperties": {
                            "oneOf": [
                                {
                                    "type": "null"
                                },
                                {
                                    "type": "boolean"
                                },
                                {
                                    "type": "number"
                                },
                                {
                                    "type": "string"
                                },
                                {
                                    "type": "array"
                                },
                                {
                                    "type": "object"
                                }
                            ]
                        }
                    }
                },
                "additionalProperties": false,
                "required": [
                    "violation_level",
                    "metadata"
                ],
                "title": "SafetyViolation"
            },
            "ShieldCallStep": {
                "type": "object",
                "properties": {
                    "turn_id": {
                        "type": "string",
                        "description": "The ID of the turn."
                    },
                    "step_id": {
                        "type": "string",
                        "description": "The ID of the step."
                    },
                    "started_at": {
                        "type": "string",
                        "format": "date-time",
                        "description": "The time the step started."
                    },
                    "completed_at": {
                        "type": "string",
                        "format": "date-time",
                        "description": "The time the step completed."
                    },
                    "step_type": {
                        "type": "string",
                        "const": "shield_call",
                        "default": "shield_call"
                    },
                    "violation": {
                        "$ref": "#/components/schemas/SafetyViolation",
                        "description": "The violation from the shield call."
                    }
                },
                "additionalProperties": false,
                "required": [
                    "turn_id",
                    "step_id",
                    "step_type"
                ],
                "title": "ShieldCallStep",
                "description": "A shield call step in an agent turn."
            },
            "ToolExecutionStep": {
                "type": "object",
                "properties": {
                    "turn_id": {
                        "type": "string",
                        "description": "The ID of the turn."
                    },
                    "step_id": {
                        "type": "string",
                        "description": "The ID of the step."
                    },
                    "started_at": {
                        "type": "string",
                        "format": "date-time",
                        "description": "The time the step started."
                    },
                    "completed_at": {
                        "type": "string",
                        "format": "date-time",
                        "description": "The time the step completed."
                    },
                    "step_type": {
                        "type": "string",
                        "const": "tool_execution",
                        "default": "tool_execution"
                    },
                    "tool_calls": {
                        "type": "array",
                        "items": {
                            "$ref": "#/components/schemas/ToolCall"
                        },
                        "description": "The tool calls to execute."
                    },
                    "tool_responses": {
                        "type": "array",
                        "items": {
                            "$ref": "#/components/schemas/ToolResponse"
                        },
                        "description": "The tool responses from the tool calls."
                    }
                },
                "additionalProperties": false,
                "required": [
                    "turn_id",
                    "step_id",
                    "step_type",
                    "tool_calls",
                    "tool_responses"
                ],
                "title": "ToolExecutionStep",
                "description": "A tool execution step in an agent turn."
            },
            "ToolResponse": {
                "type": "object",
                "properties": {
                    "call_id": {
                        "type": "string"
                    },
                    "tool_name": {
                        "oneOf": [
                            {
                                "type": "string",
                                "enum": [
                                    "brave_search",
                                    "wolfram_alpha",
                                    "photogen",
                                    "code_interpreter"
                                ],
                                "title": "BuiltinTool"
                            },
                            {
                                "type": "string"
                            }
                        ]
                    },
                    "content": {
                        "$ref": "#/components/schemas/InterleavedContent"
                    },
                    "metadata": {
                        "type": "object",
                        "additionalProperties": {
                            "oneOf": [
                                {
                                    "type": "null"
                                },
                                {
                                    "type": "boolean"
                                },
                                {
                                    "type": "number"
                                },
                                {
                                    "type": "string"
                                },
                                {
                                    "type": "array"
                                },
                                {
                                    "type": "object"
                                }
                            ]
                        }
                    }
                },
                "additionalProperties": false,
                "required": [
                    "call_id",
                    "tool_name",
                    "content"
                ],
                "title": "ToolResponse"
            },
            "Turn": {
                "type": "object",
                "properties": {
                    "turn_id": {
                        "type": "string"
                    },
                    "session_id": {
                        "type": "string"
                    },
                    "input_messages": {
                        "type": "array",
                        "items": {
                            "oneOf": [
                                {
                                    "$ref": "#/components/schemas/UserMessage"
                                },
                                {
                                    "$ref": "#/components/schemas/ToolResponseMessage"
                                }
                            ]
                        }
                    },
                    "steps": {
                        "type": "array",
                        "items": {
                            "oneOf": [
                                {
                                    "$ref": "#/components/schemas/InferenceStep"
                                },
                                {
                                    "$ref": "#/components/schemas/ToolExecutionStep"
                                },
                                {
                                    "$ref": "#/components/schemas/ShieldCallStep"
                                },
                                {
                                    "$ref": "#/components/schemas/MemoryRetrievalStep"
                                }
                            ],
                            "discriminator": {
                                "propertyName": "step_type",
                                "mapping": {
                                    "inference": "#/components/schemas/InferenceStep",
                                    "tool_execution": "#/components/schemas/ToolExecutionStep",
                                    "shield_call": "#/components/schemas/ShieldCallStep",
                                    "memory_retrieval": "#/components/schemas/MemoryRetrievalStep"
                                }
                            }
                        }
                    },
                    "output_message": {
                        "$ref": "#/components/schemas/CompletionMessage"
                    },
                    "output_attachments": {
                        "type": "array",
                        "items": {
                            "type": "object",
                            "properties": {
                                "content": {
                                    "oneOf": [
                                        {
                                            "type": "string"
                                        },
                                        {
                                            "$ref": "#/components/schemas/InterleavedContentItem"
                                        },
                                        {
                                            "type": "array",
                                            "items": {
                                                "$ref": "#/components/schemas/InterleavedContentItem"
                                            }
                                        },
                                        {
                                            "$ref": "#/components/schemas/URL"
                                        }
                                    ],
                                    "description": "The content of the attachment."
                                },
                                "mime_type": {
                                    "type": "string",
                                    "description": "The MIME type of the attachment."
                                }
                            },
                            "additionalProperties": false,
                            "required": [
                                "content",
                                "mime_type"
                            ],
                            "title": "Attachment",
                            "description": "An attachment to an agent turn."
                        }
                    },
                    "started_at": {
                        "type": "string",
                        "format": "date-time"
                    },
                    "completed_at": {
                        "type": "string",
                        "format": "date-time"
                    }
                },
                "additionalProperties": false,
                "required": [
                    "turn_id",
                    "session_id",
                    "input_messages",
                    "steps",
                    "output_message",
                    "started_at"
                ],
                "title": "Turn",
                "description": "A single turn in an interaction with an Agentic System."
            },
            "ViolationLevel": {
                "type": "string",
                "enum": [
                    "info",
                    "warn",
                    "error"
                ],
                "title": "ViolationLevel"
            },
            "AgentTurnResponseEvent": {
                "type": "object",
                "properties": {
                    "payload": {
                        "$ref": "#/components/schemas/AgentTurnResponseEventPayload"
                    }
                },
                "additionalProperties": false,
                "required": [
                    "payload"
                ],
                "title": "AgentTurnResponseEvent"
            },
            "AgentTurnResponseEventPayload": {
                "oneOf": [
                    {
                        "$ref": "#/components/schemas/AgentTurnResponseStepStartPayload"
                    },
                    {
                        "$ref": "#/components/schemas/AgentTurnResponseStepProgressPayload"
                    },
                    {
                        "$ref": "#/components/schemas/AgentTurnResponseStepCompletePayload"
                    },
                    {
                        "$ref": "#/components/schemas/AgentTurnResponseTurnStartPayload"
                    },
                    {
                        "$ref": "#/components/schemas/AgentTurnResponseTurnCompletePayload"
                    },
                    {
                        "$ref": "#/components/schemas/AgentTurnResponseTurnAwaitingInputPayload"
                    }
                ],
                "discriminator": {
                    "propertyName": "event_type",
                    "mapping": {
                        "step_start": "#/components/schemas/AgentTurnResponseStepStartPayload",
                        "step_progress": "#/components/schemas/AgentTurnResponseStepProgressPayload",
                        "step_complete": "#/components/schemas/AgentTurnResponseStepCompletePayload",
                        "turn_start": "#/components/schemas/AgentTurnResponseTurnStartPayload",
                        "turn_complete": "#/components/schemas/AgentTurnResponseTurnCompletePayload",
                        "turn_awaiting_input": "#/components/schemas/AgentTurnResponseTurnAwaitingInputPayload"
                    }
                }
            },
            "AgentTurnResponseStepCompletePayload": {
                "type": "object",
                "properties": {
                    "event_type": {
                        "type": "string",
                        "const": "step_complete",
                        "default": "step_complete"
                    },
                    "step_type": {
                        "type": "string",
                        "enum": [
                            "inference",
                            "tool_execution",
                            "shield_call",
                            "memory_retrieval"
                        ],
                        "title": "StepType",
                        "description": "Type of the step in an agent turn."
                    },
                    "step_id": {
                        "type": "string"
                    },
                    "step_details": {
                        "oneOf": [
                            {
                                "$ref": "#/components/schemas/InferenceStep"
                            },
                            {
                                "$ref": "#/components/schemas/ToolExecutionStep"
                            },
                            {
                                "$ref": "#/components/schemas/ShieldCallStep"
                            },
                            {
                                "$ref": "#/components/schemas/MemoryRetrievalStep"
                            }
                        ],
                        "discriminator": {
                            "propertyName": "step_type",
                            "mapping": {
                                "inference": "#/components/schemas/InferenceStep",
                                "tool_execution": "#/components/schemas/ToolExecutionStep",
                                "shield_call": "#/components/schemas/ShieldCallStep",
                                "memory_retrieval": "#/components/schemas/MemoryRetrievalStep"
                            }
                        }
                    }
                },
                "additionalProperties": false,
                "required": [
                    "event_type",
                    "step_type",
                    "step_id",
                    "step_details"
                ],
                "title": "AgentTurnResponseStepCompletePayload"
            },
            "AgentTurnResponseStepProgressPayload": {
                "type": "object",
                "properties": {
                    "event_type": {
                        "type": "string",
                        "const": "step_progress",
                        "default": "step_progress"
                    },
                    "step_type": {
                        "type": "string",
                        "enum": [
                            "inference",
                            "tool_execution",
                            "shield_call",
                            "memory_retrieval"
                        ],
                        "title": "StepType",
                        "description": "Type of the step in an agent turn."
                    },
                    "step_id": {
                        "type": "string"
                    },
                    "delta": {
                        "$ref": "#/components/schemas/ContentDelta"
                    }
                },
                "additionalProperties": false,
                "required": [
                    "event_type",
                    "step_type",
                    "step_id",
                    "delta"
                ],
                "title": "AgentTurnResponseStepProgressPayload"
            },
            "AgentTurnResponseStepStartPayload": {
                "type": "object",
                "properties": {
                    "event_type": {
                        "type": "string",
                        "const": "step_start",
                        "default": "step_start"
                    },
                    "step_type": {
                        "type": "string",
                        "enum": [
                            "inference",
                            "tool_execution",
                            "shield_call",
                            "memory_retrieval"
                        ],
                        "title": "StepType",
                        "description": "Type of the step in an agent turn."
                    },
                    "step_id": {
                        "type": "string"
                    },
                    "metadata": {
                        "type": "object",
                        "additionalProperties": {
                            "oneOf": [
                                {
                                    "type": "null"
                                },
                                {
                                    "type": "boolean"
                                },
                                {
                                    "type": "number"
                                },
                                {
                                    "type": "string"
                                },
                                {
                                    "type": "array"
                                },
                                {
                                    "type": "object"
                                }
                            ]
                        }
                    }
                },
                "additionalProperties": false,
                "required": [
                    "event_type",
                    "step_type",
                    "step_id"
                ],
                "title": "AgentTurnResponseStepStartPayload"
            },
            "AgentTurnResponseStreamChunk": {
                "type": "object",
                "properties": {
                    "event": {
                        "$ref": "#/components/schemas/AgentTurnResponseEvent"
                    }
                },
                "additionalProperties": false,
                "required": [
                    "event"
                ],
                "title": "AgentTurnResponseStreamChunk",
                "description": "streamed agent turn completion response."
            },
            "AgentTurnResponseTurnAwaitingInputPayload": {
                "type": "object",
                "properties": {
                    "event_type": {
                        "type": "string",
                        "const": "turn_awaiting_input",
                        "default": "turn_awaiting_input"
                    },
                    "turn": {
                        "$ref": "#/components/schemas/Turn"
                    }
                },
                "additionalProperties": false,
                "required": [
                    "event_type",
                    "turn"
                ],
                "title": "AgentTurnResponseTurnAwaitingInputPayload"
            },
            "AgentTurnResponseTurnCompletePayload": {
                "type": "object",
                "properties": {
                    "event_type": {
                        "type": "string",
                        "const": "turn_complete",
                        "default": "turn_complete"
                    },
                    "turn": {
                        "$ref": "#/components/schemas/Turn"
                    }
                },
                "additionalProperties": false,
                "required": [
                    "event_type",
                    "turn"
                ],
                "title": "AgentTurnResponseTurnCompletePayload"
            },
            "AgentTurnResponseTurnStartPayload": {
                "type": "object",
                "properties": {
                    "event_type": {
                        "type": "string",
                        "const": "turn_start",
                        "default": "turn_start"
                    },
                    "turn_id": {
                        "type": "string"
                    }
                },
                "additionalProperties": false,
                "required": [
                    "event_type",
                    "turn_id"
                ],
                "title": "AgentTurnResponseTurnStartPayload"
            },
            "CreateUploadSessionRequest": {
                "type": "object",
                "properties": {
                    "bucket": {
                        "type": "string",
                        "description": "Bucket under which the file is stored (valid chars: a-zA-Z0-9_-)"
                    },
                    "key": {
                        "type": "string",
                        "description": "Key under which the file is stored (valid chars: a-zA-Z0-9_-/.)"
                    },
                    "mime_type": {
                        "type": "string",
                        "description": "MIME type of the file"
                    },
                    "size": {
                        "type": "integer",
                        "description": "File size in bytes"
                    }
                },
                "additionalProperties": false,
                "required": [
                    "bucket",
                    "key",
                    "mime_type",
                    "size"
                ],
                "title": "CreateUploadSessionRequest"
            },
            "FileUploadResponse": {
                "type": "object",
                "properties": {
                    "id": {
                        "type": "string",
                        "description": "ID of the upload session"
                    },
                    "url": {
                        "type": "string",
                        "description": "Upload URL for the file or file parts"
                    },
                    "offset": {
                        "type": "integer",
                        "description": "Upload content offset"
                    },
                    "size": {
                        "type": "integer",
                        "description": "Upload content size"
                    }
                },
                "additionalProperties": false,
                "required": [
                    "id",
                    "url",
                    "offset",
                    "size"
                ],
                "title": "FileUploadResponse",
                "description": "Response after initiating a file upload session."
            },
            "FileResponse": {
                "type": "object",
                "properties": {
                    "bucket": {
                        "type": "string",
                        "description": "Bucket under which the file is stored (valid chars: a-zA-Z0-9_-)"
                    },
                    "key": {
                        "type": "string",
                        "description": "Key under which the file is stored (valid chars: a-zA-Z0-9_-/.)"
                    },
                    "mime_type": {
                        "type": "string",
                        "description": "MIME type of the file"
                    },
                    "url": {
                        "type": "string",
                        "description": "Upload URL for the file contents"
                    },
                    "bytes": {
                        "type": "integer",
                        "description": "Size of the file in bytes"
                    },
                    "created_at": {
                        "type": "integer",
                        "description": "Timestamp of when the file was created"
                    }
                },
                "additionalProperties": false,
                "required": [
                    "bucket",
                    "key",
                    "mime_type",
                    "url",
                    "bytes",
                    "created_at"
                ],
                "title": "FileResponse",
                "description": "Response representing a file entry."
            },
            "EmbeddingsRequest": {
                "type": "object",
                "properties": {
                    "model_id": {
                        "type": "string",
                        "description": "The identifier of the model to use. The model must be an embedding model registered with Llama Stack and available via the /models endpoint."
                    },
                    "contents": {
                        "oneOf": [
                            {
                                "type": "array",
                                "items": {
                                    "type": "string"
                                }
                            },
                            {
                                "type": "array",
                                "items": {
                                    "$ref": "#/components/schemas/InterleavedContentItem"
                                }
                            }
                        ],
                        "description": "List of contents to generate embeddings for. Each content can be a string or an InterleavedContentItem (and hence can be multimodal). The behavior depends on the model and provider. Some models may only support text."
                    },
                    "text_truncation": {
                        "type": "string",
                        "enum": [
                            "none",
                            "start",
                            "end"
                        ],
                        "description": "(Optional) Config for how to truncate text for embedding when text is longer than the model's max sequence length."
                    },
                    "output_dimension": {
                        "type": "integer",
                        "description": "(Optional) Output dimensionality for the embeddings. Only supported by Matryoshka models."
                    },
                    "task_type": {
                        "type": "string",
                        "enum": [
                            "query",
                            "document"
                        ],
                        "description": "(Optional) How is the embedding being used? This is only supported by asymmetric embedding models."
                    }
                },
                "additionalProperties": false,
                "required": [
                    "model_id",
                    "contents"
                ],
                "title": "EmbeddingsRequest"
            },
            "EmbeddingsResponse": {
                "type": "object",
                "properties": {
                    "embeddings": {
                        "type": "array",
                        "items": {
                            "type": "array",
                            "items": {
                                "type": "number"
                            }
                        },
                        "description": "List of embedding vectors, one per input content. Each embedding is a list of floats. The dimensionality of the embedding is model-specific; you can check model metadata using /models/{model_id}"
                    }
                },
                "additionalProperties": false,
                "required": [
                    "embeddings"
                ],
                "title": "EmbeddingsResponse",
                "description": "Response containing generated embeddings."
            },
            "Agent": {
                "type": "object",
                "properties": {
                    "agent_id": {
                        "type": "string"
                    },
                    "agent_config": {
                        "$ref": "#/components/schemas/AgentConfig"
                    },
                    "created_at": {
                        "type": "string",
                        "format": "date-time"
                    }
                },
                "additionalProperties": false,
                "required": [
<<<<<<< HEAD
                    "agent_id",
                    "agent_config",
                    "created_at"
=======
                    "type",
                    "config"
                ],
                "title": "AgentCandidate",
                "description": "An agent candidate for evaluation."
            },
            "AggregationFunctionType": {
                "type": "string",
                "enum": [
                    "average",
                    "weighted_average",
                    "median",
                    "categorical_count",
                    "accuracy"
>>>>>>> b1513e66
                ],
                "title": "Agent"
            },
            "Session": {
                "type": "object",
                "properties": {
                    "session_id": {
                        "type": "string"
                    },
                    "session_name": {
                        "type": "string"
                    },
                    "turns": {
                        "type": "array",
                        "items": {
                            "$ref": "#/components/schemas/Turn"
                        }
                    },
                    "started_at": {
                        "type": "string",
                        "format": "date-time"
                    }
                },
                "additionalProperties": false,
                "required": [
                    "session_id",
                    "session_name",
                    "turns",
                    "started_at"
                ],
                "title": "Session",
                "description": "A single session of an interaction with an Agentic System."
            },
            "AgentStepResponse": {
                "type": "object",
                "properties": {
                    "step": {
                        "oneOf": [
                            {
                                "$ref": "#/components/schemas/InferenceStep"
                            },
                            {
                                "$ref": "#/components/schemas/ToolExecutionStep"
                            },
                            {
                                "$ref": "#/components/schemas/ShieldCallStep"
                            },
                            {
                                "$ref": "#/components/schemas/MemoryRetrievalStep"
                            }
                        ],
                        "discriminator": {
                            "propertyName": "step_type",
                            "mapping": {
                                "inference": "#/components/schemas/InferenceStep",
                                "tool_execution": "#/components/schemas/ToolExecutionStep",
                                "shield_call": "#/components/schemas/ShieldCallStep",
                                "memory_retrieval": "#/components/schemas/MemoryRetrievalStep"
                            }
                        }
                    }
                },
                "additionalProperties": false,
                "required": [
                    "step"
                ],
                "title": "AgentStepResponse"
            },
            "Benchmark": {
                "type": "object",
                "properties": {
                    "identifier": {
                        "type": "string"
                    },
                    "provider_resource_id": {
                        "type": "string"
                    },
                    "provider_id": {
                        "type": "string"
                    },
                    "type": {
                        "type": "string",
                        "const": "benchmark",
                        "default": "benchmark"
                    },
                    "dataset_id": {
                        "type": "string",
                        "description": "The ID of the dataset to used to run the benchmark."
                    },
                    "grader_ids": {
                        "type": "array",
                        "items": {
                            "type": "string"
                        },
                        "description": "The grader ids to use for this benchmark."
                    },
                    "metadata": {
                        "type": "object",
                        "additionalProperties": {
                            "oneOf": [
                                {
                                    "type": "null"
                                },
                                {
                                    "type": "boolean"
                                },
                                {
                                    "type": "number"
                                },
                                {
                                    "type": "string"
                                },
                                {
                                    "type": "array"
                                },
                                {
                                    "type": "object"
                                }
                            ]
                        },
                        "description": "Metadata for this benchmark for additional descriptions."
                    }
                },
                "additionalProperties": false,
                "required": [
                    "identifier",
                    "provider_resource_id",
                    "provider_id",
                    "type",
                    "dataset_id",
                    "grader_ids",
                    "metadata"
                ],
                "title": "Benchmark"
            },
            "DataSource": {
                "oneOf": [
                    {
                        "$ref": "#/components/schemas/URIDataSource"
                    },
                    {
                        "$ref": "#/components/schemas/RowsDataSource"
                    }
                ],
                "discriminator": {
                    "propertyName": "type",
                    "mapping": {
                        "uri": "#/components/schemas/URIDataSource",
                        "rows": "#/components/schemas/RowsDataSource"
                    }
                }
            },
            "Dataset": {
                "type": "object",
                "properties": {
                    "identifier": {
                        "type": "string"
                    },
                    "provider_resource_id": {
                        "type": "string"
                    },
                    "provider_id": {
                        "type": "string"
                    },
                    "type": {
                        "type": "string",
                        "const": "dataset",
                        "default": "dataset"
                    },
                    "purpose": {
                        "type": "string",
                        "enum": [
                            "post-training/messages",
                            "eval/question-answer",
                            "eval/messages-answer"
                        ],
                        "title": "DatasetPurpose",
                        "description": "Purpose of the dataset. Each purpose has a required input data schema."
                    },
                    "source": {
                        "$ref": "#/components/schemas/DataSource"
                    },
                    "metadata": {
                        "type": "object",
                        "additionalProperties": {
                            "oneOf": [
                                {
                                    "type": "null"
                                },
                                {
                                    "type": "boolean"
                                },
                                {
                                    "type": "number"
                                },
                                {
                                    "type": "string"
                                },
                                {
                                    "type": "array"
                                },
                                {
                                    "type": "object"
                                }
                            ]
                        }
                    }
                },
                "additionalProperties": false,
                "required": [
                    "identifier",
                    "provider_resource_id",
                    "provider_id",
                    "type",
                    "purpose",
                    "source",
                    "metadata"
                ],
                "title": "Dataset"
            },
            "RowsDataSource": {
                "type": "object",
                "properties": {
                    "type": {
                        "type": "string",
                        "const": "rows",
                        "default": "rows"
                    },
                    "rows": {
                        "type": "array",
                        "items": {
                            "type": "object",
                            "additionalProperties": {
                                "oneOf": [
                                    {
                                        "type": "null"
                                    },
                                    {
                                        "type": "boolean"
                                    },
                                    {
                                        "type": "number"
                                    },
                                    {
                                        "type": "string"
                                    },
                                    {
                                        "type": "array"
                                    },
                                    {
                                        "type": "object"
                                    }
                                ]
                            }
                        },
                        "description": "The dataset is stored in rows. E.g. - [ {\"messages\": [{\"role\": \"user\", \"content\": \"Hello, world!\"}, {\"role\": \"assistant\", \"content\": \"Hello, world!\"}]} ]"
                    }
                },
                "additionalProperties": false,
                "required": [
                    "type",
                    "rows"
                ],
                "title": "RowsDataSource",
                "description": "A dataset stored in rows."
            },
            "URIDataSource": {
                "type": "object",
                "properties": {
                    "type": {
                        "type": "string",
                        "const": "uri",
                        "default": "uri"
                    },
                    "uri": {
                        "type": "string",
                        "description": "The dataset can be obtained from a URI. E.g. - \"https://mywebsite.com/mydata.jsonl\" - \"lsfs://mydata.jsonl\" - \"data:csv;base64,{base64_content}\""
                    }
                },
                "additionalProperties": false,
                "required": [
                    "type",
                    "uri"
                ],
                "title": "URIDataSource",
                "description": "A dataset that can be obtained from a URI."
            },
            "EqualityGrader": {
                "type": "object",
                "properties": {
                    "type": {
                        "type": "string",
                        "const": "equality",
                        "default": "equality"
                    },
                    "equality": {
                        "type": "object",
                        "properties": {
                            "aggregation_functions": {
                                "type": "array",
                                "items": {
                                    "type": "string",
                                    "enum": [
                                        "average",
                                        "median",
                                        "categorical_count",
                                        "accuracy"
                                    ],
                                    "title": "AggregationFunctionType",
                                    "description": "A type of aggregation function."
                                }
                            }
                        },
                        "additionalProperties": false,
                        "required": [
                            "aggregation_functions"
                        ],
                        "title": "BasicGraderParams"
                    }
                },
                "additionalProperties": false,
                "required": [
                    "type",
                    "equality"
                ],
                "title": "EqualityGrader"
            },
            "FactualityGrader": {
                "type": "object",
                "properties": {
                    "type": {
                        "type": "string",
                        "const": "factuality",
                        "default": "factuality"
                    },
                    "factuality": {
                        "type": "object",
                        "properties": {
                            "aggregation_functions": {
                                "type": "array",
                                "items": {
                                    "type": "string",
                                    "enum": [
                                        "average",
                                        "median",
                                        "categorical_count",
                                        "accuracy"
                                    ],
                                    "title": "AggregationFunctionType",
                                    "description": "A type of aggregation function."
                                }
                            }
                        },
                        "additionalProperties": false,
                        "required": [
                            "aggregation_functions"
                        ],
                        "title": "BasicGraderParams"
                    }
                },
                "additionalProperties": false,
                "required": [
                    "type",
                    "factuality"
                ],
                "title": "FactualityGrader"
            },
            "FaithfulnessGrader": {
                "type": "object",
                "properties": {
                    "type": {
                        "type": "string",
                        "const": "faithfulness",
                        "default": "faithfulness"
                    },
                    "faithfulness": {
                        "type": "object",
                        "properties": {
                            "aggregation_functions": {
                                "type": "array",
                                "items": {
                                    "type": "string",
                                    "enum": [
                                        "average",
                                        "median",
                                        "categorical_count",
                                        "accuracy"
                                    ],
                                    "title": "AggregationFunctionType",
                                    "description": "A type of aggregation function."
                                }
                            }
                        },
                        "additionalProperties": false,
                        "required": [
                            "aggregation_functions"
                        ],
                        "title": "BasicGraderParams"
                    }
                },
                "additionalProperties": false,
                "required": [
                    "type",
                    "faithfulness"
                ],
                "title": "FaithfulnessGrader"
            },
            "Grader": {
                "type": "object",
                "properties": {
                    "identifier": {
                        "type": "string"
                    },
                    "provider_resource_id": {
                        "type": "string"
                    },
                    "provider_id": {
                        "type": "string"
                    },
                    "type": {
                        "type": "string",
                        "const": "grader",
                        "default": "grader"
                    },
                    "grader": {
                        "$ref": "#/components/schemas/GraderDefinition"
                    },
                    "description": {
                        "type": "string"
                    },
                    "metadata": {
                        "type": "object",
                        "additionalProperties": {
                            "oneOf": [
                                {
                                    "type": "null"
                                },
                                {
                                    "type": "boolean"
                                },
                                {
                                    "type": "number"
                                },
                                {
                                    "type": "string"
                                },
                                {
                                    "type": "array"
                                },
                                {
                                    "type": "object"
                                }
                            ]
                        }
                    }
                },
                "additionalProperties": false,
                "required": [
                    "identifier",
                    "provider_resource_id",
                    "provider_id",
                    "type",
                    "grader",
                    "metadata"
                ],
                "title": "Grader"
            },
            "GraderDefinition": {
                "oneOf": [
                    {
                        "$ref": "#/components/schemas/LlmGrader"
                    },
                    {
                        "$ref": "#/components/schemas/RegexParserGrader"
                    },
                    {
                        "$ref": "#/components/schemas/EqualityGrader"
                    },
                    {
                        "$ref": "#/components/schemas/SubsetOfGrader"
                    },
                    {
                        "$ref": "#/components/schemas/FactualityGrader"
                    },
                    {
                        "$ref": "#/components/schemas/FaithfulnessGrader"
                    }
                ],
                "discriminator": {
                    "propertyName": "type",
                    "mapping": {
                        "llm": "#/components/schemas/LlmGrader",
                        "regex_parser": "#/components/schemas/RegexParserGrader",
                        "equality": "#/components/schemas/EqualityGrader",
                        "subset_of": "#/components/schemas/SubsetOfGrader",
                        "factuality": "#/components/schemas/FactualityGrader",
                        "faithfulness": "#/components/schemas/FaithfulnessGrader"
                    }
                }
            },
            "LlmGrader": {
                "type": "object",
                "properties": {
                    "type": {
                        "type": "string",
                        "const": "llm",
                        "default": "llm"
                    },
                    "llm": {
                        "type": "object",
                        "properties": {
                            "model": {
                                "type": "string"
                            },
                            "prompt": {
                                "type": "string"
                            },
                            "score_regexes": {
                                "type": "array",
                                "items": {
                                    "type": "string"
                                }
                            },
                            "aggregation_functions": {
                                "type": "array",
                                "items": {
                                    "type": "string",
                                    "enum": [
                                        "average",
                                        "median",
                                        "categorical_count",
                                        "accuracy"
                                    ],
                                    "title": "AggregationFunctionType",
                                    "description": "A type of aggregation function."
                                }
                            }
                        },
                        "additionalProperties": false,
                        "required": [
                            "model",
                            "prompt",
                            "score_regexes",
                            "aggregation_functions"
                        ],
                        "title": "LlmGraderParams"
                    }
                },
                "additionalProperties": false,
                "required": [
                    "type",
                    "llm"
                ],
                "title": "LlmGrader"
            },
            "RegexParserGrader": {
                "type": "object",
                "properties": {
                    "type": {
                        "type": "string",
                        "const": "regex_parser",
                        "default": "regex_parser"
                    },
                    "regex_parser": {
                        "type": "object",
                        "properties": {
                            "parsing_regexes": {
                                "type": "array",
                                "items": {
                                    "type": "string"
                                }
                            },
                            "aggregation_functions": {
                                "type": "array",
                                "items": {
                                    "type": "string",
                                    "enum": [
                                        "average",
                                        "median",
                                        "categorical_count",
                                        "accuracy"
                                    ],
                                    "title": "AggregationFunctionType",
                                    "description": "A type of aggregation function."
                                }
                            }
                        },
                        "additionalProperties": false,
                        "required": [
                            "parsing_regexes",
                            "aggregation_functions"
                        ],
                        "title": "RegexParserGraderParams"
                    }
                },
                "additionalProperties": false,
                "required": [
                    "type",
                    "regex_parser"
                ],
                "title": "RegexParserGrader"
            },
            "SubsetOfGrader": {
                "type": "object",
                "properties": {
                    "type": {
                        "type": "string",
                        "const": "subset_of",
                        "default": "subset_of"
                    },
                    "subset_of": {
                        "type": "object",
                        "properties": {
                            "aggregation_functions": {
                                "type": "array",
                                "items": {
                                    "type": "string",
                                    "enum": [
                                        "average",
                                        "median",
                                        "categorical_count",
                                        "accuracy"
                                    ],
                                    "title": "AggregationFunctionType",
                                    "description": "A type of aggregation function."
                                }
                            }
                        },
                        "additionalProperties": false,
                        "required": [
                            "aggregation_functions"
                        ],
                        "title": "BasicGraderParams"
                    }
                },
                "additionalProperties": false,
                "required": [
                    "type",
                    "subset_of"
                ],
                "title": "SubsetOfGrader"
            },
            "Model": {
                "type": "object",
                "properties": {
                    "identifier": {
                        "type": "string"
                    },
                    "provider_resource_id": {
                        "type": "string"
                    },
                    "provider_id": {
                        "type": "string"
                    },
                    "type": {
                        "type": "string",
                        "const": "model",
                        "default": "model"
                    },
                    "metadata": {
                        "type": "object",
                        "additionalProperties": {
                            "oneOf": [
                                {
                                    "type": "null"
                                },
                                {
                                    "type": "boolean"
                                },
                                {
                                    "type": "number"
                                },
                                {
                                    "type": "string"
                                },
                                {
                                    "type": "array"
                                },
                                {
                                    "type": "object"
                                }
                            ]
                        }
                    },
                    "model_type": {
                        "$ref": "#/components/schemas/ModelType",
                        "default": "llm"
                    }
                },
                "additionalProperties": false,
                "required": [
                    "identifier",
                    "provider_resource_id",
                    "provider_id",
                    "type",
                    "metadata",
                    "model_type"
                ],
                "title": "Model"
            },
            "ModelType": {
                "type": "string",
                "enum": [
                    "llm",
                    "embedding"
                ],
                "title": "ModelType"
            },
            "Shield": {
                "type": "object",
                "properties": {
                    "identifier": {
                        "type": "string"
                    },
                    "provider_resource_id": {
                        "type": "string"
                    },
                    "provider_id": {
                        "type": "string"
                    },
                    "type": {
                        "type": "string",
                        "const": "shield",
                        "default": "shield"
                    },
                    "params": {
                        "type": "object",
                        "additionalProperties": {
                            "oneOf": [
                                {
                                    "type": "null"
                                },
                                {
                                    "type": "boolean"
                                },
                                {
                                    "type": "number"
                                },
                                {
                                    "type": "string"
                                },
                                {
                                    "type": "array"
                                },
                                {
                                    "type": "object"
                                }
                            ]
                        }
                    }
                },
                "additionalProperties": false,
                "required": [
                    "identifier",
                    "provider_resource_id",
                    "provider_id",
                    "type"
                ],
                "title": "Shield",
                "description": "A safety shield resource that can be used to check content"
            },
            "Span": {
                "type": "object",
                "properties": {
                    "span_id": {
                        "type": "string"
                    },
                    "trace_id": {
                        "type": "string"
                    },
                    "parent_span_id": {
                        "type": "string"
                    },
                    "name": {
                        "type": "string"
                    },
                    "start_time": {
                        "type": "string",
                        "format": "date-time"
                    },
                    "end_time": {
                        "type": "string",
                        "format": "date-time"
                    },
                    "attributes": {
                        "type": "object",
                        "additionalProperties": {
                            "oneOf": [
                                {
                                    "type": "null"
                                },
                                {
                                    "type": "boolean"
                                },
                                {
                                    "type": "number"
                                },
                                {
                                    "type": "string"
                                },
                                {
                                    "type": "array"
                                },
                                {
                                    "type": "object"
                                }
                            ]
                        }
                    }
                },
                "additionalProperties": false,
                "required": [
                    "span_id",
                    "trace_id",
                    "name",
                    "start_time"
                ],
                "title": "Span"
            },
            "GetSpanTreeRequest": {
                "type": "object",
                "properties": {
                    "attributes_to_return": {
                        "type": "array",
                        "items": {
                            "type": "string"
                        }
                    },
                    "max_depth": {
                        "type": "integer"
                    }
                },
                "additionalProperties": false,
                "title": "GetSpanTreeRequest"
            },
            "SpanStatus": {
                "type": "string",
                "enum": [
                    "ok",
                    "error"
                ],
                "title": "SpanStatus"
            },
            "SpanWithStatus": {
                "type": "object",
                "properties": {
                    "span_id": {
                        "type": "string"
                    },
                    "trace_id": {
                        "type": "string"
                    },
                    "parent_span_id": {
                        "type": "string"
                    },
                    "name": {
                        "type": "string"
                    },
                    "start_time": {
                        "type": "string",
                        "format": "date-time"
                    },
                    "end_time": {
                        "type": "string",
                        "format": "date-time"
                    },
                    "attributes": {
                        "type": "object",
                        "additionalProperties": {
                            "oneOf": [
                                {
                                    "type": "null"
                                },
                                {
                                    "type": "boolean"
                                },
                                {
                                    "type": "number"
                                },
                                {
                                    "type": "string"
                                },
                                {
                                    "type": "array"
                                },
                                {
                                    "type": "object"
                                }
                            ]
                        }
                    },
                    "status": {
                        "$ref": "#/components/schemas/SpanStatus"
                    }
                },
                "additionalProperties": false,
                "required": [
                    "span_id",
                    "trace_id",
                    "name",
                    "start_time"
                ],
                "title": "SpanWithStatus"
            },
            "QuerySpanTreeResponse": {
                "type": "object",
                "properties": {
                    "data": {
                        "type": "object",
                        "additionalProperties": {
                            "$ref": "#/components/schemas/SpanWithStatus"
                        }
                    }
                },
                "additionalProperties": false,
                "required": [
                    "data"
                ],
                "title": "QuerySpanTreeResponse"
            },
            "Tool": {
                "type": "object",
                "properties": {
                    "identifier": {
                        "type": "string"
                    },
                    "provider_resource_id": {
                        "type": "string"
                    },
                    "provider_id": {
                        "type": "string"
                    },
                    "type": {
                        "type": "string",
                        "const": "tool",
                        "default": "tool"
                    },
                    "toolgroup_id": {
                        "type": "string"
                    },
                    "tool_host": {
                        "$ref": "#/components/schemas/ToolHost"
                    },
                    "description": {
                        "type": "string"
                    },
                    "parameters": {
                        "type": "array",
                        "items": {
                            "$ref": "#/components/schemas/ToolParameter"
                        }
                    },
                    "metadata": {
                        "type": "object",
                        "additionalProperties": {
                            "oneOf": [
                                {
                                    "type": "null"
                                },
                                {
                                    "type": "boolean"
                                },
                                {
                                    "type": "number"
                                },
                                {
                                    "type": "string"
                                },
                                {
                                    "type": "array"
                                },
                                {
                                    "type": "object"
                                }
                            ]
                        }
                    }
                },
                "additionalProperties": false,
                "required": [
                    "identifier",
                    "provider_resource_id",
                    "provider_id",
                    "type",
                    "toolgroup_id",
                    "tool_host",
                    "description",
                    "parameters"
                ],
                "title": "Tool"
            },
            "ToolHost": {
                "type": "string",
                "enum": [
                    "distribution",
                    "client",
                    "model_context_protocol"
                ],
                "title": "ToolHost"
            },
            "ToolGroup": {
                "type": "object",
                "properties": {
                    "identifier": {
                        "type": "string"
                    },
                    "provider_resource_id": {
                        "type": "string"
                    },
                    "provider_id": {
                        "type": "string"
                    },
                    "type": {
                        "type": "string",
                        "const": "tool_group",
                        "default": "tool_group"
                    },
                    "mcp_endpoint": {
                        "$ref": "#/components/schemas/URL"
                    },
                    "args": {
                        "type": "object",
                        "additionalProperties": {
                            "oneOf": [
                                {
                                    "type": "null"
                                },
                                {
                                    "type": "boolean"
                                },
                                {
                                    "type": "number"
                                },
                                {
                                    "type": "string"
                                },
                                {
                                    "type": "array"
                                },
                                {
                                    "type": "object"
                                }
                            ]
                        }
                    }
                },
                "additionalProperties": false,
                "required": [
                    "identifier",
                    "provider_resource_id",
                    "provider_id",
                    "type"
                ],
                "title": "ToolGroup"
            },
            "Trace": {
                "type": "object",
                "properties": {
                    "trace_id": {
                        "type": "string"
                    },
                    "root_span_id": {
                        "type": "string"
                    },
                    "start_time": {
                        "type": "string",
                        "format": "date-time"
                    },
                    "end_time": {
                        "type": "string",
                        "format": "date-time"
                    }
                },
                "additionalProperties": false,
                "required": [
                    "trace_id",
                    "root_span_id",
                    "start_time"
                ],
                "title": "Trace"
            },
            "Checkpoint": {
                "description": "Checkpoint created during training runs",
                "title": "Checkpoint"
            },
            "PostTrainingJobArtifactsResponse": {
                "type": "object",
                "properties": {
                    "job_uuid": {
                        "type": "string"
                    },
                    "checkpoints": {
                        "type": "array",
                        "items": {
                            "$ref": "#/components/schemas/Checkpoint"
                        }
                    }
                },
                "additionalProperties": false,
                "required": [
                    "job_uuid",
                    "checkpoints"
                ],
                "title": "PostTrainingJobArtifactsResponse",
                "description": "Artifacts of a finetuning job."
            },
            "PostTrainingJobStatusResponse": {
                "type": "object",
                "properties": {
                    "job_uuid": {
                        "type": "string"
                    },
                    "status": {
                        "type": "string",
                        "enum": [
                            "completed",
                            "in_progress",
                            "failed",
<<<<<<< HEAD
                            "scheduled",
                            "cancelled"
=======
                            "scheduled"
>>>>>>> b1513e66
                        ],
                        "title": "JobStatus"
                    },
                    "scheduled_at": {
                        "type": "string",
                        "format": "date-time"
                    },
                    "started_at": {
                        "type": "string",
                        "format": "date-time"
                    },
                    "completed_at": {
                        "type": "string",
                        "format": "date-time"
                    },
                    "resources_allocated": {
                        "type": "object",
                        "additionalProperties": {
                            "oneOf": [
                                {
                                    "type": "null"
                                },
                                {
                                    "type": "boolean"
                                },
                                {
                                    "type": "number"
                                },
                                {
                                    "type": "string"
                                },
                                {
                                    "type": "array"
                                },
                                {
                                    "type": "object"
                                }
                            ]
                        }
                    },
                    "checkpoints": {
                        "type": "array",
                        "items": {
                            "$ref": "#/components/schemas/Checkpoint"
                        }
                    }
                },
                "additionalProperties": false,
                "required": [
                    "job_uuid",
                    "status",
                    "checkpoints"
                ],
                "title": "PostTrainingJobStatusResponse",
                "description": "Status of a finetuning job."
            },
            "ListPostTrainingJobsResponse": {
                "type": "object",
                "properties": {
                    "data": {
                        "type": "array",
                        "items": {
                            "type": "object",
                            "properties": {
                                "job_uuid": {
                                    "type": "string"
                                }
                            },
                            "additionalProperties": false,
                            "required": [
                                "job_uuid"
                            ],
                            "title": "PostTrainingJob"
                        }
                    }
                },
                "additionalProperties": false,
                "required": [
                    "data"
                ],
                "title": "ListPostTrainingJobsResponse"
            },
            "VectorDB": {
                "type": "object",
                "properties": {
                    "identifier": {
                        "type": "string"
                    },
                    "provider_resource_id": {
                        "type": "string"
                    },
                    "provider_id": {
                        "type": "string"
                    },
                    "type": {
                        "type": "string",
                        "const": "vector_db",
                        "default": "vector_db"
                    },
                    "embedding_model": {
                        "type": "string"
                    },
                    "embedding_dimension": {
                        "type": "integer"
                    }
                },
                "additionalProperties": false,
                "required": [
                    "identifier",
                    "provider_resource_id",
                    "provider_id",
                    "type",
                    "embedding_model",
                    "embedding_dimension"
                ],
                "title": "VectorDB"
            },
            "EvaluationTask": {
                "type": "object",
                "properties": {
                    "benchmark_id": {
                        "type": "string",
                        "description": "The benchmark ID to evaluate."
                    },
                    "dataset_id": {
                        "type": "string",
                        "description": "The dataset ID to evaluate."
                    },
                    "data_source": {
                        "$ref": "#/components/schemas/DataSource",
                        "description": "The data source to evaluate."
                    },
                    "grader_ids": {
                        "type": "array",
                        "items": {
                            "type": "string"
                        },
                        "description": "The grader IDs to evaluate."
                    }
                },
                "additionalProperties": false,
                "title": "EvaluationTask",
                "description": "A task for evaluation. To specify a task, one of the following must be provided: - `benchmark_id`: Run evaluation task against a benchmark_id. Use this when you have a curated dataset and have settled on the graders. - `dataset_id` and `grader_ids`: Run evaluation task against a dataset_id and a list of grader_ids. Use this when you have datasets and / or are iterating on your graders. - `data_source` and `grader_ids`: Run evaluation task against a data source (e.g. rows, uri, etc.) and a list of grader_ids. Prefer this when you are early in your evaluation cycle and experimenting much more with your data and graders."
            },
            "GradeRequest": {
                "type": "object",
                "properties": {
                    "task": {
                        "$ref": "#/components/schemas/EvaluationTask",
                        "description": "The task to evaluate. To specify a task, one of the following must be provided: - `benchmark_id`: Run evaluation task against a benchmark_id - `dataset_id` and `grader_ids`: Run evaluation task against a dataset_id and a list of grader_ids - `data_source` and `grader_ids`: Run evaluation task against a data source (e.g. rows, uri, etc.) and a list of grader_ids"
                    }
                },
                "additionalProperties": false,
                "required": [
                    "task"
                ],
                "title": "GradeRequest"
            },
            "AgentCandidate": {
                "type": "object",
                "properties": {
                    "type": {
                        "type": "string",
                        "const": "agent",
                        "default": "agent"
                    },
                    "agent_config": {
                        "$ref": "#/components/schemas/AgentConfig"
                    }
                },
                "additionalProperties": false,
                "required": [
                    "type",
                    "agent_config"
                ],
                "title": "AgentCandidate",
                "description": "An agent candidate for evaluation."
            },
            "EvaluationCandidate": {
                "oneOf": [
                    {
                        "$ref": "#/components/schemas/ModelCandidate"
                    },
                    {
                        "$ref": "#/components/schemas/AgentCandidate"
                    }
                ],
                "discriminator": {
                    "propertyName": "type",
                    "mapping": {
                        "model": "#/components/schemas/ModelCandidate",
                        "agent": "#/components/schemas/AgentCandidate"
                    }
                }
            },
            "EvaluationJob": {
                "type": "object",
                "properties": {
                    "id": {
                        "type": "string",
                        "description": "The ID of the job."
                    },
                    "status": {
                        "type": "string",
                        "enum": [
                            "completed",
                            "in_progress",
                            "failed",
                            "scheduled",
                            "cancelled"
                        ],
                        "description": "The status of the job."
                    },
                    "created_at": {
                        "type": "string",
                        "format": "date-time",
                        "description": "The time the job was created."
                    },
                    "completed_at": {
                        "type": "string",
                        "format": "date-time",
                        "description": "The time the job completed."
                    },
                    "error": {
                        "type": "string",
                        "description": "If status of the job is failed, this will contain the error message."
                    },
                    "type": {
                        "type": "string",
                        "const": "evaluation",
                        "default": "evaluation"
                    },
                    "task": {
                        "$ref": "#/components/schemas/EvaluationTask"
                    },
                    "candidate": {
                        "$ref": "#/components/schemas/EvaluationCandidate"
                    }
                },
                "additionalProperties": false,
                "required": [
                    "id",
                    "status",
                    "created_at",
                    "type",
                    "task",
                    "candidate"
                ],
                "title": "EvaluationJob"
            },
            "ModelCandidate": {
                "type": "object",
                "properties": {
                    "type": {
                        "type": "string",
                        "const": "model",
                        "default": "model"
                    },
                    "model_id": {
                        "type": "string"
                    },
                    "sampling_params": {
                        "$ref": "#/components/schemas/SamplingParams",
                        "description": "The sampling parameters for the model."
                    },
                    "system_message": {
                        "$ref": "#/components/schemas/SystemMessage",
                        "description": "(Optional) The system message providing instructions or context to the model."
                    }
                },
                "additionalProperties": false,
                "required": [
                    "type",
                    "model_id",
                    "sampling_params"
                ],
                "title": "ModelCandidate",
                "description": "A model candidate for evaluation."
            },
            "GradeSyncRequest": {
                "type": "object",
                "properties": {
                    "task": {
                        "$ref": "#/components/schemas/EvaluationTask",
                        "description": "The task to evaluate. To specify a task, one of the following must be provided: - `benchmark_id`: Run evaluation task against a benchmark_id - `dataset_id` and `grader_ids`: Run evaluation task against a dataset_id and a list of grader_ids - `data_source` and `grader_ids`: Run evaluation task against a data source (e.g. rows, uri, etc.) and a list of grader_ids"
                    }
                },
                "additionalProperties": false,
                "required": [
                    "task"
                ],
                "title": "GradeSyncRequest"
            },
            "EvaluationResponse": {
                "type": "object",
                "properties": {
                    "result_rows": {
                        "type": "array",
                        "items": {
                            "type": "object",
                            "additionalProperties": {
                                "oneOf": [
                                    {
                                        "type": "null"
                                    },
                                    {
                                        "type": "boolean"
                                    },
                                    {
                                        "type": "number"
                                    },
                                    {
                                        "type": "string"
                                    },
                                    {
                                        "type": "array"
                                    },
                                    {
                                        "type": "object"
                                    }
                                ]
                            }
                        },
                        "description": "The result data containing inputs, generations and grades in each row."
                    },
                    "grades": {
                        "type": "object",
                        "additionalProperties": {
                            "oneOf": [
                                {
                                    "type": "null"
                                },
                                {
                                    "type": "boolean"
                                },
                                {
                                    "type": "number"
                                },
                                {
                                    "type": "string"
                                },
                                {
                                    "type": "array"
                                },
                                {
                                    "type": "object"
                                }
                            ]
                        },
                        "description": "Map of grader id to aggregated value."
                    }
                },
                "additionalProperties": false,
                "required": [
                    "result_rows",
                    "grades"
                ],
                "title": "EvaluationResponse",
                "description": "A response to an inline evaluation."
            },
            "HealthInfo": {
                "type": "object",
                "properties": {
                    "status": {
                        "type": "string"
                    }
                },
                "additionalProperties": false,
                "required": [
                    "status"
                ],
                "title": "HealthInfo"
            },
            "RAGDocument": {
                "type": "object",
                "properties": {
                    "document_id": {
                        "type": "string",
                        "description": "The unique identifier for the document."
                    },
                    "content": {
                        "oneOf": [
                            {
                                "type": "string"
                            },
                            {
                                "$ref": "#/components/schemas/InterleavedContentItem"
                            },
                            {
                                "type": "array",
                                "items": {
                                    "$ref": "#/components/schemas/InterleavedContentItem"
                                }
                            },
                            {
                                "$ref": "#/components/schemas/URL"
                            }
                        ],
                        "description": "The content of the document."
                    },
                    "mime_type": {
                        "type": "string",
                        "description": "The MIME type of the document."
                    },
                    "metadata": {
                        "type": "object",
                        "additionalProperties": {
                            "oneOf": [
                                {
                                    "type": "null"
                                },
                                {
                                    "type": "boolean"
                                },
                                {
                                    "type": "number"
                                },
                                {
                                    "type": "string"
                                },
                                {
                                    "type": "array"
                                },
                                {
                                    "type": "object"
                                }
                            ]
                        },
                        "description": "Additional metadata for the document."
                    }
                },
                "additionalProperties": false,
                "required": [
                    "document_id",
                    "content",
                    "metadata"
                ],
                "title": "RAGDocument",
                "description": "A document to be used for document ingestion in the RAG Tool."
            },
            "InsertRequest": {
                "type": "object",
                "properties": {
                    "documents": {
                        "type": "array",
                        "items": {
                            "$ref": "#/components/schemas/RAGDocument"
                        }
                    },
                    "vector_db_id": {
                        "type": "string"
                    },
                    "chunk_size_in_tokens": {
                        "type": "integer"
                    }
                },
                "additionalProperties": false,
                "required": [
                    "documents",
                    "vector_db_id",
                    "chunk_size_in_tokens"
                ],
                "title": "InsertRequest"
            },
            "InsertChunksRequest": {
                "type": "object",
                "properties": {
                    "vector_db_id": {
                        "type": "string"
                    },
                    "chunks": {
                        "type": "array",
                        "items": {
                            "type": "object",
                            "properties": {
                                "content": {
                                    "$ref": "#/components/schemas/InterleavedContent"
                                },
                                "metadata": {
                                    "type": "object",
                                    "additionalProperties": {
                                        "oneOf": [
                                            {
                                                "type": "null"
                                            },
                                            {
                                                "type": "boolean"
                                            },
                                            {
                                                "type": "number"
                                            },
                                            {
                                                "type": "string"
                                            },
                                            {
                                                "type": "array"
                                            },
                                            {
                                                "type": "object"
                                            }
                                        ]
                                    }
                                }
                            },
                            "additionalProperties": false,
                            "required": [
                                "content",
                                "metadata"
                            ],
                            "title": "Chunk"
                        }
                    },
                    "ttl_seconds": {
                        "type": "integer"
                    }
                },
                "additionalProperties": false,
                "required": [
                    "vector_db_id",
                    "chunks"
                ],
                "title": "InsertChunksRequest"
            },
            "ProviderInfo": {
                "type": "object",
                "properties": {
                    "api": {
                        "type": "string"
                    },
                    "provider_id": {
                        "type": "string"
                    },
                    "provider_type": {
                        "type": "string"
                    },
                    "config": {
                        "type": "object",
                        "additionalProperties": {
                            "oneOf": [
                                {
                                    "type": "null"
                                },
                                {
                                    "type": "boolean"
                                },
                                {
                                    "type": "number"
                                },
                                {
                                    "type": "string"
                                },
                                {
                                    "type": "array"
                                },
                                {
                                    "type": "object"
                                }
                            ]
                        }
                    }
                },
                "additionalProperties": false,
                "required": [
                    "api",
                    "provider_id",
                    "provider_type",
                    "config"
                ],
                "title": "ProviderInfo"
            },
            "InvokeToolRequest": {
                "type": "object",
                "properties": {
                    "tool_name": {
                        "type": "string"
                    },
                    "kwargs": {
                        "type": "object",
                        "additionalProperties": {
                            "oneOf": [
                                {
                                    "type": "null"
                                },
                                {
                                    "type": "boolean"
                                },
                                {
                                    "type": "number"
                                },
                                {
                                    "type": "string"
                                },
                                {
                                    "type": "array"
                                },
                                {
                                    "type": "object"
                                }
                            ]
                        }
                    }
                },
                "additionalProperties": false,
                "required": [
                    "tool_name",
                    "kwargs"
                ],
                "title": "InvokeToolRequest"
            },
            "ToolInvocationResult": {
                "type": "object",
                "properties": {
                    "content": {
                        "$ref": "#/components/schemas/InterleavedContent"
                    },
                    "error_message": {
                        "type": "string"
                    },
                    "error_code": {
                        "type": "integer"
                    },
                    "metadata": {
                        "type": "object",
                        "additionalProperties": {
                            "oneOf": [
                                {
                                    "type": "null"
                                },
                                {
                                    "type": "boolean"
                                },
                                {
                                    "type": "number"
                                },
                                {
                                    "type": "string"
                                },
                                {
                                    "type": "array"
                                },
                                {
                                    "type": "object"
                                }
                            ]
                        }
                    }
                },
                "additionalProperties": false,
                "title": "ToolInvocationResult"
            },
            "IterrowsResponse": {
                "type": "object",
                "properties": {
                    "data": {
                        "type": "array",
                        "items": {
                            "type": "object",
                            "additionalProperties": {
                                "oneOf": [
                                    {
                                        "type": "null"
                                    },
                                    {
                                        "type": "boolean"
                                    },
                                    {
                                        "type": "number"
                                    },
                                    {
                                        "type": "string"
                                    },
                                    {
                                        "type": "array"
                                    },
                                    {
                                        "type": "object"
                                    }
                                ]
                            }
                        },
                        "description": "The rows in the current page."
                    },
                    "next_start_index": {
                        "type": "integer",
                        "description": "Index into dataset for the first row in the next page. None if there are no more rows."
                    }
                },
                "additionalProperties": false,
                "required": [
                    "data"
                ],
                "title": "IterrowsResponse",
                "description": "A paginated list of rows from a dataset."
            },
            "Job": {
                "type": "object",
                "properties": {
                    "job_id": {
                        "type": "string"
                    },
                    "status": {
                        "type": "string",
                        "enum": [
                            "completed",
                            "in_progress",
                            "failed",
                            "scheduled"
                        ],
                        "title": "JobStatus"
                    }
                },
                "additionalProperties": false,
                "required": [
                    "job_id",
                    "status"
                ],
                "title": "Job"
            },
            "ListAgentSessionsResponse": {
                "type": "object",
                "properties": {
                    "data": {
                        "type": "array",
                        "items": {
                            "$ref": "#/components/schemas/Session"
                        }
                    }
                },
                "additionalProperties": false,
                "required": [
                    "data"
                ],
                "title": "ListAgentSessionsResponse"
            },
            "ListAgentsResponse": {
                "type": "object",
                "properties": {
                    "data": {
                        "type": "array",
                        "items": {
                            "$ref": "#/components/schemas/Agent"
                        }
                    }
                },
                "additionalProperties": false,
                "required": [
                    "data"
                ],
                "title": "ListAgentsResponse"
            },
            "BucketResponse": {
                "type": "object",
                "properties": {
                    "name": {
                        "type": "string"
                    }
                },
                "additionalProperties": false,
                "required": [
                    "name"
                ],
                "title": "BucketResponse"
            },
            "ListBucketResponse": {
                "type": "object",
                "properties": {
                    "data": {
                        "type": "array",
                        "items": {
                            "$ref": "#/components/schemas/BucketResponse"
                        },
                        "description": "List of FileResponse entries"
                    }
                },
                "additionalProperties": false,
                "required": [
                    "data"
                ],
                "title": "ListBucketResponse",
                "description": "Response representing a list of file entries."
            },
            "ListBenchmarksResponse": {
                "type": "object",
                "properties": {
                    "data": {
                        "type": "array",
                        "items": {
                            "$ref": "#/components/schemas/Benchmark"
                        }
                    }
                },
                "additionalProperties": false,
                "required": [
                    "data"
                ],
                "title": "ListBenchmarksResponse"
            },
            "ListDatasetsResponse": {
                "type": "object",
                "properties": {
                    "data": {
                        "type": "array",
                        "items": {
                            "$ref": "#/components/schemas/Dataset"
                        }
                    }
                },
                "additionalProperties": false,
                "required": [
                    "data"
                ],
                "title": "ListDatasetsResponse"
            },
            "ListFileResponse": {
                "type": "object",
                "properties": {
                    "data": {
                        "type": "array",
                        "items": {
                            "$ref": "#/components/schemas/FileResponse"
                        },
                        "description": "List of FileResponse entries"
                    }
                },
                "additionalProperties": false,
                "required": [
                    "data"
                ],
                "title": "ListFileResponse",
                "description": "Response representing a list of file entries."
            },
            "GraderTypeInfo": {
                "type": "object",
                "properties": {
                    "grader_type": {
                        "type": "string",
                        "enum": [
                            "llm",
                            "regex_parser",
                            "equality",
                            "subset_of",
                            "factuality",
                            "faithfulness"
                        ],
                        "title": "GraderType",
                        "description": "A type of grader. Each type is a criteria for evaluating answers."
                    },
                    "description": {
                        "type": "string",
                        "description": "A description of the grader type. - E.g. Write your custom judge prompt to score the answer."
                    },
                    "supported_dataset_purposes": {
                        "type": "array",
                        "items": {
                            "type": "string",
                            "enum": [
                                "post-training/messages",
                                "eval/question-answer",
                                "eval/messages-answer"
                            ],
                            "title": "DatasetPurpose",
                            "description": "Purpose of the dataset. Each purpose has a required input data schema."
                        },
                        "description": "The purposes that this grader can be used for."
                    }
                },
                "additionalProperties": false,
                "required": [
                    "grader_type",
                    "description",
                    "supported_dataset_purposes"
                ],
                "title": "GraderTypeInfo"
            },
            "ListGraderTypesResponse": {
                "type": "object",
                "properties": {
                    "data": {
                        "type": "array",
                        "items": {
                            "$ref": "#/components/schemas/GraderTypeInfo"
                        }
                    }
                },
                "additionalProperties": false,
                "required": [
                    "data"
                ],
                "title": "ListGraderTypesResponse"
            },
            "ListGradersResponse": {
                "type": "object",
                "properties": {
                    "data": {
                        "type": "array",
                        "items": {
                            "$ref": "#/components/schemas/Grader"
                        }
                    }
                },
                "additionalProperties": false,
                "required": [
                    "data"
                ],
                "title": "ListGradersResponse"
            },
            "ListModelsResponse": {
                "type": "object",
                "properties": {
                    "data": {
                        "type": "array",
                        "items": {
                            "$ref": "#/components/schemas/Model"
                        }
                    }
                },
                "additionalProperties": false,
                "required": [
                    "data"
                ],
                "title": "ListModelsResponse"
            },
            "ListProvidersResponse": {
                "type": "object",
                "properties": {
                    "data": {
                        "type": "array",
                        "items": {
                            "$ref": "#/components/schemas/ProviderInfo"
                        }
                    }
                },
                "additionalProperties": false,
                "required": [
                    "data"
                ],
                "title": "ListProvidersResponse"
            },
            "RouteInfo": {
                "type": "object",
                "properties": {
                    "route": {
                        "type": "string"
                    },
                    "method": {
                        "type": "string"
                    },
                    "provider_types": {
                        "type": "array",
                        "items": {
                            "type": "string"
                        }
                    }
                },
                "additionalProperties": false,
                "required": [
                    "route",
                    "method",
                    "provider_types"
                ],
                "title": "RouteInfo"
            },
            "ListRoutesResponse": {
                "type": "object",
                "properties": {
                    "data": {
                        "type": "array",
                        "items": {
                            "$ref": "#/components/schemas/RouteInfo"
                        }
                    }
                },
                "additionalProperties": false,
                "required": [
                    "data"
                ],
                "title": "ListRoutesResponse"
            },
            "ListShieldsResponse": {
                "type": "object",
                "properties": {
                    "data": {
                        "type": "array",
                        "items": {
                            "$ref": "#/components/schemas/Shield"
                        }
                    }
                },
                "additionalProperties": false,
                "required": [
                    "data"
                ],
                "title": "ListShieldsResponse"
            },
            "ListToolGroupsResponse": {
                "type": "object",
                "properties": {
                    "data": {
                        "type": "array",
                        "items": {
                            "$ref": "#/components/schemas/ToolGroup"
                        }
                    }
                },
                "additionalProperties": false,
                "required": [
                    "data"
                ],
                "title": "ListToolGroupsResponse"
            },
            "ListToolsResponse": {
                "type": "object",
                "properties": {
                    "data": {
                        "type": "array",
                        "items": {
                            "$ref": "#/components/schemas/Tool"
                        }
                    }
                },
                "additionalProperties": false,
                "required": [
                    "data"
                ],
                "title": "ListToolsResponse"
            },
            "ListVectorDBsResponse": {
                "type": "object",
                "properties": {
                    "data": {
                        "type": "array",
                        "items": {
                            "$ref": "#/components/schemas/VectorDB"
                        }
                    }
                },
                "additionalProperties": false,
                "required": [
                    "data"
                ],
                "title": "ListVectorDBsResponse"
            },
            "Event": {
                "oneOf": [
                    {
                        "$ref": "#/components/schemas/UnstructuredLogEvent"
                    },
                    {
                        "$ref": "#/components/schemas/MetricEvent"
                    },
                    {
                        "$ref": "#/components/schemas/StructuredLogEvent"
                    }
                ],
                "discriminator": {
                    "propertyName": "type",
                    "mapping": {
                        "unstructured_log": "#/components/schemas/UnstructuredLogEvent",
                        "metric": "#/components/schemas/MetricEvent",
                        "structured_log": "#/components/schemas/StructuredLogEvent"
                    }
                }
            },
            "LogSeverity": {
                "type": "string",
                "enum": [
                    "verbose",
                    "debug",
                    "info",
                    "warn",
                    "error",
                    "critical"
                ],
                "title": "LogSeverity"
            },
            "MetricEvent": {
                "type": "object",
                "properties": {
                    "trace_id": {
                        "type": "string"
                    },
                    "span_id": {
                        "type": "string"
                    },
                    "timestamp": {
                        "type": "string",
                        "format": "date-time"
                    },
                    "attributes": {
                        "type": "object",
                        "additionalProperties": {
                            "oneOf": [
                                {
                                    "type": "string"
                                },
                                {
                                    "type": "integer"
                                },
                                {
                                    "type": "number"
                                },
                                {
                                    "type": "boolean"
                                },
                                {
                                    "type": "null"
                                }
                            ]
                        }
                    },
                    "type": {
                        "type": "string",
                        "const": "metric",
                        "default": "metric"
                    },
                    "metric": {
                        "type": "string"
                    },
                    "value": {
                        "oneOf": [
                            {
                                "type": "integer"
                            },
                            {
                                "type": "number"
                            }
                        ]
                    },
                    "unit": {
                        "type": "string"
                    }
                },
                "additionalProperties": false,
                "required": [
                    "trace_id",
                    "span_id",
                    "timestamp",
                    "type",
                    "metric",
                    "value",
                    "unit"
                ],
                "title": "MetricEvent"
            },
            "SpanEndPayload": {
                "type": "object",
                "properties": {
                    "type": {
                        "type": "string",
                        "const": "span_end",
                        "default": "span_end"
                    },
                    "status": {
                        "$ref": "#/components/schemas/SpanStatus"
                    }
                },
                "additionalProperties": false,
                "required": [
                    "type",
                    "status"
                ],
                "title": "SpanEndPayload"
            },
            "SpanStartPayload": {
                "type": "object",
                "properties": {
                    "type": {
                        "type": "string",
                        "const": "span_start",
                        "default": "span_start"
                    },
                    "name": {
                        "type": "string"
                    },
                    "parent_span_id": {
                        "type": "string"
                    }
                },
                "additionalProperties": false,
                "required": [
                    "type",
                    "name"
                ],
                "title": "SpanStartPayload"
            },
            "StructuredLogEvent": {
                "type": "object",
                "properties": {
                    "trace_id": {
                        "type": "string"
                    },
                    "span_id": {
                        "type": "string"
                    },
                    "timestamp": {
                        "type": "string",
                        "format": "date-time"
                    },
                    "attributes": {
                        "type": "object",
                        "additionalProperties": {
                            "oneOf": [
                                {
                                    "type": "string"
                                },
                                {
                                    "type": "integer"
                                },
                                {
                                    "type": "number"
                                },
                                {
                                    "type": "boolean"
                                },
                                {
                                    "type": "null"
                                }
                            ]
                        }
                    },
                    "type": {
                        "type": "string",
                        "const": "structured_log",
                        "default": "structured_log"
                    },
                    "payload": {
                        "$ref": "#/components/schemas/StructuredLogPayload"
                    }
                },
                "additionalProperties": false,
                "required": [
                    "trace_id",
                    "span_id",
                    "timestamp",
                    "type",
                    "payload"
                ],
                "title": "StructuredLogEvent"
            },
            "StructuredLogPayload": {
                "oneOf": [
                    {
                        "$ref": "#/components/schemas/SpanStartPayload"
                    },
                    {
                        "$ref": "#/components/schemas/SpanEndPayload"
                    }
                ],
                "discriminator": {
                    "propertyName": "type",
                    "mapping": {
                        "span_start": "#/components/schemas/SpanStartPayload",
                        "span_end": "#/components/schemas/SpanEndPayload"
                    }
                }
            },
            "UnstructuredLogEvent": {
                "type": "object",
                "properties": {
                    "trace_id": {
                        "type": "string"
                    },
                    "span_id": {
                        "type": "string"
                    },
                    "timestamp": {
                        "type": "string",
                        "format": "date-time"
                    },
                    "attributes": {
                        "type": "object",
                        "additionalProperties": {
                            "oneOf": [
                                {
                                    "type": "string"
                                },
                                {
                                    "type": "integer"
                                },
                                {
                                    "type": "number"
                                },
                                {
                                    "type": "boolean"
                                },
                                {
                                    "type": "null"
                                }
                            ]
                        }
                    },
                    "type": {
                        "type": "string",
                        "const": "unstructured_log",
                        "default": "unstructured_log"
                    },
                    "message": {
                        "type": "string"
                    },
                    "severity": {
                        "$ref": "#/components/schemas/LogSeverity"
                    }
                },
                "additionalProperties": false,
                "required": [
                    "trace_id",
                    "span_id",
                    "timestamp",
                    "type",
                    "message",
                    "severity"
                ],
                "title": "UnstructuredLogEvent"
            },
            "LogEventRequest": {
                "type": "object",
                "properties": {
                    "event": {
                        "$ref": "#/components/schemas/Event"
                    },
                    "ttl_seconds": {
                        "type": "integer"
                    }
                },
                "additionalProperties": false,
                "required": [
                    "event",
                    "ttl_seconds"
                ],
                "title": "LogEventRequest"
            },
            "DPOAlignmentConfig": {
                "type": "object",
                "properties": {
                    "reward_scale": {
                        "type": "number"
                    },
                    "reward_clip": {
                        "type": "number"
                    },
                    "epsilon": {
                        "type": "number"
                    },
                    "gamma": {
                        "type": "number"
                    }
                },
                "additionalProperties": false,
                "required": [
                    "reward_scale",
                    "reward_clip",
                    "epsilon",
                    "gamma"
                ],
                "title": "DPOAlignmentConfig"
            },
            "DataConfig": {
                "type": "object",
                "properties": {
                    "dataset_id": {
                        "type": "string"
                    },
                    "batch_size": {
                        "type": "integer"
                    },
                    "shuffle": {
                        "type": "boolean"
                    },
                    "data_format": {
                        "$ref": "#/components/schemas/DatasetFormat"
                    },
                    "validation_dataset_id": {
                        "type": "string"
                    },
                    "packed": {
                        "type": "boolean",
                        "default": false
                    },
                    "train_on_input": {
                        "type": "boolean",
                        "default": false
                    }
                },
                "additionalProperties": false,
                "required": [
                    "dataset_id",
                    "batch_size",
                    "shuffle",
                    "data_format"
                ],
                "title": "DataConfig"
            },
            "DatasetFormat": {
                "type": "string",
                "enum": [
                    "instruct",
                    "dialog"
                ],
                "title": "DatasetFormat"
            },
            "EfficiencyConfig": {
                "type": "object",
                "properties": {
                    "enable_activation_checkpointing": {
                        "type": "boolean",
                        "default": false
                    },
                    "enable_activation_offloading": {
                        "type": "boolean",
                        "default": false
                    },
                    "memory_efficient_fsdp_wrap": {
                        "type": "boolean",
                        "default": false
                    },
                    "fsdp_cpu_offload": {
                        "type": "boolean",
                        "default": false
                    }
                },
                "additionalProperties": false,
                "title": "EfficiencyConfig"
            },
            "OptimizerConfig": {
                "type": "object",
                "properties": {
                    "optimizer_type": {
                        "$ref": "#/components/schemas/OptimizerType"
                    },
                    "lr": {
                        "type": "number"
                    },
                    "weight_decay": {
                        "type": "number"
                    },
                    "num_warmup_steps": {
                        "type": "integer"
                    }
                },
                "additionalProperties": false,
                "required": [
                    "optimizer_type",
                    "lr",
                    "weight_decay",
                    "num_warmup_steps"
                ],
                "title": "OptimizerConfig"
            },
            "OptimizerType": {
                "type": "string",
                "enum": [
                    "adam",
                    "adamw",
                    "sgd"
                ],
                "title": "OptimizerType"
            },
            "TrainingConfig": {
                "type": "object",
                "properties": {
                    "n_epochs": {
                        "type": "integer"
                    },
                    "max_steps_per_epoch": {
                        "type": "integer"
                    },
                    "gradient_accumulation_steps": {
                        "type": "integer"
                    },
                    "max_validation_steps": {
                        "type": "integer"
                    },
                    "data_config": {
                        "$ref": "#/components/schemas/DataConfig"
                    },
                    "optimizer_config": {
                        "$ref": "#/components/schemas/OptimizerConfig"
                    },
                    "efficiency_config": {
                        "$ref": "#/components/schemas/EfficiencyConfig"
                    },
                    "dtype": {
                        "type": "string",
                        "default": "bf16"
                    }
                },
                "additionalProperties": false,
                "required": [
                    "n_epochs",
                    "max_steps_per_epoch",
                    "gradient_accumulation_steps",
                    "max_validation_steps",
                    "data_config",
                    "optimizer_config"
                ],
                "title": "TrainingConfig"
            },
            "PreferenceOptimizeRequest": {
                "type": "object",
                "properties": {
                    "job_uuid": {
                        "type": "string"
                    },
                    "finetuned_model": {
                        "type": "string"
                    },
                    "algorithm_config": {
                        "$ref": "#/components/schemas/DPOAlignmentConfig"
                    },
                    "training_config": {
                        "$ref": "#/components/schemas/TrainingConfig"
                    },
                    "hyperparam_search_config": {
                        "type": "object",
                        "additionalProperties": {
                            "oneOf": [
                                {
                                    "type": "null"
                                },
                                {
                                    "type": "boolean"
                                },
                                {
                                    "type": "number"
                                },
                                {
                                    "type": "string"
                                },
                                {
                                    "type": "array"
                                },
                                {
                                    "type": "object"
                                }
                            ]
                        }
                    },
                    "logger_config": {
                        "type": "object",
                        "additionalProperties": {
                            "oneOf": [
                                {
                                    "type": "null"
                                },
                                {
                                    "type": "boolean"
                                },
                                {
                                    "type": "number"
                                },
                                {
                                    "type": "string"
                                },
                                {
                                    "type": "array"
                                },
                                {
                                    "type": "object"
                                }
                            ]
                        }
                    }
                },
                "additionalProperties": false,
                "required": [
                    "job_uuid",
                    "finetuned_model",
                    "algorithm_config",
                    "training_config",
                    "hyperparam_search_config",
                    "logger_config"
                ],
                "title": "PreferenceOptimizeRequest"
            },
            "PostTrainingJob": {
                "type": "object",
                "properties": {
                    "job_uuid": {
                        "type": "string"
                    }
                },
                "additionalProperties": false,
                "required": [
                    "job_uuid"
                ],
                "title": "PostTrainingJob"
            },
            "DefaultRAGQueryGeneratorConfig": {
                "type": "object",
                "properties": {
                    "type": {
                        "type": "string",
                        "const": "default",
                        "default": "default"
                    },
                    "separator": {
                        "type": "string",
                        "default": " "
                    }
                },
                "additionalProperties": false,
                "required": [
                    "type",
                    "separator"
                ],
                "title": "DefaultRAGQueryGeneratorConfig"
            },
            "LLMRAGQueryGeneratorConfig": {
                "type": "object",
                "properties": {
                    "type": {
                        "type": "string",
                        "const": "llm",
                        "default": "llm"
                    },
                    "model": {
                        "type": "string"
                    },
                    "template": {
                        "type": "string"
                    }
                },
                "additionalProperties": false,
                "required": [
                    "type",
                    "model",
                    "template"
                ],
                "title": "LLMRAGQueryGeneratorConfig"
            },
            "RAGQueryConfig": {
                "type": "object",
                "properties": {
                    "query_generator_config": {
                        "$ref": "#/components/schemas/RAGQueryGeneratorConfig"
                    },
                    "max_tokens_in_context": {
                        "type": "integer",
                        "default": 4096
                    },
                    "max_chunks": {
                        "type": "integer",
                        "default": 5
                    }
                },
                "additionalProperties": false,
                "required": [
                    "query_generator_config",
                    "max_tokens_in_context",
                    "max_chunks"
                ],
                "title": "RAGQueryConfig"
            },
            "RAGQueryGeneratorConfig": {
                "oneOf": [
                    {
                        "$ref": "#/components/schemas/DefaultRAGQueryGeneratorConfig"
                    },
                    {
                        "$ref": "#/components/schemas/LLMRAGQueryGeneratorConfig"
                    }
                ],
                "discriminator": {
                    "propertyName": "type",
                    "mapping": {
                        "default": "#/components/schemas/DefaultRAGQueryGeneratorConfig",
                        "llm": "#/components/schemas/LLMRAGQueryGeneratorConfig"
                    }
                }
            },
            "QueryRequest": {
                "type": "object",
                "properties": {
                    "content": {
                        "$ref": "#/components/schemas/InterleavedContent"
                    },
                    "vector_db_ids": {
                        "type": "array",
                        "items": {
                            "type": "string"
                        }
                    },
                    "query_config": {
                        "$ref": "#/components/schemas/RAGQueryConfig"
                    }
                },
                "additionalProperties": false,
                "required": [
                    "content",
                    "vector_db_ids"
                ],
                "title": "QueryRequest"
            },
            "RAGQueryResult": {
                "type": "object",
                "properties": {
                    "content": {
                        "$ref": "#/components/schemas/InterleavedContent"
                    },
                    "metadata": {
                        "type": "object",
                        "additionalProperties": {
                            "oneOf": [
                                {
                                    "type": "null"
                                },
                                {
                                    "type": "boolean"
                                },
                                {
                                    "type": "number"
                                },
                                {
                                    "type": "string"
                                },
                                {
                                    "type": "array"
                                },
                                {
                                    "type": "object"
                                }
                            ]
                        }
                    }
                },
                "additionalProperties": false,
                "required": [
                    "metadata"
                ],
                "title": "RAGQueryResult"
            },
            "QueryChunksRequest": {
                "type": "object",
                "properties": {
                    "vector_db_id": {
                        "type": "string"
                    },
                    "query": {
                        "$ref": "#/components/schemas/InterleavedContent"
                    },
                    "params": {
                        "type": "object",
                        "additionalProperties": {
                            "oneOf": [
                                {
                                    "type": "null"
                                },
                                {
                                    "type": "boolean"
                                },
                                {
                                    "type": "number"
                                },
                                {
                                    "type": "string"
                                },
                                {
                                    "type": "array"
                                },
                                {
                                    "type": "object"
                                }
                            ]
                        }
                    }
                },
                "additionalProperties": false,
                "required": [
                    "vector_db_id",
                    "query"
                ],
                "title": "QueryChunksRequest"
            },
            "QueryChunksResponse": {
                "type": "object",
                "properties": {
                    "chunks": {
                        "type": "array",
                        "items": {
                            "type": "object",
                            "properties": {
                                "content": {
                                    "$ref": "#/components/schemas/InterleavedContent"
                                },
                                "metadata": {
                                    "type": "object",
                                    "additionalProperties": {
                                        "oneOf": [
                                            {
                                                "type": "null"
                                            },
                                            {
                                                "type": "boolean"
                                            },
                                            {
                                                "type": "number"
                                            },
                                            {
                                                "type": "string"
                                            },
                                            {
                                                "type": "array"
                                            },
                                            {
                                                "type": "object"
                                            }
                                        ]
                                    }
                                }
                            },
                            "additionalProperties": false,
                            "required": [
                                "content",
                                "metadata"
                            ],
                            "title": "Chunk"
                        }
                    },
                    "scores": {
                        "type": "array",
                        "items": {
                            "type": "number"
                        }
                    }
                },
                "additionalProperties": false,
                "required": [
                    "chunks",
                    "scores"
                ],
                "title": "QueryChunksResponse"
            },
            "QueryCondition": {
                "type": "object",
                "properties": {
                    "key": {
                        "type": "string"
                    },
                    "op": {
                        "$ref": "#/components/schemas/QueryConditionOp"
                    },
                    "value": {
                        "oneOf": [
                            {
                                "type": "null"
                            },
                            {
                                "type": "boolean"
                            },
                            {
                                "type": "number"
                            },
                            {
                                "type": "string"
                            },
                            {
                                "type": "array"
                            },
                            {
                                "type": "object"
                            }
                        ]
                    }
                },
                "additionalProperties": false,
                "required": [
                    "key",
                    "op",
                    "value"
                ],
                "title": "QueryCondition"
            },
            "QueryConditionOp": {
                "type": "string",
                "enum": [
                    "eq",
                    "ne",
                    "gt",
                    "lt"
                ],
                "title": "QueryConditionOp"
            },
            "QuerySpansRequest": {
                "type": "object",
                "properties": {
                    "attribute_filters": {
                        "type": "array",
                        "items": {
                            "$ref": "#/components/schemas/QueryCondition"
                        }
                    },
                    "attributes_to_return": {
                        "type": "array",
                        "items": {
                            "type": "string"
                        }
                    },
                    "max_depth": {
                        "type": "integer"
                    }
                },
                "additionalProperties": false,
                "required": [
                    "attribute_filters",
                    "attributes_to_return"
                ],
                "title": "QuerySpansRequest"
            },
            "QuerySpansResponse": {
                "type": "object",
                "properties": {
                    "data": {
                        "type": "array",
                        "items": {
                            "$ref": "#/components/schemas/Span"
                        }
                    }
                },
                "additionalProperties": false,
                "required": [
                    "data"
                ],
                "title": "QuerySpansResponse"
            },
            "QueryTracesRequest": {
                "type": "object",
                "properties": {
                    "attribute_filters": {
                        "type": "array",
                        "items": {
                            "$ref": "#/components/schemas/QueryCondition"
                        }
                    },
                    "limit": {
                        "type": "integer"
                    },
                    "offset": {
                        "type": "integer"
                    },
                    "order_by": {
                        "type": "array",
                        "items": {
                            "type": "string"
                        }
                    }
                },
                "additionalProperties": false,
                "title": "QueryTracesRequest"
            },
            "QueryTracesResponse": {
                "type": "object",
                "properties": {
                    "data": {
                        "type": "array",
                        "items": {
                            "$ref": "#/components/schemas/Trace"
                        }
                    }
                },
                "additionalProperties": false,
                "required": [
                    "data"
                ],
                "title": "QueryTracesResponse"
            },
            "RegisterBenchmarkRequest": {
                "type": "object",
                "properties": {
                    "dataset_id": {
                        "type": "string",
                        "description": "The ID of the dataset to be used to run the benchmark. ID obtained through `datasets.register()`"
                    },
                    "grader_ids": {
                        "type": "array",
                        "items": {
                            "type": "string"
                        },
                        "description": "List of grader ids to use for this benchmark. ID obtained through `graders.register()`"
                    },
                    "benchmark_id": {
                        "type": "string",
                        "description": "(Optional) The ID of the benchmark to register. If not provided, an ID will be generated."
                    },
                    "metadata": {
                        "type": "object",
                        "additionalProperties": {
                            "oneOf": [
                                {
                                    "type": "null"
                                },
                                {
                                    "type": "boolean"
                                },
                                {
                                    "type": "number"
                                },
                                {
                                    "type": "string"
                                },
                                {
                                    "type": "array"
                                },
                                {
                                    "type": "object"
                                }
                            ]
                        },
                        "description": "(Optional) Metadata for this benchmark for additional descriptions."
                    }
                },
                "additionalProperties": false,
                "required": [
                    "dataset_id",
                    "grader_ids"
                ],
                "title": "RegisterBenchmarkRequest"
            },
            "RegisterDatasetRequest": {
                "type": "object",
                "properties": {
                    "purpose": {
                        "type": "string",
                        "enum": [
                            "post-training/messages",
                            "eval/question-answer",
                            "eval/messages-answer"
                        ],
                        "description": "The purpose of the dataset. One of - \"post-training/messages\": The dataset contains a messages column with list of messages for post-training. { \"messages\": [ {\"role\": \"user\", \"content\": \"Hello, world!\"}, {\"role\": \"assistant\", \"content\": \"Hello, world!\"}, ] } - \"eval/question-answer\": The dataset contains a question column and an answer column for evaluation. { \"question\": \"What is the capital of France?\", \"answer\": \"Paris\" } - \"eval/messages-answer\": The dataset contains a messages column with list of messages and an answer column for evaluation. { \"messages\": [ {\"role\": \"user\", \"content\": \"Hello, my name is John Doe.\"}, {\"role\": \"assistant\", \"content\": \"Hello, John Doe. How can I help you today?\"}, {\"role\": \"user\", \"content\": \"What's my name?\"}, ], \"answer\": \"John Doe\" }"
                    },
                    "source": {
                        "$ref": "#/components/schemas/DataSource",
                        "description": "The data source of the dataset. Ensure that the data source schema is compatible with the purpose of the dataset. Examples: - { \"type\": \"uri\", \"uri\": \"https://mywebsite.com/mydata.jsonl\" } - { \"type\": \"uri\", \"uri\": \"lsfs://mydata.jsonl\" } - { \"type\": \"uri\", \"uri\": \"data:csv;base64,{base64_content}\" } - { \"type\": \"uri\", \"uri\": \"huggingface://llamastack/simpleqa?split=train\" } - { \"type\": \"rows\", \"rows\": [ { \"messages\": [ {\"role\": \"user\", \"content\": \"Hello, world!\"}, {\"role\": \"assistant\", \"content\": \"Hello, world!\"}, ] } ] }"
                    },
                    "metadata": {
                        "type": "object",
                        "additionalProperties": {
                            "oneOf": [
                                {
                                    "type": "null"
                                },
                                {
                                    "type": "boolean"
                                },
                                {
                                    "type": "number"
                                },
                                {
                                    "type": "string"
                                },
                                {
                                    "type": "array"
                                },
                                {
                                    "type": "object"
                                }
                            ]
                        },
                        "description": "The metadata for the dataset. - E.g. {\"description\": \"My dataset\"}"
                    },
                    "dataset_id": {
                        "type": "string",
                        "description": "The ID of the dataset. If not provided, an ID will be generated."
                    }
                },
                "additionalProperties": false,
                "required": [
                    "purpose",
                    "source"
                ],
                "title": "RegisterDatasetRequest"
            },
            "RegisterGraderRequest": {
                "type": "object",
                "properties": {
                    "grader": {
                        "$ref": "#/components/schemas/GraderDefinition",
                        "description": "The grader definition, E.g. - { \"type\": \"llm\", \"llm\": { \"model\": \"llama-405b\", \"prompt\": \"You are a judge. Score the answer based on the question. {question} {answer}\", } }"
                    },
                    "grader_id": {
                        "type": "string",
                        "description": "(Optional) The ID of the grader. If not provided, a random ID will be generated."
                    },
                    "metadata": {
                        "type": "object",
                        "additionalProperties": {
                            "oneOf": [
                                {
                                    "type": "null"
                                },
                                {
                                    "type": "boolean"
                                },
                                {
                                    "type": "number"
                                },
                                {
                                    "type": "string"
                                },
                                {
                                    "type": "array"
                                },
                                {
                                    "type": "object"
                                }
                            ]
                        },
                        "description": "(Optional) Any additional metadata for this grader. - E.g. { \"description\": \"A grader that scores the answer based on the question.\", }"
                    }
                },
                "additionalProperties": false,
                "required": [
                    "grader"
                ],
                "title": "RegisterGraderRequest"
            },
            "RegisterModelRequest": {
                "type": "object",
                "properties": {
                    "model_id": {
                        "type": "string"
                    },
                    "provider_model_id": {
                        "type": "string"
                    },
                    "provider_id": {
                        "type": "string"
                    },
                    "metadata": {
                        "type": "object",
                        "additionalProperties": {
                            "oneOf": [
                                {
                                    "type": "null"
                                },
                                {
                                    "type": "boolean"
                                },
                                {
                                    "type": "number"
                                },
                                {
                                    "type": "string"
                                },
                                {
                                    "type": "array"
                                },
                                {
                                    "type": "object"
                                }
                            ]
                        }
                    },
                    "model_type": {
                        "$ref": "#/components/schemas/ModelType"
                    }
                },
                "additionalProperties": false,
                "required": [
                    "model_id"
                ],
                "title": "RegisterModelRequest"
            },
            "RegisterShieldRequest": {
                "type": "object",
                "properties": {
                    "shield_id": {
                        "type": "string"
                    },
                    "provider_shield_id": {
                        "type": "string"
                    },
                    "provider_id": {
                        "type": "string"
                    },
                    "params": {
                        "type": "object",
                        "additionalProperties": {
                            "oneOf": [
                                {
                                    "type": "null"
                                },
                                {
                                    "type": "boolean"
                                },
                                {
                                    "type": "number"
                                },
                                {
                                    "type": "string"
                                },
                                {
                                    "type": "array"
                                },
                                {
                                    "type": "object"
                                }
                            ]
                        }
                    }
                },
                "additionalProperties": false,
                "required": [
                    "shield_id"
                ],
                "title": "RegisterShieldRequest"
            },
            "RegisterToolGroupRequest": {
                "type": "object",
                "properties": {
                    "toolgroup_id": {
                        "type": "string"
                    },
                    "provider_id": {
                        "type": "string"
                    },
                    "mcp_endpoint": {
                        "$ref": "#/components/schemas/URL"
                    },
                    "args": {
                        "type": "object",
                        "additionalProperties": {
                            "oneOf": [
                                {
                                    "type": "null"
                                },
                                {
                                    "type": "boolean"
                                },
                                {
                                    "type": "number"
                                },
                                {
                                    "type": "string"
                                },
                                {
                                    "type": "array"
                                },
                                {
                                    "type": "object"
                                }
                            ]
                        }
                    }
                },
                "additionalProperties": false,
                "required": [
                    "toolgroup_id",
                    "provider_id"
                ],
                "title": "RegisterToolGroupRequest"
            },
            "RegisterVectorDbRequest": {
                "type": "object",
                "properties": {
                    "vector_db_id": {
                        "type": "string"
                    },
                    "embedding_model": {
                        "type": "string"
                    },
                    "embedding_dimension": {
                        "type": "integer"
                    },
                    "provider_id": {
                        "type": "string"
                    },
                    "provider_vector_db_id": {
                        "type": "string"
                    }
                },
                "additionalProperties": false,
                "required": [
                    "vector_db_id",
                    "embedding_model"
                ],
                "title": "RegisterVectorDbRequest"
            },
            "ResumeAgentTurnRequest": {
                "type": "object",
                "properties": {
                    "tool_responses": {
                        "type": "array",
                        "items": {
                            "$ref": "#/components/schemas/ToolResponse"
                        },
                        "description": "The tool call responses to resume the turn with."
                    },
                    "stream": {
                        "type": "boolean",
                        "description": "Whether to stream the response."
                    }
                },
                "additionalProperties": false,
                "required": [
                    "tool_responses"
                ],
                "title": "ResumeAgentTurnRequest"
            },
<<<<<<< HEAD
            "RunRequest": {
                "type": "object",
                "properties": {
                    "task": {
                        "$ref": "#/components/schemas/EvaluationTask",
                        "description": "The task to evaluate. To specify a task, one of the following must be provided: - `benchmark_id`: Run evaluation task against a benchmark_id - `dataset_id` and `grader_ids`: Run evaluation task against a dataset_id and a list of grader_ids - `data_source` and `grader_ids`: Run evaluation task against a data source (e.g. rows, uri, etc.) and a list of grader_ids"
                    },
                    "candidate": {
                        "$ref": "#/components/schemas/EvaluationCandidate",
                        "description": "The candidate to evaluate."
=======
            "RunEvalRequest": {
                "type": "object",
                "properties": {
                    "benchmark_config": {
                        "$ref": "#/components/schemas/BenchmarkConfig",
                        "description": "The configuration for the benchmark."
>>>>>>> b1513e66
                    }
                },
                "additionalProperties": false,
                "required": [
<<<<<<< HEAD
                    "task",
                    "candidate"
                ],
                "title": "RunRequest"
=======
                    "benchmark_config"
                ],
                "title": "RunEvalRequest"
>>>>>>> b1513e66
            },
            "RunShieldRequest": {
                "type": "object",
                "properties": {
                    "shield_id": {
                        "type": "string"
                    },
                    "messages": {
                        "type": "array",
                        "items": {
                            "$ref": "#/components/schemas/Message"
                        }
                    },
                    "params": {
                        "type": "object",
                        "additionalProperties": {
                            "oneOf": [
                                {
                                    "type": "null"
                                },
                                {
                                    "type": "boolean"
                                },
                                {
                                    "type": "number"
                                },
                                {
                                    "type": "string"
                                },
                                {
                                    "type": "array"
                                },
                                {
                                    "type": "object"
                                }
                            ]
                        }
                    }
                },
                "additionalProperties": false,
                "required": [
                    "shield_id",
                    "messages",
                    "params"
                ],
                "title": "RunShieldRequest"
            },
            "RunShieldResponse": {
                "type": "object",
                "properties": {
                    "violation": {
                        "$ref": "#/components/schemas/SafetyViolation"
                    }
                },
                "additionalProperties": false,
                "title": "RunShieldResponse"
            },
            "RunSyncRequest": {
                "type": "object",
                "properties": {
                    "task": {
                        "$ref": "#/components/schemas/EvaluationTask",
                        "description": "The task to evaluate. To specify a task, one of the following must be provided: - `benchmark_id`: Run evaluation task against a benchmark_id - `dataset_id` and `grader_ids`: Run evaluation task against a dataset_id and a list of grader_ids - `data_source` and `grader_ids`: Run evaluation task against a data source (e.g. rows, uri, etc.) and a list of grader_ids"
                    },
                    "candidate": {
                        "$ref": "#/components/schemas/EvaluationCandidate",
                        "description": "The candidate to evaluate."
                    }
                },
                "additionalProperties": false,
                "required": [
                    "task",
                    "candidate"
                ],
                "title": "RunSyncRequest"
            },
            "SaveSpansToDatasetRequest": {
                "type": "object",
                "properties": {
                    "attribute_filters": {
                        "type": "array",
                        "items": {
                            "$ref": "#/components/schemas/QueryCondition"
                        }
                    },
                    "attributes_to_save": {
                        "type": "array",
                        "items": {
                            "type": "string"
                        }
                    },
                    "dataset_id": {
                        "type": "string"
                    },
                    "max_depth": {
                        "type": "integer"
                    }
                },
                "additionalProperties": false,
                "required": [
                    "attribute_filters",
                    "attributes_to_save",
                    "dataset_id"
                ],
                "title": "SaveSpansToDatasetRequest"
            },
<<<<<<< HEAD
=======
            "ScoreRequest": {
                "type": "object",
                "properties": {
                    "input_rows": {
                        "type": "array",
                        "items": {
                            "type": "object",
                            "additionalProperties": {
                                "oneOf": [
                                    {
                                        "type": "null"
                                    },
                                    {
                                        "type": "boolean"
                                    },
                                    {
                                        "type": "number"
                                    },
                                    {
                                        "type": "string"
                                    },
                                    {
                                        "type": "array"
                                    },
                                    {
                                        "type": "object"
                                    }
                                ]
                            }
                        },
                        "description": "The rows to score."
                    },
                    "scoring_functions": {
                        "type": "object",
                        "additionalProperties": {
                            "oneOf": [
                                {
                                    "$ref": "#/components/schemas/ScoringFnParams"
                                },
                                {
                                    "type": "null"
                                }
                            ]
                        },
                        "description": "The scoring functions to use for the scoring."
                    }
                },
                "additionalProperties": false,
                "required": [
                    "input_rows",
                    "scoring_functions"
                ],
                "title": "ScoreRequest"
            },
            "ScoreResponse": {
                "type": "object",
                "properties": {
                    "results": {
                        "type": "object",
                        "additionalProperties": {
                            "$ref": "#/components/schemas/ScoringResult"
                        },
                        "description": "A map of scoring function name to ScoringResult."
                    }
                },
                "additionalProperties": false,
                "required": [
                    "results"
                ],
                "title": "ScoreResponse",
                "description": "The response from scoring."
            },
            "ScoreBatchRequest": {
                "type": "object",
                "properties": {
                    "dataset_id": {
                        "type": "string"
                    },
                    "scoring_functions": {
                        "type": "object",
                        "additionalProperties": {
                            "oneOf": [
                                {
                                    "$ref": "#/components/schemas/ScoringFnParams"
                                },
                                {
                                    "type": "null"
                                }
                            ]
                        }
                    },
                    "save_results_dataset": {
                        "type": "boolean"
                    }
                },
                "additionalProperties": false,
                "required": [
                    "dataset_id",
                    "scoring_functions",
                    "save_results_dataset"
                ],
                "title": "ScoreBatchRequest"
            },
            "ScoreBatchResponse": {
                "type": "object",
                "properties": {
                    "dataset_id": {
                        "type": "string"
                    },
                    "results": {
                        "type": "object",
                        "additionalProperties": {
                            "$ref": "#/components/schemas/ScoringResult"
                        }
                    }
                },
                "additionalProperties": false,
                "required": [
                    "results"
                ],
                "title": "ScoreBatchResponse"
            },
            "AlgorithmConfig": {
                "oneOf": [
                    {
                        "$ref": "#/components/schemas/LoraFinetuningConfig"
                    },
                    {
                        "$ref": "#/components/schemas/QATFinetuningConfig"
                    }
                ],
                "discriminator": {
                    "propertyName": "type",
                    "mapping": {
                        "LoRA": "#/components/schemas/LoraFinetuningConfig",
                        "QAT": "#/components/schemas/QATFinetuningConfig"
                    }
                }
            },
>>>>>>> b1513e66
            "LoraFinetuningConfig": {
                "type": "object",
                "properties": {
                    "type": {
                        "type": "string",
                        "const": "LoRA",
                        "default": "LoRA"
                    },
                    "lora_attn_modules": {
                        "type": "array",
                        "items": {
                            "type": "string"
                        }
                    },
                    "apply_lora_to_mlp": {
                        "type": "boolean"
                    },
                    "apply_lora_to_output": {
                        "type": "boolean"
                    },
                    "rank": {
                        "type": "integer"
                    },
                    "alpha": {
                        "type": "integer"
                    },
                    "use_dora": {
                        "type": "boolean",
                        "default": false
                    },
                    "quantize_base": {
                        "type": "boolean",
                        "default": false
                    }
                },
                "additionalProperties": false,
                "required": [
                    "type",
                    "lora_attn_modules",
                    "apply_lora_to_mlp",
                    "apply_lora_to_output",
                    "rank",
                    "alpha"
                ],
                "title": "LoraFinetuningConfig"
            },
            "QATFinetuningConfig": {
                "type": "object",
                "properties": {
                    "type": {
                        "type": "string",
                        "const": "QAT",
                        "default": "QAT"
                    },
                    "quantizer_name": {
                        "type": "string"
                    },
                    "group_size": {
                        "type": "integer"
                    }
                },
                "additionalProperties": false,
                "required": [
                    "type",
                    "quantizer_name",
                    "group_size"
                ],
                "title": "QATFinetuningConfig"
            },
            "SupervisedFineTuneRequest": {
                "type": "object",
                "properties": {
                    "job_uuid": {
                        "type": "string"
                    },
                    "training_config": {
                        "$ref": "#/components/schemas/TrainingConfig"
                    },
                    "hyperparam_search_config": {
                        "type": "object",
                        "additionalProperties": {
                            "oneOf": [
                                {
                                    "type": "null"
                                },
                                {
                                    "type": "boolean"
                                },
                                {
                                    "type": "number"
                                },
                                {
                                    "type": "string"
                                },
                                {
                                    "type": "array"
                                },
                                {
                                    "type": "object"
                                }
                            ]
                        }
                    },
                    "logger_config": {
                        "type": "object",
                        "additionalProperties": {
                            "oneOf": [
                                {
                                    "type": "null"
                                },
                                {
                                    "type": "boolean"
                                },
                                {
                                    "type": "number"
                                },
                                {
                                    "type": "string"
                                },
                                {
                                    "type": "array"
                                },
                                {
                                    "type": "object"
                                }
                            ]
                        }
                    },
                    "model": {
                        "type": "string"
                    },
                    "checkpoint_dir": {
                        "type": "string"
                    },
                    "algorithm_config": {
                        "$ref": "#/components/schemas/AlgorithmConfig"
                    }
                },
                "additionalProperties": false,
                "required": [
                    "job_uuid",
                    "training_config",
                    "hyperparam_search_config",
                    "logger_config",
                    "model"
                ],
                "title": "SupervisedFineTuneRequest"
            },
            "SyntheticDataGenerateRequest": {
                "type": "object",
                "properties": {
                    "dialogs": {
                        "type": "array",
                        "items": {
                            "$ref": "#/components/schemas/Message"
                        }
                    },
                    "filtering_function": {
                        "type": "string",
                        "enum": [
                            "none",
                            "random",
                            "top_k",
                            "top_p",
                            "top_k_top_p",
                            "sigmoid"
                        ],
                        "title": "FilteringFunction",
                        "description": "The type of filtering function."
                    },
                    "model": {
                        "type": "string"
                    }
                },
                "additionalProperties": false,
                "required": [
                    "dialogs",
                    "filtering_function"
                ],
                "title": "SyntheticDataGenerateRequest"
            },
            "SyntheticDataGenerationResponse": {
                "type": "object",
                "properties": {
                    "synthetic_data": {
                        "type": "array",
                        "items": {
                            "type": "object",
                            "additionalProperties": {
                                "oneOf": [
                                    {
                                        "type": "null"
                                    },
                                    {
                                        "type": "boolean"
                                    },
                                    {
                                        "type": "number"
                                    },
                                    {
                                        "type": "string"
                                    },
                                    {
                                        "type": "array"
                                    },
                                    {
                                        "type": "object"
                                    }
                                ]
                            }
                        }
                    },
                    "statistics": {
                        "type": "object",
                        "additionalProperties": {
                            "oneOf": [
                                {
                                    "type": "null"
                                },
                                {
                                    "type": "boolean"
                                },
                                {
                                    "type": "number"
                                },
                                {
                                    "type": "string"
                                },
                                {
                                    "type": "array"
                                },
                                {
                                    "type": "object"
                                }
                            ]
                        }
                    }
                },
                "additionalProperties": false,
                "required": [
                    "synthetic_data"
                ],
                "title": "SyntheticDataGenerationResponse",
                "description": "Response from the synthetic data generation. Batch of (prompt, response, score) tuples that pass the threshold."
            },
            "VersionInfo": {
                "type": "object",
                "properties": {
                    "version": {
                        "type": "string"
                    }
                },
                "additionalProperties": false,
                "required": [
                    "version"
                ],
                "title": "VersionInfo"
            }
        },
        "responses": {
            "BadRequest400": {
                "description": "The request was invalid or malformed",
                "content": {
                    "application/json": {
                        "schema": {
                            "$ref": "#/components/schemas/Error"
                        },
                        "example": {
                            "status": 400,
                            "title": "Bad Request",
                            "detail": "The request was invalid or malformed"
                        }
                    }
                }
            },
            "TooManyRequests429": {
                "description": "The client has sent too many requests in a given amount of time",
                "content": {
                    "application/json": {
                        "schema": {
                            "$ref": "#/components/schemas/Error"
                        },
                        "example": {
                            "status": 429,
                            "title": "Too Many Requests",
                            "detail": "You have exceeded the rate limit. Please try again later."
                        }
                    }
                }
            },
            "InternalServerError500": {
                "description": "The server encountered an unexpected error",
                "content": {
                    "application/json": {
                        "schema": {
                            "$ref": "#/components/schemas/Error"
                        },
                        "example": {
                            "status": 500,
                            "title": "Internal Server Error",
                            "detail": "An unexpected error occurred. Our team has been notified."
                        }
                    }
                }
            },
            "DefaultError": {
                "description": "An unexpected error occurred",
                "content": {
                    "application/json": {
                        "schema": {
                            "$ref": "#/components/schemas/Error"
                        },
                        "example": {
                            "status": 0,
                            "title": "Error",
                            "detail": "An unexpected error occurred"
                        }
                    }
                }
            }
        }
    },
    "security": [
        {
            "Default": []
        }
    ],
    "tags": [
        {
            "name": "Agents",
            "description": "Main functionalities provided by this API:\n- Create agents with specific instructions and ability to use tools.\n- Interactions with agents are grouped into sessions (\"threads\"), and each interaction is called a \"turn\".\n- Agents can be provided with various tools (see the ToolGroups and ToolRuntime APIs for more details).\n- Agents can be provided with various shields (see the Safety API for more details).\n- Agents can also use Memory to retrieve information from knowledge bases. See the RAG Tool and Vector IO APIs for more details.",
            "x-displayName": "Agents API for creating and interacting with agentic systems."
        },
        {
            "name": "BatchInference (Coming Soon)"
        },
        {
            "name": "Benchmarks"
        },
        {
            "name": "DatasetIO"
        },
        {
            "name": "Datasets"
        },
        {
            "name": "Evaluation"
        },
        {
            "name": "Files"
        },
        {
            "name": "Graders"
        },
        {
            "name": "Inference",
            "description": "This API provides the raw interface to the underlying models. Two kinds of models are supported:\n- LLM models: these models generate \"raw\" and \"chat\" (conversational) completions.\n- Embedding models: these models generate embeddings to be used for semantic search.",
            "x-displayName": "Llama Stack Inference API for generating completions, chat completions, and embeddings."
        },
        {
            "name": "Inspect"
        },
        {
            "name": "Models"
        },
        {
            "name": "PostTraining (Coming Soon)"
        },
        {
            "name": "Providers",
            "x-displayName": "Providers API for inspecting, listing, and modifying providers and their configurations."
        },
        {
            "name": "Safety"
        },
        {
            "name": "Shields"
        },
        {
            "name": "SyntheticDataGeneration (Coming Soon)"
        },
        {
            "name": "Telemetry"
        },
        {
            "name": "ToolGroups"
        },
        {
            "name": "ToolRuntime"
        },
        {
            "name": "VectorDBs"
        },
        {
            "name": "VectorIO"
        }
    ],
    "x-tagGroups": [
        {
            "name": "Operations",
            "tags": [
                "Agents",
                "BatchInference (Coming Soon)",
                "Benchmarks",
                "DatasetIO",
                "Datasets",
                "Evaluation",
                "Files",
                "Graders",
                "Inference",
                "Inspect",
                "Models",
                "PostTraining (Coming Soon)",
                "Providers",
                "Safety",
                "Shields",
                "SyntheticDataGeneration (Coming Soon)",
                "Telemetry",
                "ToolGroups",
                "ToolRuntime",
                "VectorDBs",
                "VectorIO"
            ]
        }
    ]
};
            const element = document.getElementById("openapi-container");
            element.apiDescriptionDocument = spec;

            if (spec.info && spec.info.title) {
                document.title = spec.info.title;
            }
        });
    </script>
</body>

</html><|MERGE_RESOLUTION|>--- conflicted
+++ resolved
@@ -2285,11 +2285,7 @@
                         "content": {
                             "application/json": {
                                 "schema": {
-<<<<<<< HEAD
-                                    "$ref": "#/components/schemas/ListAgentSessionsResponse"
-=======
                                     "$ref": "#/components/schemas/Job"
->>>>>>> b1513e66
                                 }
                             }
                         }
@@ -6196,27 +6192,21 @@
                 "title": "EmbeddingsResponse",
                 "description": "Response containing generated embeddings."
             },
-            "Agent": {
-                "type": "object",
-                "properties": {
-                    "agent_id": {
-                        "type": "string"
-                    },
-                    "agent_config": {
-                        "$ref": "#/components/schemas/AgentConfig"
-                    },
-                    "created_at": {
-                        "type": "string",
-                        "format": "date-time"
-                    }
-                },
-                "additionalProperties": false,
-                "required": [
-<<<<<<< HEAD
-                    "agent_id",
-                    "agent_config",
-                    "created_at"
-=======
+            "AgentCandidate": {
+                "type": "object",
+                "properties": {
+                    "type": {
+                        "type": "string",
+                        "const": "agent",
+                        "default": "agent"
+                    },
+                    "config": {
+                        "$ref": "#/components/schemas/AgentConfig",
+                        "description": "The configuration for the agent candidate."
+                    }
+                },
+                "additionalProperties": false,
+                "required": [
                     "type",
                     "config"
                 ],
@@ -6231,7 +6221,372 @@
                     "median",
                     "categorical_count",
                     "accuracy"
->>>>>>> b1513e66
+                ],
+                "title": "AggregationFunctionType"
+            },
+            "BasicScoringFnParams": {
+                "type": "object",
+                "properties": {
+                    "type": {
+                        "type": "string",
+                        "const": "basic",
+                        "default": "basic"
+                    },
+                    "aggregation_functions": {
+                        "type": "array",
+                        "items": {
+                            "$ref": "#/components/schemas/AggregationFunctionType"
+                        }
+                    }
+                },
+                "additionalProperties": false,
+                "required": [
+                    "type"
+                ],
+                "title": "BasicScoringFnParams"
+            },
+            "BenchmarkConfig": {
+                "type": "object",
+                "properties": {
+                    "eval_candidate": {
+                        "$ref": "#/components/schemas/EvalCandidate",
+                        "description": "The candidate to evaluate."
+                    },
+                    "scoring_params": {
+                        "type": "object",
+                        "additionalProperties": {
+                            "$ref": "#/components/schemas/ScoringFnParams"
+                        },
+                        "description": "Map between scoring function id and parameters for each scoring function you want to run"
+                    },
+                    "num_examples": {
+                        "type": "integer",
+                        "description": "(Optional) The number of examples to evaluate. If not provided, all examples in the dataset will be evaluated"
+                    }
+                },
+                "additionalProperties": false,
+                "required": [
+                    "eval_candidate",
+                    "scoring_params"
+                ],
+                "title": "BenchmarkConfig",
+                "description": "A benchmark configuration for evaluation."
+            },
+            "EvalCandidate": {
+                "oneOf": [
+                    {
+                        "$ref": "#/components/schemas/ModelCandidate"
+                    },
+                    {
+                        "$ref": "#/components/schemas/AgentCandidate"
+                    }
+                ],
+                "discriminator": {
+                    "propertyName": "type",
+                    "mapping": {
+                        "model": "#/components/schemas/ModelCandidate",
+                        "agent": "#/components/schemas/AgentCandidate"
+                    }
+                }
+            },
+            "LLMAsJudgeScoringFnParams": {
+                "type": "object",
+                "properties": {
+                    "type": {
+                        "type": "string",
+                        "const": "llm_as_judge",
+                        "default": "llm_as_judge"
+                    },
+                    "judge_model": {
+                        "type": "string"
+                    },
+                    "prompt_template": {
+                        "type": "string"
+                    },
+                    "judge_score_regexes": {
+                        "type": "array",
+                        "items": {
+                            "type": "string"
+                        }
+                    },
+                    "aggregation_functions": {
+                        "type": "array",
+                        "items": {
+                            "$ref": "#/components/schemas/AggregationFunctionType"
+                        }
+                    }
+                },
+                "additionalProperties": false,
+                "required": [
+                    "type",
+                    "judge_model"
+                ],
+                "title": "LLMAsJudgeScoringFnParams"
+            },
+            "ModelCandidate": {
+                "type": "object",
+                "properties": {
+                    "type": {
+                        "type": "string",
+                        "const": "model",
+                        "default": "model"
+                    },
+                    "model": {
+                        "type": "string",
+                        "description": "The model ID to evaluate."
+                    },
+                    "sampling_params": {
+                        "$ref": "#/components/schemas/SamplingParams",
+                        "description": "The sampling parameters for the model."
+                    },
+                    "system_message": {
+                        "$ref": "#/components/schemas/SystemMessage",
+                        "description": "(Optional) The system message providing instructions or context to the model."
+                    }
+                },
+                "additionalProperties": false,
+                "required": [
+                    "type",
+                    "model",
+                    "sampling_params"
+                ],
+                "title": "ModelCandidate",
+                "description": "A model candidate for evaluation."
+            },
+            "RegexParserScoringFnParams": {
+                "type": "object",
+                "properties": {
+                    "type": {
+                        "type": "string",
+                        "const": "regex_parser",
+                        "default": "regex_parser"
+                    },
+                    "parsing_regexes": {
+                        "type": "array",
+                        "items": {
+                            "type": "string"
+                        }
+                    },
+                    "aggregation_functions": {
+                        "type": "array",
+                        "items": {
+                            "$ref": "#/components/schemas/AggregationFunctionType"
+                        }
+                    }
+                },
+                "additionalProperties": false,
+                "required": [
+                    "type"
+                ],
+                "title": "RegexParserScoringFnParams"
+            },
+            "ScoringFnParams": {
+                "oneOf": [
+                    {
+                        "$ref": "#/components/schemas/LLMAsJudgeScoringFnParams"
+                    },
+                    {
+                        "$ref": "#/components/schemas/RegexParserScoringFnParams"
+                    },
+                    {
+                        "$ref": "#/components/schemas/BasicScoringFnParams"
+                    }
+                ],
+                "discriminator": {
+                    "propertyName": "type",
+                    "mapping": {
+                        "llm_as_judge": "#/components/schemas/LLMAsJudgeScoringFnParams",
+                        "regex_parser": "#/components/schemas/RegexParserScoringFnParams",
+                        "basic": "#/components/schemas/BasicScoringFnParams"
+                    }
+                }
+            },
+            "EvaluateRowsRequest": {
+                "type": "object",
+                "properties": {
+                    "input_rows": {
+                        "type": "array",
+                        "items": {
+                            "type": "object",
+                            "additionalProperties": {
+                                "oneOf": [
+                                    {
+                                        "type": "null"
+                                    },
+                                    {
+                                        "type": "boolean"
+                                    },
+                                    {
+                                        "type": "number"
+                                    },
+                                    {
+                                        "type": "string"
+                                    },
+                                    {
+                                        "type": "array"
+                                    },
+                                    {
+                                        "type": "object"
+                                    }
+                                ]
+                            }
+                        },
+                        "description": "The rows to evaluate."
+                    },
+                    "scoring_functions": {
+                        "type": "array",
+                        "items": {
+                            "type": "string"
+                        },
+                        "description": "The scoring functions to use for the evaluation."
+                    },
+                    "benchmark_config": {
+                        "$ref": "#/components/schemas/BenchmarkConfig",
+                        "description": "The configuration for the benchmark."
+                    }
+                },
+                "additionalProperties": false,
+                "required": [
+                    "input_rows",
+                    "scoring_functions",
+                    "benchmark_config"
+                ],
+                "title": "EvaluateRowsRequest"
+            },
+            "EvaluateResponse": {
+                "type": "object",
+                "properties": {
+                    "generations": {
+                        "type": "array",
+                        "items": {
+                            "type": "object",
+                            "additionalProperties": {
+                                "oneOf": [
+                                    {
+                                        "type": "null"
+                                    },
+                                    {
+                                        "type": "boolean"
+                                    },
+                                    {
+                                        "type": "number"
+                                    },
+                                    {
+                                        "type": "string"
+                                    },
+                                    {
+                                        "type": "array"
+                                    },
+                                    {
+                                        "type": "object"
+                                    }
+                                ]
+                            }
+                        },
+                        "description": "The generations from the evaluation."
+                    },
+                    "scores": {
+                        "type": "object",
+                        "additionalProperties": {
+                            "$ref": "#/components/schemas/ScoringResult"
+                        },
+                        "description": "The scores from the evaluation."
+                    }
+                },
+                "additionalProperties": false,
+                "required": [
+                    "generations",
+                    "scores"
+                ],
+                "title": "EvaluateResponse",
+                "description": "The response from an evaluation."
+            },
+            "ScoringResult": {
+                "type": "object",
+                "properties": {
+                    "score_rows": {
+                        "type": "array",
+                        "items": {
+                            "type": "object",
+                            "additionalProperties": {
+                                "oneOf": [
+                                    {
+                                        "type": "null"
+                                    },
+                                    {
+                                        "type": "boolean"
+                                    },
+                                    {
+                                        "type": "number"
+                                    },
+                                    {
+                                        "type": "string"
+                                    },
+                                    {
+                                        "type": "array"
+                                    },
+                                    {
+                                        "type": "object"
+                                    }
+                                ]
+                            }
+                        },
+                        "description": "The scoring result for each row. Each row is a map of column name to value."
+                    },
+                    "aggregated_results": {
+                        "type": "object",
+                        "additionalProperties": {
+                            "oneOf": [
+                                {
+                                    "type": "null"
+                                },
+                                {
+                                    "type": "boolean"
+                                },
+                                {
+                                    "type": "number"
+                                },
+                                {
+                                    "type": "string"
+                                },
+                                {
+                                    "type": "array"
+                                },
+                                {
+                                    "type": "object"
+                                }
+                            ]
+                        },
+                        "description": "Map of metric name to aggregated value"
+                    }
+                },
+                "additionalProperties": false,
+                "required": [
+                    "score_rows",
+                    "aggregated_results"
+                ],
+                "title": "ScoringResult",
+                "description": "A scoring result for a single row."
+            },
+            "Agent": {
+                "type": "object",
+                "properties": {
+                    "agent_id": {
+                        "type": "string"
+                    },
+                    "agent_config": {
+                        "$ref": "#/components/schemas/AgentConfig"
+                    },
+                    "created_at": {
+                        "type": "string",
+                        "format": "date-time"
+                    }
+                },
+                "additionalProperties": false,
+                "required": [
+                    "agent_id",
+                    "agent_config",
+                    "created_at"
                 ],
                 "title": "Agent"
             },
@@ -7350,12 +7705,7 @@
                             "completed",
                             "in_progress",
                             "failed",
-<<<<<<< HEAD
-                            "scheduled",
-                            "cancelled"
-=======
                             "scheduled"
->>>>>>> b1513e66
                         ],
                         "title": "JobStatus"
                     },
@@ -9654,39 +10004,19 @@
                 ],
                 "title": "ResumeAgentTurnRequest"
             },
-<<<<<<< HEAD
             "RunRequest": {
-                "type": "object",
-                "properties": {
-                    "task": {
-                        "$ref": "#/components/schemas/EvaluationTask",
-                        "description": "The task to evaluate. To specify a task, one of the following must be provided: - `benchmark_id`: Run evaluation task against a benchmark_id - `dataset_id` and `grader_ids`: Run evaluation task against a dataset_id and a list of grader_ids - `data_source` and `grader_ids`: Run evaluation task against a data source (e.g. rows, uri, etc.) and a list of grader_ids"
-                    },
-                    "candidate": {
-                        "$ref": "#/components/schemas/EvaluationCandidate",
-                        "description": "The candidate to evaluate."
-=======
-            "RunEvalRequest": {
                 "type": "object",
                 "properties": {
                     "benchmark_config": {
                         "$ref": "#/components/schemas/BenchmarkConfig",
                         "description": "The configuration for the benchmark."
->>>>>>> b1513e66
-                    }
-                },
-                "additionalProperties": false,
-                "required": [
-<<<<<<< HEAD
-                    "task",
-                    "candidate"
-                ],
-                "title": "RunRequest"
-=======
+                    }
+                },
+                "additionalProperties": false,
+                "required": [
                     "benchmark_config"
                 ],
                 "title": "RunEvalRequest"
->>>>>>> b1513e66
             },
             "RunShieldRequest": {
                 "type": "object",
@@ -9793,8 +10123,6 @@
                 ],
                 "title": "SaveSpansToDatasetRequest"
             },
-<<<<<<< HEAD
-=======
             "ScoreRequest": {
                 "type": "object",
                 "properties": {
@@ -9934,7 +10262,6 @@
                     }
                 }
             },
->>>>>>> b1513e66
             "LoraFinetuningConfig": {
                 "type": "object",
                 "properties": {
