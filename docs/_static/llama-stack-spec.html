<!DOCTYPE html>
<html>

<head>
    <meta charset="utf-8" />
    <meta name="viewport" content="width=device-width, initial-scale=1">
    <title>OpenAPI specification</title>
    <link href="https://fonts.googleapis.com/css?family=Montserrat:300,400,700|Roboto:300,400,700" rel="stylesheet">
    <script type="module" src="https://cdn.jsdelivr.net/npm/@stoplight/elements/web-components.min.js"></script>
    <link rel="stylesheet" href="https://cdn.jsdelivr.net/npm/@stoplight/elements/styles.min.css">
    <style>
        body {
            margin: 0;
            padding: 0;
            height: 100vh;
        }

        elements-api {
            height: 100%;
        }
    </style>
</head>

<body>
    <elements-api id="openapi-container" router="hash" layout="sidebar" hideExport="true"
        hideInternal="true"></elements-api>

    <script>
        document.addEventListener("DOMContentLoaded", function () {
            const spec = {
    "openapi": "3.1.0",
    "info": {
        "title": "Llama Stack Specification",
        "version": "v1",
        "description": "This is the specification of the Llama Stack that provides\n                a set of endpoints and their corresponding interfaces that are tailored to\n                best leverage Llama Models."
    },
    "servers": [
        {
            "url": "http://any-hosted-llama-stack.com"
        }
    ],
    "paths": {
        "/v1/datasetio/append-rows/{dataset_id}": {
            "post": {
                "responses": {
                    "200": {
                        "description": "OK"
                    },
                    "400": {
                        "$ref": "#/components/responses/BadRequest400"
                    },
                    "429": {
                        "$ref": "#/components/responses/TooManyRequests429"
                    },
                    "500": {
                        "$ref": "#/components/responses/InternalServerError500"
                    },
                    "default": {
                        "$ref": "#/components/responses/DefaultError"
                    }
                },
                "tags": [
                    "DatasetIO"
                ],
                "description": "",
                "parameters": [
                    {
                        "name": "dataset_id",
                        "in": "path",
                        "required": true,
                        "schema": {
                            "type": "string"
                        }
                    }
                ],
                "requestBody": {
                    "content": {
                        "application/json": {
                            "schema": {
                                "$ref": "#/components/schemas/AppendRowsRequest"
                            }
                        }
                    },
                    "required": true
                }
            }
        },
        "/v1/batch-inference/chat-completion": {
            "post": {
                "responses": {
                    "200": {
                        "description": "OK",
                        "content": {
                            "application/json": {
                                "schema": {
                                    "$ref": "#/components/schemas/BatchChatCompletionResponse"
                                }
                            }
                        }
                    },
                    "400": {
                        "$ref": "#/components/responses/BadRequest400"
                    },
                    "429": {
                        "$ref": "#/components/responses/TooManyRequests429"
                    },
                    "500": {
                        "$ref": "#/components/responses/InternalServerError500"
                    },
                    "default": {
                        "$ref": "#/components/responses/DefaultError"
                    }
                },
                "tags": [
                    "BatchInference (Coming Soon)"
                ],
                "description": "",
                "parameters": [],
                "requestBody": {
                    "content": {
                        "application/json": {
                            "schema": {
                                "$ref": "#/components/schemas/BatchChatCompletionRequest"
                            }
                        }
                    },
                    "required": true
                }
            }
        },
        "/v1/batch-inference/completion": {
            "post": {
                "responses": {
                    "200": {
                        "description": "OK",
                        "content": {
                            "application/json": {
                                "schema": {
                                    "$ref": "#/components/schemas/BatchCompletionResponse"
                                }
                            }
                        }
                    },
                    "400": {
                        "$ref": "#/components/responses/BadRequest400"
                    },
                    "429": {
                        "$ref": "#/components/responses/TooManyRequests429"
                    },
                    "500": {
                        "$ref": "#/components/responses/InternalServerError500"
                    },
                    "default": {
                        "$ref": "#/components/responses/DefaultError"
                    }
                },
                "tags": [
                    "BatchInference (Coming Soon)"
                ],
                "description": "",
                "parameters": [],
                "requestBody": {
                    "content": {
                        "application/json": {
                            "schema": {
                                "$ref": "#/components/schemas/BatchCompletionRequest"
                            }
                        }
                    },
                    "required": true
                }
            }
        },
        "/v1/post-training/job/cancel": {
            "post": {
                "responses": {
                    "200": {
                        "description": "OK"
                    },
                    "400": {
                        "$ref": "#/components/responses/BadRequest400"
                    },
                    "429": {
                        "$ref": "#/components/responses/TooManyRequests429"
                    },
                    "500": {
                        "$ref": "#/components/responses/InternalServerError500"
                    },
                    "default": {
                        "$ref": "#/components/responses/DefaultError"
                    }
                },
                "tags": [
                    "PostTraining (Coming Soon)"
                ],
                "description": "",
                "parameters": [],
                "requestBody": {
                    "content": {
                        "application/json": {
                            "schema": {
                                "$ref": "#/components/schemas/CancelTrainingJobRequest"
                            }
                        }
                    },
                    "required": true
                }
            }
        },
        "/v1/inference/chat-completion": {
            "post": {
                "responses": {
                    "200": {
                        "description": "If stream=False, returns a ChatCompletionResponse with the full completion. If stream=True, returns an SSE event stream of ChatCompletionResponseStreamChunk",
                        "content": {
                            "application/json": {
                                "schema": {
                                    "$ref": "#/components/schemas/ChatCompletionResponse"
                                }
                            },
                            "text/event-stream": {
                                "schema": {
                                    "$ref": "#/components/schemas/ChatCompletionResponseStreamChunk"
                                }
                            }
                        }
                    },
                    "400": {
                        "$ref": "#/components/responses/BadRequest400"
                    },
                    "429": {
                        "$ref": "#/components/responses/TooManyRequests429"
                    },
                    "500": {
                        "$ref": "#/components/responses/InternalServerError500"
                    },
                    "default": {
                        "$ref": "#/components/responses/DefaultError"
                    }
                },
                "tags": [
                    "Inference"
                ],
                "description": "Generate a chat completion for the given messages using the specified model.",
                "parameters": [],
                "requestBody": {
                    "content": {
                        "application/json": {
                            "schema": {
                                "$ref": "#/components/schemas/ChatCompletionRequest"
                            }
                        }
                    },
                    "required": true
                }
            }
        },
        "/v1/inference/completion": {
            "post": {
                "responses": {
                    "200": {
                        "description": "If stream=False, returns a CompletionResponse with the full completion. If stream=True, returns an SSE event stream of CompletionResponseStreamChunk",
                        "content": {
                            "application/json": {
                                "schema": {
                                    "$ref": "#/components/schemas/CompletionResponse"
                                }
                            },
                            "text/event-stream": {
                                "schema": {
                                    "$ref": "#/components/schemas/CompletionResponseStreamChunk"
                                }
                            }
                        }
                    },
                    "400": {
                        "$ref": "#/components/responses/BadRequest400"
                    },
                    "429": {
                        "$ref": "#/components/responses/TooManyRequests429"
                    },
                    "500": {
                        "$ref": "#/components/responses/InternalServerError500"
                    },
                    "default": {
                        "$ref": "#/components/responses/DefaultError"
                    }
                },
                "tags": [
                    "Inference"
                ],
                "description": "Generate a completion for the given content using the specified model.",
                "parameters": [],
                "requestBody": {
                    "content": {
                        "application/json": {
                            "schema": {
                                "$ref": "#/components/schemas/CompletionRequest"
                            }
                        }
                    },
                    "required": true
                }
            }
        },
        "/v1/agents": {
            "get": {
                "responses": {
                    "200": {
                        "description": "A ListAgentsResponse.",
                        "content": {
                            "application/json": {
                                "schema": {
                                    "$ref": "#/components/schemas/ListAgentsResponse"
                                }
                            }
                        }
                    },
                    "400": {
                        "$ref": "#/components/responses/BadRequest400"
                    },
                    "429": {
                        "$ref": "#/components/responses/TooManyRequests429"
                    },
                    "500": {
                        "$ref": "#/components/responses/InternalServerError500"
                    },
                    "default": {
                        "$ref": "#/components/responses/DefaultError"
                    }
                },
                "tags": [
                    "Agents"
                ],
                "description": "List all agents.",
                "parameters": []
            },
            "post": {
                "responses": {
                    "200": {
                        "description": "An AgentCreateResponse with the agent ID.",
                        "content": {
                            "application/json": {
                                "schema": {
                                    "$ref": "#/components/schemas/AgentCreateResponse"
                                }
                            }
                        }
                    },
                    "400": {
                        "$ref": "#/components/responses/BadRequest400"
                    },
                    "429": {
                        "$ref": "#/components/responses/TooManyRequests429"
                    },
                    "500": {
                        "$ref": "#/components/responses/InternalServerError500"
                    },
                    "default": {
                        "$ref": "#/components/responses/DefaultError"
                    }
                },
                "tags": [
                    "Agents"
                ],
                "description": "Create an agent with the given configuration.",
                "parameters": [],
                "requestBody": {
                    "content": {
                        "application/json": {
                            "schema": {
                                "$ref": "#/components/schemas/CreateAgentRequest"
                            }
                        }
                    },
                    "required": true
                }
            }
        },
        "/v1/agents/{agent_id}/session": {
            "post": {
                "responses": {
                    "200": {
                        "description": "An AgentSessionCreateResponse.",
                        "content": {
                            "application/json": {
                                "schema": {
                                    "$ref": "#/components/schemas/AgentSessionCreateResponse"
                                }
                            }
                        }
                    },
                    "400": {
                        "$ref": "#/components/responses/BadRequest400"
                    },
                    "429": {
                        "$ref": "#/components/responses/TooManyRequests429"
                    },
                    "500": {
                        "$ref": "#/components/responses/InternalServerError500"
                    },
                    "default": {
                        "$ref": "#/components/responses/DefaultError"
                    }
                },
                "tags": [
                    "Agents"
                ],
                "description": "Create a new session for an agent.",
                "parameters": [
                    {
                        "name": "agent_id",
                        "in": "path",
                        "description": "The ID of the agent to create the session for.",
                        "required": true,
                        "schema": {
                            "type": "string"
                        }
                    }
                ],
                "requestBody": {
                    "content": {
                        "application/json": {
                            "schema": {
                                "$ref": "#/components/schemas/CreateAgentSessionRequest"
                            }
                        }
                    },
                    "required": true
                }
            }
        },
        "/v1/agents/{agent_id}/session/{session_id}/turn": {
            "post": {
                "responses": {
                    "200": {
                        "description": "If stream=False, returns a Turn object. If stream=True, returns an SSE event stream of AgentTurnResponseStreamChunk",
                        "content": {
                            "application/json": {
                                "schema": {
                                    "$ref": "#/components/schemas/Turn"
                                }
                            },
                            "text/event-stream": {
                                "schema": {
                                    "$ref": "#/components/schemas/AgentTurnResponseStreamChunk"
                                }
                            }
                        }
                    },
                    "400": {
                        "$ref": "#/components/responses/BadRequest400"
                    },
                    "429": {
                        "$ref": "#/components/responses/TooManyRequests429"
                    },
                    "500": {
                        "$ref": "#/components/responses/InternalServerError500"
                    },
                    "default": {
                        "$ref": "#/components/responses/DefaultError"
                    }
                },
                "tags": [
                    "Agents"
                ],
                "description": "Create a new turn for an agent.",
                "parameters": [
                    {
                        "name": "agent_id",
                        "in": "path",
                        "description": "The ID of the agent to create the turn for.",
                        "required": true,
                        "schema": {
                            "type": "string"
                        }
                    },
                    {
                        "name": "session_id",
                        "in": "path",
                        "description": "The ID of the session to create the turn for.",
                        "required": true,
                        "schema": {
                            "type": "string"
                        }
                    }
                ],
                "requestBody": {
                    "content": {
                        "application/json": {
                            "schema": {
                                "$ref": "#/components/schemas/CreateAgentTurnRequest"
                            }
                        }
                    },
                    "required": true
                }
            }
        },
        "/v1/files": {
            "get": {
                "responses": {
                    "200": {
                        "description": "OK",
                        "content": {
                            "application/json": {
                                "schema": {
                                    "$ref": "#/components/schemas/ListBucketResponse"
                                }
                            }
                        }
                    },
                    "400": {
                        "$ref": "#/components/responses/BadRequest400"
                    },
                    "429": {
                        "$ref": "#/components/responses/TooManyRequests429"
                    },
                    "500": {
                        "$ref": "#/components/responses/InternalServerError500"
                    },
                    "default": {
                        "$ref": "#/components/responses/DefaultError"
                    }
                },
                "tags": [
                    "Files"
                ],
                "description": "List all buckets.",
                "parameters": [
                    {
                        "name": "bucket",
                        "in": "query",
                        "required": true,
                        "schema": {
                            "type": "string"
                        }
                    }
                ]
            },
            "post": {
                "responses": {
                    "200": {
                        "description": "OK",
                        "content": {
                            "application/json": {
                                "schema": {
                                    "$ref": "#/components/schemas/FileUploadResponse"
                                }
                            }
                        }
                    },
                    "400": {
                        "$ref": "#/components/responses/BadRequest400"
                    },
                    "429": {
                        "$ref": "#/components/responses/TooManyRequests429"
                    },
                    "500": {
                        "$ref": "#/components/responses/InternalServerError500"
                    },
                    "default": {
                        "$ref": "#/components/responses/DefaultError"
                    }
                },
                "tags": [
                    "Files"
                ],
                "description": "Create a new upload session for a file identified by a bucket and key.",
                "parameters": [],
                "requestBody": {
                    "content": {
                        "application/json": {
                            "schema": {
                                "$ref": "#/components/schemas/CreateUploadSessionRequest"
                            }
                        }
                    },
                    "required": true
                }
            }
        },
        "/v1/agents/{agent_id}": {
            "get": {
                "responses": {
                    "200": {
                        "description": "An Agent of the agent.",
                        "content": {
                            "application/json": {
                                "schema": {
                                    "$ref": "#/components/schemas/Agent"
                                }
                            }
                        }
                    },
                    "400": {
                        "$ref": "#/components/responses/BadRequest400"
                    },
                    "429": {
                        "$ref": "#/components/responses/TooManyRequests429"
                    },
                    "500": {
                        "$ref": "#/components/responses/InternalServerError500"
                    },
                    "default": {
                        "$ref": "#/components/responses/DefaultError"
                    }
                },
                "tags": [
                    "Agents"
                ],
                "description": "Describe an agent by its ID.",
                "parameters": [
                    {
                        "name": "agent_id",
                        "in": "path",
                        "description": "ID of the agent.",
                        "required": true,
                        "schema": {
                            "type": "string"
                        }
                    }
                ]
            },
            "delete": {
                "responses": {
                    "200": {
                        "description": "OK"
                    },
                    "400": {
                        "$ref": "#/components/responses/BadRequest400"
                    },
                    "429": {
                        "$ref": "#/components/responses/TooManyRequests429"
                    },
                    "500": {
                        "$ref": "#/components/responses/InternalServerError500"
                    },
                    "default": {
                        "$ref": "#/components/responses/DefaultError"
                    }
                },
                "tags": [
                    "Agents"
                ],
                "description": "Delete an agent by its ID.",
                "parameters": [
                    {
                        "name": "agent_id",
                        "in": "path",
                        "description": "The ID of the agent to delete.",
                        "required": true,
                        "schema": {
                            "type": "string"
                        }
                    }
                ]
            }
        },
        "/v1/agents/{agent_id}/session/{session_id}": {
            "get": {
                "responses": {
                    "200": {
                        "description": "OK",
                        "content": {
                            "application/json": {
                                "schema": {
                                    "$ref": "#/components/schemas/Session"
                                }
                            }
                        }
                    },
                    "400": {
                        "$ref": "#/components/responses/BadRequest400"
                    },
                    "429": {
                        "$ref": "#/components/responses/TooManyRequests429"
                    },
                    "500": {
                        "$ref": "#/components/responses/InternalServerError500"
                    },
                    "default": {
                        "$ref": "#/components/responses/DefaultError"
                    }
                },
                "tags": [
                    "Agents"
                ],
                "description": "Retrieve an agent session by its ID.",
                "parameters": [
                    {
                        "name": "session_id",
                        "in": "path",
                        "description": "The ID of the session to get.",
                        "required": true,
                        "schema": {
                            "type": "string"
                        }
                    },
                    {
                        "name": "agent_id",
                        "in": "path",
                        "description": "The ID of the agent to get the session for.",
                        "required": true,
                        "schema": {
                            "type": "string"
                        }
                    },
                    {
                        "name": "turn_ids",
                        "in": "query",
                        "description": "(Optional) List of turn IDs to filter the session by.",
                        "required": false,
                        "schema": {
                            "type": "array",
                            "items": {
                                "type": "string"
                            }
                        }
                    }
                ]
            },
            "delete": {
                "responses": {
                    "200": {
                        "description": "OK"
                    },
                    "400": {
                        "$ref": "#/components/responses/BadRequest400"
                    },
                    "429": {
                        "$ref": "#/components/responses/TooManyRequests429"
                    },
                    "500": {
                        "$ref": "#/components/responses/InternalServerError500"
                    },
                    "default": {
                        "$ref": "#/components/responses/DefaultError"
                    }
                },
                "tags": [
                    "Agents"
                ],
                "description": "Delete an agent session by its ID.",
                "parameters": [
                    {
                        "name": "session_id",
                        "in": "path",
                        "description": "The ID of the session to delete.",
                        "required": true,
                        "schema": {
                            "type": "string"
                        }
                    },
                    {
                        "name": "agent_id",
                        "in": "path",
                        "description": "The ID of the agent to delete the session for.",
                        "required": true,
                        "schema": {
                            "type": "string"
                        }
                    }
                ]
            }
        },
        "/v1/files/{bucket}/{key}": {
            "get": {
                "responses": {
                    "200": {
                        "description": "OK",
                        "content": {
                            "application/json": {
                                "schema": {
                                    "$ref": "#/components/schemas/FileResponse"
                                }
                            }
                        }
                    },
                    "400": {
                        "$ref": "#/components/responses/BadRequest400"
                    },
                    "429": {
                        "$ref": "#/components/responses/TooManyRequests429"
                    },
                    "500": {
                        "$ref": "#/components/responses/InternalServerError500"
                    },
                    "default": {
                        "$ref": "#/components/responses/DefaultError"
                    }
                },
                "tags": [
                    "Files"
                ],
                "description": "Get a file info identified by a bucket and key.",
                "parameters": [
                    {
                        "name": "bucket",
                        "in": "path",
                        "description": "Bucket name (valid chars: a-zA-Z0-9_-)",
                        "required": true,
                        "schema": {
                            "type": "string"
                        }
                    },
                    {
                        "name": "key",
                        "in": "path",
                        "description": "Key under which the file is stored (valid chars: a-zA-Z0-9_-/.)",
                        "required": true,
                        "schema": {
                            "type": "string"
                        }
                    }
                ]
            },
            "delete": {
                "responses": {
                    "200": {
                        "description": "OK",
                        "content": {
                            "application/json": {
                                "schema": {
                                    "$ref": "#/components/schemas/FileResponse"
                                }
                            }
                        }
                    },
                    "400": {
                        "$ref": "#/components/responses/BadRequest400"
                    },
                    "429": {
                        "$ref": "#/components/responses/TooManyRequests429"
                    },
                    "500": {
                        "$ref": "#/components/responses/InternalServerError500"
                    },
                    "default": {
                        "$ref": "#/components/responses/DefaultError"
                    }
                },
                "tags": [
                    "Files"
                ],
                "description": "Delete a file identified by a bucket and key.",
                "parameters": [
                    {
                        "name": "bucket",
                        "in": "path",
                        "description": "Bucket name (valid chars: a-zA-Z0-9_-)",
                        "required": true,
                        "schema": {
                            "type": "string"
                        }
                    },
                    {
                        "name": "key",
                        "in": "path",
                        "description": "Key under which the file is stored (valid chars: a-zA-Z0-9_-/.)",
                        "required": true,
                        "schema": {
                            "type": "string"
                        }
                    }
                ]
            }
        },
        "/v1/graders/{grader_id}": {
            "get": {
                "responses": {
                    "200": {
                        "description": "The grader.",
                        "content": {
                            "application/json": {
                                "schema": {
                                    "$ref": "#/components/schemas/Grader"
                                }
                            }
                        }
                    },
                    "400": {
                        "$ref": "#/components/responses/BadRequest400"
                    },
                    "429": {
                        "$ref": "#/components/responses/TooManyRequests429"
                    },
                    "500": {
                        "$ref": "#/components/responses/InternalServerError500"
                    },
                    "default": {
                        "$ref": "#/components/responses/DefaultError"
                    }
                },
                "tags": [
                    "Graders"
                ],
                "description": "Get a grader by ID.",
                "parameters": [
                    {
                        "name": "grader_id",
                        "in": "path",
                        "description": "The ID of the grader.",
                        "required": true,
                        "schema": {
                            "type": "string"
                        }
                    }
                ]
            },
            "delete": {
                "responses": {
                    "200": {
                        "description": "OK"
                    },
                    "400": {
                        "$ref": "#/components/responses/BadRequest400"
                    },
                    "429": {
                        "$ref": "#/components/responses/TooManyRequests429"
                    },
                    "500": {
                        "$ref": "#/components/responses/InternalServerError500"
                    },
                    "default": {
                        "$ref": "#/components/responses/DefaultError"
                    }
                },
                "tags": [
                    "Graders"
                ],
                "description": "Delete a grader by ID.",
                "parameters": [
                    {
                        "name": "grader_id",
                        "in": "path",
                        "description": "The ID of the grader.",
                        "required": true,
                        "schema": {
                            "type": "string"
                        }
                    }
                ]
            }
        },
        "/v1/inference/embeddings": {
            "post": {
                "responses": {
                    "200": {
                        "description": "An array of embeddings, one for each content. Each embedding is a list of floats. The dimensionality of the embedding is model-specific; you can check model metadata using /models/{model_id}",
                        "content": {
                            "application/json": {
                                "schema": {
                                    "$ref": "#/components/schemas/EmbeddingsResponse"
                                }
                            }
                        }
                    },
                    "400": {
                        "$ref": "#/components/responses/BadRequest400"
                    },
                    "429": {
                        "$ref": "#/components/responses/TooManyRequests429"
                    },
                    "500": {
                        "$ref": "#/components/responses/InternalServerError500"
                    },
                    "default": {
                        "$ref": "#/components/responses/DefaultError"
                    }
                },
                "tags": [
                    "Inference"
                ],
                "description": "Generate embeddings for content pieces using the specified model.",
                "parameters": [],
                "requestBody": {
                    "content": {
                        "application/json": {
                            "schema": {
                                "$ref": "#/components/schemas/EmbeddingsRequest"
                            }
                        }
                    },
                    "required": true
                }
            }
        },
        "/v1/agents/{agent_id}/session/{session_id}/turn/{turn_id}/step/{step_id}": {
            "get": {
                "responses": {
                    "200": {
                        "description": "An AgentStepResponse.",
                        "content": {
                            "application/json": {
                                "schema": {
                                    "$ref": "#/components/schemas/AgentStepResponse"
                                }
                            }
                        }
                    },
                    "400": {
                        "$ref": "#/components/responses/BadRequest400"
                    },
                    "429": {
                        "$ref": "#/components/responses/TooManyRequests429"
                    },
                    "500": {
                        "$ref": "#/components/responses/InternalServerError500"
                    },
                    "default": {
                        "$ref": "#/components/responses/DefaultError"
                    }
                },
                "tags": [
                    "Agents"
                ],
                "description": "Retrieve an agent step by its ID.",
                "parameters": [
                    {
                        "name": "agent_id",
                        "in": "path",
                        "description": "The ID of the agent to get the step for.",
                        "required": true,
                        "schema": {
                            "type": "string"
                        }
                    },
                    {
                        "name": "session_id",
                        "in": "path",
                        "description": "The ID of the session to get the step for.",
                        "required": true,
                        "schema": {
                            "type": "string"
                        }
                    },
                    {
                        "name": "turn_id",
                        "in": "path",
                        "description": "The ID of the turn to get the step for.",
                        "required": true,
                        "schema": {
                            "type": "string"
                        }
                    },
                    {
                        "name": "step_id",
                        "in": "path",
                        "description": "The ID of the step to get.",
                        "required": true,
                        "schema": {
                            "type": "string"
                        }
                    }
                ]
            }
        },
        "/v1/agents/{agent_id}/session/{session_id}/turn/{turn_id}": {
            "get": {
                "responses": {
                    "200": {
                        "description": "A Turn.",
                        "content": {
                            "application/json": {
                                "schema": {
                                    "$ref": "#/components/schemas/Turn"
                                }
                            }
                        }
                    },
                    "400": {
                        "$ref": "#/components/responses/BadRequest400"
                    },
                    "429": {
                        "$ref": "#/components/responses/TooManyRequests429"
                    },
                    "500": {
                        "$ref": "#/components/responses/InternalServerError500"
                    },
                    "default": {
                        "$ref": "#/components/responses/DefaultError"
                    }
                },
                "tags": [
                    "Agents"
                ],
                "description": "Retrieve an agent turn by its ID.",
                "parameters": [
                    {
                        "name": "agent_id",
                        "in": "path",
                        "description": "The ID of the agent to get the turn for.",
                        "required": true,
                        "schema": {
                            "type": "string"
                        }
                    },
                    {
                        "name": "session_id",
                        "in": "path",
                        "description": "The ID of the session to get the turn for.",
                        "required": true,
                        "schema": {
                            "type": "string"
                        }
                    },
                    {
                        "name": "turn_id",
                        "in": "path",
                        "description": "The ID of the turn to get.",
                        "required": true,
                        "schema": {
                            "type": "string"
                        }
                    }
                ]
            }
        },
        "/v1/benchmarks/{benchmark_id}": {
            "get": {
                "responses": {
                    "200": {
                        "description": "OK",
                        "content": {
                            "application/json": {
                                "schema": {
                                    "$ref": "#/components/schemas/Benchmark"
                                }
                            }
                        }
                    },
                    "400": {
                        "$ref": "#/components/responses/BadRequest400"
                    },
                    "429": {
                        "$ref": "#/components/responses/TooManyRequests429"
                    },
                    "500": {
                        "$ref": "#/components/responses/InternalServerError500"
                    },
                    "default": {
                        "$ref": "#/components/responses/DefaultError"
                    }
                },
                "tags": [
                    "Benchmarks"
                ],
                "description": "Get a benchmark by ID.",
                "parameters": [
                    {
                        "name": "benchmark_id",
                        "in": "path",
                        "description": "The ID of the benchmark to get.",
                        "required": true,
                        "schema": {
                            "type": "string"
                        }
                    }
                ]
            }
        },
        "/v1/datasets/{dataset_id}": {
            "get": {
                "responses": {
                    "200": {
                        "description": "OK",
                        "content": {
                            "application/json": {
                                "schema": {
                                    "oneOf": [
                                        {
                                            "$ref": "#/components/schemas/Dataset"
                                        },
                                        {
                                            "type": "null"
                                        }
                                    ]
                                }
                            }
                        }
                    },
                    "400": {
                        "$ref": "#/components/responses/BadRequest400"
                    },
                    "429": {
                        "$ref": "#/components/responses/TooManyRequests429"
                    },
                    "500": {
                        "$ref": "#/components/responses/InternalServerError500"
                    },
                    "default": {
                        "$ref": "#/components/responses/DefaultError"
                    }
                },
                "tags": [
                    "Datasets"
                ],
                "description": "",
                "parameters": [
                    {
                        "name": "dataset_id",
                        "in": "path",
                        "required": true,
                        "schema": {
                            "type": "string"
                        }
                    }
                ]
            },
            "delete": {
                "responses": {
                    "200": {
                        "description": "OK"
                    },
                    "400": {
                        "$ref": "#/components/responses/BadRequest400"
                    },
                    "429": {
                        "$ref": "#/components/responses/TooManyRequests429"
                    },
                    "500": {
                        "$ref": "#/components/responses/InternalServerError500"
                    },
                    "default": {
                        "$ref": "#/components/responses/DefaultError"
                    }
                },
                "tags": [
                    "Datasets"
                ],
                "description": "",
                "parameters": [
                    {
                        "name": "dataset_id",
                        "in": "path",
                        "required": true,
                        "schema": {
                            "type": "string"
                        }
                    }
                ]
            }
        },
        "/v1/models/{model_id}": {
            "get": {
                "responses": {
                    "200": {
                        "description": "OK",
                        "content": {
                            "application/json": {
                                "schema": {
                                    "oneOf": [
                                        {
                                            "$ref": "#/components/schemas/Model"
                                        },
                                        {
                                            "type": "null"
                                        }
                                    ]
                                }
                            }
                        }
                    },
                    "400": {
                        "$ref": "#/components/responses/BadRequest400"
                    },
                    "429": {
                        "$ref": "#/components/responses/TooManyRequests429"
                    },
                    "500": {
                        "$ref": "#/components/responses/InternalServerError500"
                    },
                    "default": {
                        "$ref": "#/components/responses/DefaultError"
                    }
                },
                "tags": [
                    "Models"
                ],
                "description": "",
                "parameters": [
                    {
                        "name": "model_id",
                        "in": "path",
                        "required": true,
                        "schema": {
                            "type": "string"
                        }
                    }
                ]
            },
            "delete": {
                "responses": {
                    "200": {
                        "description": "OK"
                    },
                    "400": {
                        "$ref": "#/components/responses/BadRequest400"
                    },
                    "429": {
                        "$ref": "#/components/responses/TooManyRequests429"
                    },
                    "500": {
                        "$ref": "#/components/responses/InternalServerError500"
                    },
                    "default": {
                        "$ref": "#/components/responses/DefaultError"
                    }
                },
                "tags": [
                    "Models"
                ],
                "description": "",
                "parameters": [
                    {
                        "name": "model_id",
                        "in": "path",
                        "required": true,
                        "schema": {
                            "type": "string"
                        }
                    }
                ]
            }
        },
        "/v1/shields/{identifier}": {
            "get": {
                "responses": {
                    "200": {
                        "description": "OK",
                        "content": {
                            "application/json": {
                                "schema": {
                                    "oneOf": [
                                        {
                                            "$ref": "#/components/schemas/Shield"
                                        },
                                        {
                                            "type": "null"
                                        }
                                    ]
                                }
                            }
                        }
                    },
                    "400": {
                        "$ref": "#/components/responses/BadRequest400"
                    },
                    "429": {
                        "$ref": "#/components/responses/TooManyRequests429"
                    },
                    "500": {
                        "$ref": "#/components/responses/InternalServerError500"
                    },
                    "default": {
                        "$ref": "#/components/responses/DefaultError"
                    }
                },
                "tags": [
                    "Shields"
                ],
                "description": "",
                "parameters": [
                    {
                        "name": "identifier",
                        "in": "path",
                        "required": true,
                        "schema": {
                            "type": "string"
                        }
                    }
                ]
            }
        },
        "/v1/telemetry/traces/{trace_id}/spans/{span_id}": {
            "get": {
                "responses": {
                    "200": {
                        "description": "OK",
                        "content": {
                            "application/json": {
                                "schema": {
                                    "$ref": "#/components/schemas/Span"
                                }
                            }
                        }
                    },
                    "400": {
                        "$ref": "#/components/responses/BadRequest400"
                    },
                    "429": {
                        "$ref": "#/components/responses/TooManyRequests429"
                    },
                    "500": {
                        "$ref": "#/components/responses/InternalServerError500"
                    },
                    "default": {
                        "$ref": "#/components/responses/DefaultError"
                    }
                },
                "tags": [
                    "Telemetry"
                ],
                "description": "",
                "parameters": [
                    {
                        "name": "trace_id",
                        "in": "path",
                        "required": true,
                        "schema": {
                            "type": "string"
                        }
                    },
                    {
                        "name": "span_id",
                        "in": "path",
                        "required": true,
                        "schema": {
                            "type": "string"
                        }
                    }
                ]
            }
        },
        "/v1/telemetry/spans/{span_id}/tree": {
            "post": {
                "responses": {
                    "200": {
                        "description": "OK",
                        "content": {
                            "application/json": {
                                "schema": {
                                    "$ref": "#/components/schemas/QuerySpanTreeResponse"
                                }
                            }
                        }
                    },
                    "400": {
                        "$ref": "#/components/responses/BadRequest400"
                    },
                    "429": {
                        "$ref": "#/components/responses/TooManyRequests429"
                    },
                    "500": {
                        "$ref": "#/components/responses/InternalServerError500"
                    },
                    "default": {
                        "$ref": "#/components/responses/DefaultError"
                    }
                },
                "tags": [
                    "Telemetry"
                ],
                "description": "",
                "parameters": [
                    {
                        "name": "span_id",
                        "in": "path",
                        "required": true,
                        "schema": {
                            "type": "string"
                        }
                    }
                ],
                "requestBody": {
                    "content": {
                        "application/json": {
                            "schema": {
                                "$ref": "#/components/schemas/GetSpanTreeRequest"
                            }
                        }
                    },
                    "required": true
                }
            }
        },
        "/v1/tools/{tool_name}": {
            "get": {
                "responses": {
                    "200": {
                        "description": "OK",
                        "content": {
                            "application/json": {
                                "schema": {
                                    "$ref": "#/components/schemas/Tool"
                                }
                            }
                        }
                    },
                    "400": {
                        "$ref": "#/components/responses/BadRequest400"
                    },
                    "429": {
                        "$ref": "#/components/responses/TooManyRequests429"
                    },
                    "500": {
                        "$ref": "#/components/responses/InternalServerError500"
                    },
                    "default": {
                        "$ref": "#/components/responses/DefaultError"
                    }
                },
                "tags": [
                    "ToolGroups"
                ],
                "description": "",
                "parameters": [
                    {
                        "name": "tool_name",
                        "in": "path",
                        "required": true,
                        "schema": {
                            "type": "string"
                        }
                    }
                ]
            }
        },
        "/v1/toolgroups/{toolgroup_id}": {
            "get": {
                "responses": {
                    "200": {
                        "description": "OK",
                        "content": {
                            "application/json": {
                                "schema": {
                                    "$ref": "#/components/schemas/ToolGroup"
                                }
                            }
                        }
                    },
                    "400": {
                        "$ref": "#/components/responses/BadRequest400"
                    },
                    "429": {
                        "$ref": "#/components/responses/TooManyRequests429"
                    },
                    "500": {
                        "$ref": "#/components/responses/InternalServerError500"
                    },
                    "default": {
                        "$ref": "#/components/responses/DefaultError"
                    }
                },
                "tags": [
                    "ToolGroups"
                ],
                "description": "",
                "parameters": [
                    {
                        "name": "toolgroup_id",
                        "in": "path",
                        "required": true,
                        "schema": {
                            "type": "string"
                        }
                    }
                ]
            },
            "delete": {
                "responses": {
                    "200": {
                        "description": "OK"
                    },
                    "400": {
                        "$ref": "#/components/responses/BadRequest400"
                    },
                    "429": {
                        "$ref": "#/components/responses/TooManyRequests429"
                    },
                    "500": {
                        "$ref": "#/components/responses/InternalServerError500"
                    },
                    "default": {
                        "$ref": "#/components/responses/DefaultError"
                    }
                },
                "tags": [
                    "ToolGroups"
                ],
                "description": "Unregister a tool group",
                "parameters": [
                    {
                        "name": "toolgroup_id",
                        "in": "path",
                        "required": true,
                        "schema": {
                            "type": "string"
                        }
                    }
                ]
            }
        },
        "/v1/telemetry/traces/{trace_id}": {
            "get": {
                "responses": {
                    "200": {
                        "description": "OK",
                        "content": {
                            "application/json": {
                                "schema": {
                                    "$ref": "#/components/schemas/Trace"
                                }
                            }
                        }
                    },
                    "400": {
                        "$ref": "#/components/responses/BadRequest400"
                    },
                    "429": {
                        "$ref": "#/components/responses/TooManyRequests429"
                    },
                    "500": {
                        "$ref": "#/components/responses/InternalServerError500"
                    },
                    "default": {
                        "$ref": "#/components/responses/DefaultError"
                    }
                },
                "tags": [
                    "Telemetry"
                ],
                "description": "",
                "parameters": [
                    {
                        "name": "trace_id",
                        "in": "path",
                        "required": true,
                        "schema": {
                            "type": "string"
                        }
                    }
                ]
            }
        },
        "/v1/post-training/job/artifacts": {
            "get": {
                "responses": {
                    "200": {
                        "description": "OK",
                        "content": {
                            "application/json": {
                                "schema": {
                                    "oneOf": [
                                        {
                                            "$ref": "#/components/schemas/PostTrainingJobArtifactsResponse"
                                        },
                                        {
                                            "type": "null"
                                        }
                                    ]
                                }
                            }
                        }
                    },
                    "400": {
                        "$ref": "#/components/responses/BadRequest400"
                    },
                    "429": {
                        "$ref": "#/components/responses/TooManyRequests429"
                    },
                    "500": {
                        "$ref": "#/components/responses/InternalServerError500"
                    },
                    "default": {
                        "$ref": "#/components/responses/DefaultError"
                    }
                },
                "tags": [
                    "PostTraining (Coming Soon)"
                ],
                "description": "",
                "parameters": [
                    {
                        "name": "job_uuid",
                        "in": "query",
                        "required": true,
                        "schema": {
                            "type": "string"
                        }
                    }
                ]
            }
        },
        "/v1/post-training/job/status": {
            "get": {
                "responses": {
                    "200": {
                        "description": "OK",
                        "content": {
                            "application/json": {
                                "schema": {
                                    "oneOf": [
                                        {
                                            "$ref": "#/components/schemas/PostTrainingJobStatusResponse"
                                        },
                                        {
                                            "type": "null"
                                        }
                                    ]
                                }
                            }
                        }
                    },
                    "400": {
                        "$ref": "#/components/responses/BadRequest400"
                    },
                    "429": {
                        "$ref": "#/components/responses/TooManyRequests429"
                    },
                    "500": {
                        "$ref": "#/components/responses/InternalServerError500"
                    },
                    "default": {
                        "$ref": "#/components/responses/DefaultError"
                    }
                },
                "tags": [
                    "PostTraining (Coming Soon)"
                ],
                "description": "",
                "parameters": [
                    {
                        "name": "job_uuid",
                        "in": "query",
                        "required": true,
                        "schema": {
                            "type": "string"
                        }
                    }
                ]
            }
        },
        "/v1/post-training/jobs": {
            "get": {
                "responses": {
                    "200": {
                        "description": "OK",
                        "content": {
                            "application/json": {
                                "schema": {
                                    "$ref": "#/components/schemas/ListPostTrainingJobsResponse"
                                }
                            }
                        }
                    },
                    "400": {
                        "$ref": "#/components/responses/BadRequest400"
                    },
                    "429": {
                        "$ref": "#/components/responses/TooManyRequests429"
                    },
                    "500": {
                        "$ref": "#/components/responses/InternalServerError500"
                    },
                    "default": {
                        "$ref": "#/components/responses/DefaultError"
                    }
                },
                "tags": [
                    "PostTraining (Coming Soon)"
                ],
                "description": "",
                "parameters": []
            }
        },
        "/v1/files/session:{upload_id}": {
            "get": {
                "responses": {
                    "200": {
                        "description": "OK",
                        "content": {
                            "application/json": {
                                "schema": {
                                    "oneOf": [
                                        {
                                            "$ref": "#/components/schemas/FileUploadResponse"
                                        },
                                        {
                                            "type": "null"
                                        }
                                    ]
                                }
                            }
                        }
                    },
                    "400": {
                        "$ref": "#/components/responses/BadRequest400"
                    },
                    "429": {
                        "$ref": "#/components/responses/TooManyRequests429"
                    },
                    "500": {
                        "$ref": "#/components/responses/InternalServerError500"
                    },
                    "default": {
                        "$ref": "#/components/responses/DefaultError"
                    }
                },
                "tags": [
                    "Files"
                ],
                "description": "Returns information about an existsing upload session",
                "parameters": [
                    {
                        "name": "upload_id",
                        "in": "path",
                        "description": "ID of the upload session",
                        "required": true,
                        "schema": {
                            "type": "string"
                        }
                    }
                ]
            },
            "post": {
                "responses": {
                    "200": {
                        "description": "OK",
                        "content": {
                            "application/json": {
                                "schema": {
                                    "oneOf": [
                                        {
                                            "$ref": "#/components/schemas/FileResponse"
                                        },
                                        {
                                            "type": "null"
                                        }
                                    ]
                                }
                            }
                        }
                    },
                    "400": {
                        "$ref": "#/components/responses/BadRequest400"
                    },
                    "429": {
                        "$ref": "#/components/responses/TooManyRequests429"
                    },
                    "500": {
                        "$ref": "#/components/responses/InternalServerError500"
                    },
                    "default": {
                        "$ref": "#/components/responses/DefaultError"
                    }
                },
                "tags": [
                    "Files"
                ],
                "description": "Upload file content to an existing upload session. On the server, request body will have the raw bytes that are uploaded.",
                "parameters": [
                    {
                        "name": "upload_id",
                        "in": "path",
                        "description": "ID of the upload session",
                        "required": true,
                        "schema": {
                            "type": "string"
                        }
                    }
                ],
                "requestBody": {
                    "content": {
                        "application/octet-stream": {
                            "schema": {
                                "type": "string",
                                "format": "binary"
                            }
                        }
                    },
                    "required": true
                }
            }
        },
        "/v1/vector-dbs/{vector_db_id}": {
            "get": {
                "responses": {
                    "200": {
                        "description": "OK",
                        "content": {
                            "application/json": {
                                "schema": {
                                    "oneOf": [
                                        {
                                            "$ref": "#/components/schemas/VectorDB"
                                        },
                                        {
                                            "type": "null"
                                        }
                                    ]
                                }
                            }
                        }
                    },
                    "400": {
                        "$ref": "#/components/responses/BadRequest400"
                    },
                    "429": {
                        "$ref": "#/components/responses/TooManyRequests429"
                    },
                    "500": {
                        "$ref": "#/components/responses/InternalServerError500"
                    },
                    "default": {
                        "$ref": "#/components/responses/DefaultError"
                    }
                },
                "tags": [
                    "VectorDBs"
                ],
                "description": "",
                "parameters": [
                    {
                        "name": "vector_db_id",
                        "in": "path",
                        "required": true,
                        "schema": {
                            "type": "string"
                        }
                    }
                ]
            },
            "delete": {
                "responses": {
                    "200": {
                        "description": "OK"
                    },
                    "400": {
                        "$ref": "#/components/responses/BadRequest400"
                    },
                    "429": {
                        "$ref": "#/components/responses/TooManyRequests429"
                    },
                    "500": {
                        "$ref": "#/components/responses/InternalServerError500"
                    },
                    "default": {
                        "$ref": "#/components/responses/DefaultError"
                    }
                },
                "tags": [
                    "VectorDBs"
                ],
                "description": "",
                "parameters": [
                    {
                        "name": "vector_db_id",
                        "in": "path",
                        "required": true,
                        "schema": {
                            "type": "string"
                        }
                    }
                ]
            }
        },
        "/v1/evaluation/grade": {
            "post": {
                "responses": {
                    "200": {
                        "description": "The evaluation job containing grader scores.",
                        "content": {
                            "application/json": {
                                "schema": {
                                    "$ref": "#/components/schemas/EvaluationJob"
                                }
                            }
                        }
                    },
                    "400": {
                        "$ref": "#/components/responses/BadRequest400"
                    },
                    "429": {
                        "$ref": "#/components/responses/TooManyRequests429"
                    },
                    "500": {
                        "$ref": "#/components/responses/InternalServerError500"
                    },
                    "default": {
                        "$ref": "#/components/responses/DefaultError"
                    }
                },
                "tags": [
                    "Evaluation"
                ],
                "description": "Run an grading job with generated results. Use this when you have generated results from inference in a dataset.",
                "parameters": [],
                "requestBody": {
                    "content": {
                        "application/json": {
                            "schema": {
                                "$ref": "#/components/schemas/GradeRequest"
                            }
                        }
                    },
                    "required": true
                }
            }
        },
        "/v1/evaluation/grade_sync": {
            "post": {
                "responses": {
                    "200": {
                        "description": "The evaluation job containing grader scores. \"generations\" is not populated in the response.",
                        "content": {
                            "application/json": {
                                "schema": {
                                    "$ref": "#/components/schemas/EvaluationResponse"
                                }
                            }
                        }
                    },
                    "400": {
                        "$ref": "#/components/responses/BadRequest400"
                    },
                    "429": {
                        "$ref": "#/components/responses/TooManyRequests429"
                    },
                    "500": {
                        "$ref": "#/components/responses/InternalServerError500"
                    },
                    "default": {
                        "$ref": "#/components/responses/DefaultError"
                    }
                },
                "tags": [
                    "Evaluation"
                ],
                "description": "Run an grading job with generated results inline.",
                "parameters": [],
                "requestBody": {
                    "content": {
                        "application/json": {
                            "schema": {
                                "$ref": "#/components/schemas/GradeSyncRequest"
                            }
                        }
                    },
                    "required": true
                }
            }
        },
        "/v1/health": {
            "get": {
                "responses": {
                    "200": {
                        "description": "OK",
                        "content": {
                            "application/json": {
                                "schema": {
                                    "$ref": "#/components/schemas/HealthInfo"
                                }
                            }
                        }
                    },
                    "400": {
                        "$ref": "#/components/responses/BadRequest400"
                    },
                    "429": {
                        "$ref": "#/components/responses/TooManyRequests429"
                    },
                    "500": {
                        "$ref": "#/components/responses/InternalServerError500"
                    },
                    "default": {
                        "$ref": "#/components/responses/DefaultError"
                    }
                },
                "tags": [
                    "Inspect"
                ],
                "description": "",
                "parameters": []
            }
        },
        "/v1/tool-runtime/rag-tool/insert": {
            "post": {
                "responses": {
                    "200": {
                        "description": "OK"
                    },
                    "400": {
                        "$ref": "#/components/responses/BadRequest400"
                    },
                    "429": {
                        "$ref": "#/components/responses/TooManyRequests429"
                    },
                    "500": {
                        "$ref": "#/components/responses/InternalServerError500"
                    },
                    "default": {
                        "$ref": "#/components/responses/DefaultError"
                    }
                },
                "tags": [
                    "ToolRuntime"
                ],
                "description": "Index documents so they can be used by the RAG system",
                "parameters": [],
                "requestBody": {
                    "content": {
                        "application/json": {
                            "schema": {
                                "$ref": "#/components/schemas/InsertRequest"
                            }
                        }
                    },
                    "required": true
                }
            }
        },
        "/v1/vector-io/insert": {
            "post": {
                "responses": {
                    "200": {
                        "description": "OK"
                    },
                    "400": {
                        "$ref": "#/components/responses/BadRequest400"
                    },
                    "429": {
                        "$ref": "#/components/responses/TooManyRequests429"
                    },
                    "500": {
                        "$ref": "#/components/responses/InternalServerError500"
                    },
                    "default": {
                        "$ref": "#/components/responses/DefaultError"
                    }
                },
                "tags": [
                    "VectorIO"
                ],
                "description": "",
                "parameters": [],
                "requestBody": {
                    "content": {
                        "application/json": {
                            "schema": {
                                "$ref": "#/components/schemas/InsertChunksRequest"
                            }
                        }
                    },
                    "required": true
                }
            }
        },
<<<<<<< HEAD
        "/v1/providers/{provider_id}": {
=======
        "/v1/datasetio/iterrows/{dataset_id}": {
            "get": {
                "responses": {
                    "200": {
                        "description": "OK",
                        "content": {
                            "application/json": {
                                "schema": {
                                    "$ref": "#/components/schemas/IterrowsResponse"
                                }
                            }
                        }
                    },
                    "400": {
                        "$ref": "#/components/responses/BadRequest400"
                    },
                    "429": {
                        "$ref": "#/components/responses/TooManyRequests429"
                    },
                    "500": {
                        "$ref": "#/components/responses/InternalServerError500"
                    },
                    "default": {
                        "$ref": "#/components/responses/DefaultError"
                    }
                },
                "tags": [
                    "DatasetIO"
                ],
                "description": "Get a paginated list of rows from a dataset. Uses cursor-based pagination.",
                "parameters": [
                    {
                        "name": "dataset_id",
                        "in": "path",
                        "description": "The ID of the dataset to get the rows from.",
                        "required": true,
                        "schema": {
                            "type": "string"
                        }
                    },
                    {
                        "name": "start_index",
                        "in": "query",
                        "description": "Index into dataset for the first row to get. Get all rows if None.",
                        "required": false,
                        "schema": {
                            "type": "integer"
                        }
                    },
                    {
                        "name": "limit",
                        "in": "query",
                        "description": "The number of rows to get.",
                        "required": false,
                        "schema": {
                            "type": "integer"
                        }
                    }
                ]
            }
        },
        "/v1/eval/benchmarks/{benchmark_id}/jobs/{job_id}": {
>>>>>>> 5287b437
            "get": {
                "responses": {
                    "200": {
                        "description": "OK",
                        "content": {
                            "application/json": {
                                "schema": {
                                    "$ref": "#/components/schemas/ProviderInfo"
                                }
                            }
                        }
                    },
                    "400": {
                        "$ref": "#/components/responses/BadRequest400"
                    },
                    "429": {
                        "$ref": "#/components/responses/TooManyRequests429"
                    },
                    "500": {
                        "$ref": "#/components/responses/InternalServerError500"
                    },
                    "default": {
                        "$ref": "#/components/responses/DefaultError"
                    }
                },
                "tags": [
                    "Providers"
                ],
                "description": "",
                "parameters": [
                    {
                        "name": "provider_id",
                        "in": "path",
                        "required": true,
                        "schema": {
                            "type": "string"
                        }
                    }
                ]
            }
        },
        "/v1/tool-runtime/invoke": {
            "post": {
                "responses": {
                    "200": {
                        "description": "OK",
                        "content": {
                            "application/json": {
                                "schema": {
                                    "$ref": "#/components/schemas/ToolInvocationResult"
                                }
                            }
                        }
                    },
                    "400": {
                        "$ref": "#/components/responses/BadRequest400"
                    },
                    "429": {
                        "$ref": "#/components/responses/TooManyRequests429"
                    },
                    "500": {
                        "$ref": "#/components/responses/InternalServerError500"
                    },
                    "default": {
                        "$ref": "#/components/responses/DefaultError"
                    }
                },
                "tags": [
                    "ToolRuntime"
                ],
                "description": "Run a tool with the given arguments",
                "parameters": [],
                "requestBody": {
                    "content": {
                        "application/json": {
                            "schema": {
                                "$ref": "#/components/schemas/InvokeToolRequest"
                            }
                        }
                    },
                    "required": true
                }
            }
        },
        "/v1/datasetio/iterrows/{dataset_id}": {
            "get": {
                "responses": {
                    "200": {
                        "description": "OK",
                        "content": {
                            "application/json": {
                                "schema": {
                                    "$ref": "#/components/schemas/IterrowsResponse"
                                }
                            }
                        }
                    },
                    "400": {
                        "$ref": "#/components/responses/BadRequest400"
                    },
                    "429": {
                        "$ref": "#/components/responses/TooManyRequests429"
                    },
                    "500": {
                        "$ref": "#/components/responses/InternalServerError500"
                    },
                    "default": {
                        "$ref": "#/components/responses/DefaultError"
                    }
                },
                "tags": [
                    "DatasetIO"
                ],
                "description": "Get a paginated list of rows from a dataset. Uses cursor-based pagination.",
                "parameters": [
                    {
                        "name": "dataset_id",
                        "in": "path",
                        "description": "The ID of the dataset to get the rows from.",
                        "required": true,
                        "schema": {
                            "type": "string"
                        }
                    },
                    {
                        "name": "start_index",
                        "in": "query",
                        "description": "Index into dataset for the first row to get. Get all rows if None.",
                        "required": false,
                        "schema": {
                            "type": "integer"
                        }
                    },
                    {
                        "name": "limit",
                        "in": "query",
                        "description": "The number of rows to get per page.",
                        "required": false,
                        "schema": {
                            "type": "integer"
                        }
                    }
                ]
            }
        },
        "/v1/agents/{agent_id}/sessions": {
            "get": {
                "responses": {
                    "200": {
                        "description": "A ListAgentSessionsResponse.",
                        "content": {
                            "application/json": {
                                "schema": {
                                    "$ref": "#/components/schemas/ListAgentSessionsResponse"
                                }
                            }
                        }
                    },
                    "400": {
                        "$ref": "#/components/responses/BadRequest400"
                    },
                    "429": {
                        "$ref": "#/components/responses/TooManyRequests429"
                    },
                    "500": {
                        "$ref": "#/components/responses/InternalServerError500"
                    },
                    "default": {
                        "$ref": "#/components/responses/DefaultError"
                    }
                },
                "tags": [
                    "Agents"
                ],
                "description": "List all session(s) of a given agent.",
                "parameters": [
                    {
                        "name": "agent_id",
                        "in": "path",
                        "description": "The ID of the agent to list sessions for.",
                        "required": true,
                        "schema": {
                            "type": "string"
                        }
                    }
                ]
            }
        },
        "/v1/benchmarks": {
            "get": {
                "responses": {
                    "200": {
                        "description": "OK",
                        "content": {
                            "application/json": {
                                "schema": {
                                    "$ref": "#/components/schemas/ListBenchmarksResponse"
                                }
                            }
                        }
                    },
                    "400": {
                        "$ref": "#/components/responses/BadRequest400"
                    },
                    "429": {
                        "$ref": "#/components/responses/TooManyRequests429"
                    },
                    "500": {
                        "$ref": "#/components/responses/InternalServerError500"
                    },
                    "default": {
                        "$ref": "#/components/responses/DefaultError"
                    }
                },
                "tags": [
                    "Benchmarks"
                ],
                "description": "List all benchmarks.",
                "parameters": []
            },
            "post": {
                "responses": {
                    "200": {
                        "description": "OK",
                        "content": {
                            "application/json": {
                                "schema": {
                                    "$ref": "#/components/schemas/Benchmark"
                                }
                            }
                        }
                    },
                    "400": {
                        "$ref": "#/components/responses/BadRequest400"
                    },
                    "429": {
                        "$ref": "#/components/responses/TooManyRequests429"
                    },
                    "500": {
                        "$ref": "#/components/responses/InternalServerError500"
                    },
                    "default": {
                        "$ref": "#/components/responses/DefaultError"
                    }
                },
                "tags": [
                    "Benchmarks"
                ],
                "description": "Register a new benchmark.",
                "parameters": [],
                "requestBody": {
                    "content": {
                        "application/json": {
                            "schema": {
                                "$ref": "#/components/schemas/RegisterBenchmarkRequest"
                            }
                        }
                    },
                    "required": true
                }
            }
        },
        "/v1/datasets": {
            "get": {
                "responses": {
                    "200": {
                        "description": "OK",
                        "content": {
                            "application/json": {
                                "schema": {
                                    "$ref": "#/components/schemas/ListDatasetsResponse"
                                }
                            }
                        }
                    },
                    "400": {
                        "$ref": "#/components/responses/BadRequest400"
                    },
                    "429": {
                        "$ref": "#/components/responses/TooManyRequests429"
                    },
                    "500": {
                        "$ref": "#/components/responses/InternalServerError500"
                    },
                    "default": {
                        "$ref": "#/components/responses/DefaultError"
                    }
                },
                "tags": [
                    "Datasets"
                ],
                "description": "",
                "parameters": []
            },
            "post": {
                "responses": {
                    "200": {
                        "description": "OK",
                        "content": {
                            "application/json": {
                                "schema": {
                                    "$ref": "#/components/schemas/Dataset"
                                }
                            }
                        }
                    },
                    "400": {
                        "$ref": "#/components/responses/BadRequest400"
                    },
                    "429": {
                        "$ref": "#/components/responses/TooManyRequests429"
                    },
                    "500": {
                        "$ref": "#/components/responses/InternalServerError500"
                    },
                    "default": {
                        "$ref": "#/components/responses/DefaultError"
                    }
                },
                "tags": [
                    "Datasets"
                ],
                "description": "Register a new dataset.",
                "parameters": [],
                "requestBody": {
                    "content": {
                        "application/json": {
                            "schema": {
                                "$ref": "#/components/schemas/RegisterDatasetRequest"
                            }
                        }
                    },
                    "required": true
                }
            }
        },
        "/v1/files/{bucket}": {
            "get": {
                "responses": {
                    "200": {
                        "description": "OK",
                        "content": {
                            "application/json": {
                                "schema": {
                                    "$ref": "#/components/schemas/ListFileResponse"
                                }
                            }
                        }
                    },
                    "400": {
                        "$ref": "#/components/responses/BadRequest400"
                    },
                    "429": {
                        "$ref": "#/components/responses/TooManyRequests429"
                    },
                    "500": {
                        "$ref": "#/components/responses/InternalServerError500"
                    },
                    "default": {
                        "$ref": "#/components/responses/DefaultError"
                    }
                },
                "tags": [
                    "Files"
                ],
                "description": "List all files in a bucket.",
                "parameters": [
                    {
                        "name": "bucket",
                        "in": "path",
                        "description": "Bucket name (valid chars: a-zA-Z0-9_-)",
                        "required": true,
                        "schema": {
                            "type": "string"
                        }
                    }
                ]
            }
        },
        "/v1/graders/types": {
            "get": {
                "responses": {
                    "200": {
                        "description": "A list of grader types and information about the types.",
                        "content": {
                            "application/json": {
                                "schema": {
                                    "$ref": "#/components/schemas/ListGraderTypesResponse"
                                }
                            }
                        }
                    },
                    "400": {
                        "$ref": "#/components/responses/BadRequest400"
                    },
                    "429": {
                        "$ref": "#/components/responses/TooManyRequests429"
                    },
                    "500": {
                        "$ref": "#/components/responses/InternalServerError500"
                    },
                    "default": {
                        "$ref": "#/components/responses/DefaultError"
                    }
                },
                "tags": [
                    "Graders"
                ],
                "description": "List all grader types.",
                "parameters": []
            }
        },
        "/v1/graders": {
            "get": {
                "responses": {
                    "200": {
                        "description": "A list of graders.",
                        "content": {
                            "application/jsonl": {
                                "schema": {
                                    "$ref": "#/components/schemas/Grader"
                                }
                            }
                        }
                    },
                    "400": {
                        "$ref": "#/components/responses/BadRequest400"
                    },
                    "429": {
                        "$ref": "#/components/responses/TooManyRequests429"
                    },
                    "500": {
                        "$ref": "#/components/responses/InternalServerError500"
                    },
                    "default": {
                        "$ref": "#/components/responses/DefaultError"
                    }
                },
                "tags": [
                    "Graders"
                ],
                "description": "List all graders.",
                "parameters": []
            },
            "post": {
                "responses": {
                    "200": {
                        "description": "The registered grader.",
                        "content": {
                            "application/json": {
                                "schema": {
                                    "$ref": "#/components/schemas/Grader"
                                }
                            }
                        }
                    },
                    "400": {
                        "$ref": "#/components/responses/BadRequest400"
                    },
                    "429": {
                        "$ref": "#/components/responses/TooManyRequests429"
                    },
                    "500": {
                        "$ref": "#/components/responses/InternalServerError500"
                    },
                    "default": {
                        "$ref": "#/components/responses/DefaultError"
                    }
                },
                "tags": [
                    "Graders"
                ],
                "description": "Register a new grader.",
                "parameters": [],
                "requestBody": {
                    "content": {
                        "application/json": {
                            "schema": {
                                "$ref": "#/components/schemas/RegisterGraderRequest"
                            }
                        }
                    },
                    "required": true
                }
            }
        },
        "/v1/models": {
            "get": {
                "responses": {
                    "200": {
                        "description": "OK",
                        "content": {
                            "application/json": {
                                "schema": {
                                    "$ref": "#/components/schemas/ListModelsResponse"
                                }
                            }
                        }
                    },
                    "400": {
                        "$ref": "#/components/responses/BadRequest400"
                    },
                    "429": {
                        "$ref": "#/components/responses/TooManyRequests429"
                    },
                    "500": {
                        "$ref": "#/components/responses/InternalServerError500"
                    },
                    "default": {
                        "$ref": "#/components/responses/DefaultError"
                    }
                },
                "tags": [
                    "Models"
                ],
                "description": "",
                "parameters": []
            },
            "post": {
                "responses": {
                    "200": {
                        "description": "OK",
                        "content": {
                            "application/json": {
                                "schema": {
                                    "$ref": "#/components/schemas/Model"
                                }
                            }
                        }
                    },
                    "400": {
                        "$ref": "#/components/responses/BadRequest400"
                    },
                    "429": {
                        "$ref": "#/components/responses/TooManyRequests429"
                    },
                    "500": {
                        "$ref": "#/components/responses/InternalServerError500"
                    },
                    "default": {
                        "$ref": "#/components/responses/DefaultError"
                    }
                },
                "tags": [
                    "Models"
                ],
                "description": "",
                "parameters": [],
                "requestBody": {
                    "content": {
                        "application/json": {
                            "schema": {
                                "$ref": "#/components/schemas/RegisterModelRequest"
                            }
                        }
                    },
                    "required": true
                }
            }
        },
        "/v1/providers": {
            "get": {
                "responses": {
                    "200": {
                        "description": "OK",
                        "content": {
                            "application/json": {
                                "schema": {
                                    "$ref": "#/components/schemas/ListProvidersResponse"
                                }
                            }
                        }
                    },
                    "400": {
                        "$ref": "#/components/responses/BadRequest400"
                    },
                    "429": {
                        "$ref": "#/components/responses/TooManyRequests429"
                    },
                    "500": {
                        "$ref": "#/components/responses/InternalServerError500"
                    },
                    "default": {
                        "$ref": "#/components/responses/DefaultError"
                    }
                },
                "tags": [
                    "Inspect"
                ],
                "description": "",
                "parameters": []
            }
        },
        "/v1/inspect/routes": {
            "get": {
                "responses": {
                    "200": {
                        "description": "OK",
                        "content": {
                            "application/json": {
                                "schema": {
                                    "$ref": "#/components/schemas/ListRoutesResponse"
                                }
                            }
                        }
                    },
                    "400": {
                        "$ref": "#/components/responses/BadRequest400"
                    },
                    "429": {
                        "$ref": "#/components/responses/TooManyRequests429"
                    },
                    "500": {
                        "$ref": "#/components/responses/InternalServerError500"
                    },
                    "default": {
                        "$ref": "#/components/responses/DefaultError"
                    }
                },
                "tags": [
                    "Inspect"
                ],
                "description": "",
                "parameters": []
            }
        },
        "/v1/tool-runtime/list-tools": {
            "get": {
                "responses": {
                    "200": {
                        "description": "OK",
                        "content": {
                            "application/jsonl": {
                                "schema": {
                                    "$ref": "#/components/schemas/ToolDef"
                                }
                            }
                        }
                    },
                    "400": {
                        "$ref": "#/components/responses/BadRequest400"
                    },
                    "429": {
                        "$ref": "#/components/responses/TooManyRequests429"
                    },
                    "500": {
                        "$ref": "#/components/responses/InternalServerError500"
                    },
                    "default": {
                        "$ref": "#/components/responses/DefaultError"
                    }
                },
                "tags": [
                    "ToolRuntime"
                ],
                "description": "",
                "parameters": [
                    {
                        "name": "tool_group_id",
                        "in": "query",
                        "required": false,
                        "schema": {
                            "type": "string"
                        }
                    },
                    {
                        "name": "mcp_endpoint",
                        "in": "query",
                        "required": false,
                        "schema": {
                            "$ref": "#/components/schemas/URL"
                        }
                    }
                ]
            }
        },
        "/v1/shields": {
            "get": {
                "responses": {
                    "200": {
                        "description": "OK",
                        "content": {
                            "application/json": {
                                "schema": {
                                    "$ref": "#/components/schemas/ListShieldsResponse"
                                }
                            }
                        }
                    },
                    "400": {
                        "$ref": "#/components/responses/BadRequest400"
                    },
                    "429": {
                        "$ref": "#/components/responses/TooManyRequests429"
                    },
                    "500": {
                        "$ref": "#/components/responses/InternalServerError500"
                    },
                    "default": {
                        "$ref": "#/components/responses/DefaultError"
                    }
                },
                "tags": [
                    "Shields"
                ],
                "description": "",
                "parameters": []
            },
            "post": {
                "responses": {
                    "200": {
                        "description": "OK",
                        "content": {
                            "application/json": {
                                "schema": {
                                    "$ref": "#/components/schemas/Shield"
                                }
                            }
                        }
                    },
                    "400": {
                        "$ref": "#/components/responses/BadRequest400"
                    },
                    "429": {
                        "$ref": "#/components/responses/TooManyRequests429"
                    },
                    "500": {
                        "$ref": "#/components/responses/InternalServerError500"
                    },
                    "default": {
                        "$ref": "#/components/responses/DefaultError"
                    }
                },
                "tags": [
                    "Shields"
                ],
                "description": "",
                "parameters": [],
                "requestBody": {
                    "content": {
                        "application/json": {
                            "schema": {
                                "$ref": "#/components/schemas/RegisterShieldRequest"
                            }
                        }
                    },
                    "required": true
                }
            }
        },
        "/v1/toolgroups": {
            "get": {
                "responses": {
                    "200": {
                        "description": "OK",
                        "content": {
                            "application/json": {
                                "schema": {
                                    "$ref": "#/components/schemas/ListToolGroupsResponse"
                                }
                            }
                        }
                    },
                    "400": {
                        "$ref": "#/components/responses/BadRequest400"
                    },
                    "429": {
                        "$ref": "#/components/responses/TooManyRequests429"
                    },
                    "500": {
                        "$ref": "#/components/responses/InternalServerError500"
                    },
                    "default": {
                        "$ref": "#/components/responses/DefaultError"
                    }
                },
                "tags": [
                    "ToolGroups"
                ],
                "description": "List tool groups with optional provider",
                "parameters": []
            },
            "post": {
                "responses": {
                    "200": {
                        "description": "OK"
                    },
                    "400": {
                        "$ref": "#/components/responses/BadRequest400"
                    },
                    "429": {
                        "$ref": "#/components/responses/TooManyRequests429"
                    },
                    "500": {
                        "$ref": "#/components/responses/InternalServerError500"
                    },
                    "default": {
                        "$ref": "#/components/responses/DefaultError"
                    }
                },
                "tags": [
                    "ToolGroups"
                ],
                "description": "Register a tool group",
                "parameters": [],
                "requestBody": {
                    "content": {
                        "application/json": {
                            "schema": {
                                "$ref": "#/components/schemas/RegisterToolGroupRequest"
                            }
                        }
                    },
                    "required": true
                }
            }
        },
        "/v1/tools": {
            "get": {
                "responses": {
                    "200": {
                        "description": "OK",
                        "content": {
                            "application/json": {
                                "schema": {
                                    "$ref": "#/components/schemas/ListToolsResponse"
                                }
                            }
                        }
                    },
                    "400": {
                        "$ref": "#/components/responses/BadRequest400"
                    },
                    "429": {
                        "$ref": "#/components/responses/TooManyRequests429"
                    },
                    "500": {
                        "$ref": "#/components/responses/InternalServerError500"
                    },
                    "default": {
                        "$ref": "#/components/responses/DefaultError"
                    }
                },
                "tags": [
                    "ToolGroups"
                ],
                "description": "List tools with optional tool group",
                "parameters": [
                    {
                        "name": "toolgroup_id",
                        "in": "query",
                        "required": false,
                        "schema": {
                            "type": "string"
                        }
                    }
                ]
            }
        },
        "/v1/vector-dbs": {
            "get": {
                "responses": {
                    "200": {
                        "description": "OK",
                        "content": {
                            "application/json": {
                                "schema": {
                                    "$ref": "#/components/schemas/ListVectorDBsResponse"
                                }
                            }
                        }
                    },
                    "400": {
                        "$ref": "#/components/responses/BadRequest400"
                    },
                    "429": {
                        "$ref": "#/components/responses/TooManyRequests429"
                    },
                    "500": {
                        "$ref": "#/components/responses/InternalServerError500"
                    },
                    "default": {
                        "$ref": "#/components/responses/DefaultError"
                    }
                },
                "tags": [
                    "VectorDBs"
                ],
                "description": "",
                "parameters": []
            },
            "post": {
                "responses": {
                    "200": {
                        "description": "OK",
                        "content": {
                            "application/json": {
                                "schema": {
                                    "$ref": "#/components/schemas/VectorDB"
                                }
                            }
                        }
                    },
                    "400": {
                        "$ref": "#/components/responses/BadRequest400"
                    },
                    "429": {
                        "$ref": "#/components/responses/TooManyRequests429"
                    },
                    "500": {
                        "$ref": "#/components/responses/InternalServerError500"
                    },
                    "default": {
                        "$ref": "#/components/responses/DefaultError"
                    }
                },
                "tags": [
                    "VectorDBs"
                ],
                "description": "",
                "parameters": [],
                "requestBody": {
                    "content": {
                        "application/json": {
                            "schema": {
                                "$ref": "#/components/schemas/RegisterVectorDbRequest"
                            }
                        }
                    },
                    "required": true
                }
            }
        },
        "/v1/telemetry/events": {
            "post": {
                "responses": {
                    "200": {
                        "description": "OK"
                    },
                    "400": {
                        "$ref": "#/components/responses/BadRequest400"
                    },
                    "429": {
                        "$ref": "#/components/responses/TooManyRequests429"
                    },
                    "500": {
                        "$ref": "#/components/responses/InternalServerError500"
                    },
                    "default": {
                        "$ref": "#/components/responses/DefaultError"
                    }
                },
                "tags": [
                    "Telemetry"
                ],
                "description": "",
                "parameters": [],
                "requestBody": {
                    "content": {
                        "application/json": {
                            "schema": {
                                "$ref": "#/components/schemas/LogEventRequest"
                            }
                        }
                    },
                    "required": true
                }
            }
        },
        "/v1/post-training/preference-optimize": {
            "post": {
                "responses": {
                    "200": {
                        "description": "OK",
                        "content": {
                            "application/json": {
                                "schema": {
                                    "$ref": "#/components/schemas/PostTrainingJob"
                                }
                            }
                        }
                    },
                    "400": {
                        "$ref": "#/components/responses/BadRequest400"
                    },
                    "429": {
                        "$ref": "#/components/responses/TooManyRequests429"
                    },
                    "500": {
                        "$ref": "#/components/responses/InternalServerError500"
                    },
                    "default": {
                        "$ref": "#/components/responses/DefaultError"
                    }
                },
                "tags": [
                    "PostTraining (Coming Soon)"
                ],
                "description": "",
                "parameters": [],
                "requestBody": {
                    "content": {
                        "application/json": {
                            "schema": {
                                "$ref": "#/components/schemas/PreferenceOptimizeRequest"
                            }
                        }
                    },
                    "required": true
                }
            }
        },
        "/v1/tool-runtime/rag-tool/query": {
            "post": {
                "responses": {
                    "200": {
                        "description": "OK",
                        "content": {
                            "application/json": {
                                "schema": {
                                    "$ref": "#/components/schemas/RAGQueryResult"
                                }
                            }
                        }
                    },
                    "400": {
                        "$ref": "#/components/responses/BadRequest400"
                    },
                    "429": {
                        "$ref": "#/components/responses/TooManyRequests429"
                    },
                    "500": {
                        "$ref": "#/components/responses/InternalServerError500"
                    },
                    "default": {
                        "$ref": "#/components/responses/DefaultError"
                    }
                },
                "tags": [
                    "ToolRuntime"
                ],
                "description": "Query the RAG system for context; typically invoked by the agent",
                "parameters": [],
                "requestBody": {
                    "content": {
                        "application/json": {
                            "schema": {
                                "$ref": "#/components/schemas/QueryRequest"
                            }
                        }
                    },
                    "required": true
                }
            }
        },
        "/v1/vector-io/query": {
            "post": {
                "responses": {
                    "200": {
                        "description": "OK",
                        "content": {
                            "application/json": {
                                "schema": {
                                    "$ref": "#/components/schemas/QueryChunksResponse"
                                }
                            }
                        }
                    },
                    "400": {
                        "$ref": "#/components/responses/BadRequest400"
                    },
                    "429": {
                        "$ref": "#/components/responses/TooManyRequests429"
                    },
                    "500": {
                        "$ref": "#/components/responses/InternalServerError500"
                    },
                    "default": {
                        "$ref": "#/components/responses/DefaultError"
                    }
                },
                "tags": [
                    "VectorIO"
                ],
                "description": "",
                "parameters": [],
                "requestBody": {
                    "content": {
                        "application/json": {
                            "schema": {
                                "$ref": "#/components/schemas/QueryChunksRequest"
                            }
                        }
                    },
                    "required": true
                }
            }
        },
        "/v1/telemetry/spans": {
            "post": {
                "responses": {
                    "200": {
                        "description": "OK",
                        "content": {
                            "application/json": {
                                "schema": {
                                    "$ref": "#/components/schemas/QuerySpansResponse"
                                }
                            }
                        }
                    },
                    "400": {
                        "$ref": "#/components/responses/BadRequest400"
                    },
                    "429": {
                        "$ref": "#/components/responses/TooManyRequests429"
                    },
                    "500": {
                        "$ref": "#/components/responses/InternalServerError500"
                    },
                    "default": {
                        "$ref": "#/components/responses/DefaultError"
                    }
                },
                "tags": [
                    "Telemetry"
                ],
                "description": "",
                "parameters": [],
                "requestBody": {
                    "content": {
                        "application/json": {
                            "schema": {
                                "$ref": "#/components/schemas/QuerySpansRequest"
                            }
                        }
                    },
                    "required": true
                }
            }
        },
        "/v1/telemetry/traces": {
            "post": {
                "responses": {
                    "200": {
                        "description": "OK",
                        "content": {
                            "application/json": {
                                "schema": {
                                    "$ref": "#/components/schemas/QueryTracesResponse"
                                }
                            }
                        }
                    },
                    "400": {
                        "$ref": "#/components/responses/BadRequest400"
                    },
                    "429": {
                        "$ref": "#/components/responses/TooManyRequests429"
                    },
                    "500": {
                        "$ref": "#/components/responses/InternalServerError500"
                    },
                    "default": {
                        "$ref": "#/components/responses/DefaultError"
                    }
                },
                "tags": [
                    "Telemetry"
                ],
                "description": "",
                "parameters": [],
                "requestBody": {
                    "content": {
                        "application/json": {
                            "schema": {
                                "$ref": "#/components/schemas/QueryTracesRequest"
                            }
                        }
                    },
                    "required": true
                }
            }
        },
        "/v1/agents/{agent_id}/session/{session_id}/turn/{turn_id}/resume": {
            "post": {
                "responses": {
                    "200": {
                        "description": "A Turn object if stream is False, otherwise an AsyncIterator of AgentTurnResponseStreamChunk objects.",
                        "content": {
                            "application/json": {
                                "schema": {
                                    "$ref": "#/components/schemas/Turn"
                                }
                            },
                            "text/event-stream": {
                                "schema": {
                                    "$ref": "#/components/schemas/AgentTurnResponseStreamChunk"
                                }
                            }
                        }
                    },
                    "400": {
                        "$ref": "#/components/responses/BadRequest400"
                    },
                    "429": {
                        "$ref": "#/components/responses/TooManyRequests429"
                    },
                    "500": {
                        "$ref": "#/components/responses/InternalServerError500"
                    },
                    "default": {
                        "$ref": "#/components/responses/DefaultError"
                    }
                },
                "tags": [
                    "Agents"
                ],
                "description": "Resume an agent turn with executed tool call responses.\nWhen a Turn has the status `awaiting_input` due to pending input from client side tool calls, this endpoint can be used to submit the outputs from the tool calls once they are ready.",
                "parameters": [
                    {
                        "name": "agent_id",
                        "in": "path",
                        "description": "The ID of the agent to resume.",
                        "required": true,
                        "schema": {
                            "type": "string"
                        }
                    },
                    {
                        "name": "session_id",
                        "in": "path",
                        "description": "The ID of the session to resume.",
                        "required": true,
                        "schema": {
                            "type": "string"
                        }
                    },
                    {
                        "name": "turn_id",
                        "in": "path",
                        "description": "The ID of the turn to resume.",
                        "required": true,
                        "schema": {
                            "type": "string"
                        }
                    }
                ],
                "requestBody": {
                    "content": {
                        "application/json": {
                            "schema": {
                                "$ref": "#/components/schemas/ResumeAgentTurnRequest"
                            }
                        }
                    },
                    "required": true
                }
            }
        },
        "/v1/evaluation/run": {
            "post": {
                "responses": {
                    "200": {
                        "description": "OK",
                        "content": {
                            "application/json": {
                                "schema": {
                                    "$ref": "#/components/schemas/EvaluationJob"
                                }
                            }
                        }
                    },
                    "400": {
                        "$ref": "#/components/responses/BadRequest400"
                    },
                    "429": {
                        "$ref": "#/components/responses/TooManyRequests429"
                    },
                    "500": {
                        "$ref": "#/components/responses/InternalServerError500"
                    },
                    "default": {
                        "$ref": "#/components/responses/DefaultError"
                    }
                },
                "tags": [
                    "Evaluation"
                ],
                "description": "Run an evaluation job.",
                "parameters": [],
                "requestBody": {
                    "content": {
                        "application/json": {
                            "schema": {
                                "$ref": "#/components/schemas/RunRequest"
                            }
                        }
                    },
                    "required": true
                }
            }
        },
        "/v1/safety/run-shield": {
            "post": {
                "responses": {
                    "200": {
                        "description": "OK",
                        "content": {
                            "application/json": {
                                "schema": {
                                    "$ref": "#/components/schemas/RunShieldResponse"
                                }
                            }
                        }
                    },
                    "400": {
                        "$ref": "#/components/responses/BadRequest400"
                    },
                    "429": {
                        "$ref": "#/components/responses/TooManyRequests429"
                    },
                    "500": {
                        "$ref": "#/components/responses/InternalServerError500"
                    },
                    "default": {
                        "$ref": "#/components/responses/DefaultError"
                    }
                },
                "tags": [
                    "Safety"
                ],
                "description": "",
                "parameters": [],
                "requestBody": {
                    "content": {
                        "application/json": {
                            "schema": {
                                "$ref": "#/components/schemas/RunShieldRequest"
                            }
                        }
                    },
                    "required": true
                }
            }
        },
        "/v1/evaluation/run_sync": {
            "post": {
                "responses": {
                    "200": {
                        "description": "OK",
                        "content": {
                            "application/json": {
                                "schema": {
                                    "$ref": "#/components/schemas/EvaluationResponse"
                                }
                            }
                        }
                    },
                    "400": {
                        "$ref": "#/components/responses/BadRequest400"
                    },
                    "429": {
                        "$ref": "#/components/responses/TooManyRequests429"
                    },
                    "500": {
                        "$ref": "#/components/responses/InternalServerError500"
                    },
                    "default": {
                        "$ref": "#/components/responses/DefaultError"
                    }
                },
                "tags": [
                    "Evaluation"
                ],
                "description": "Run an evaluation job inline.",
                "parameters": [],
                "requestBody": {
                    "content": {
                        "application/json": {
                            "schema": {
                                "$ref": "#/components/schemas/RunSyncRequest"
                            }
                        }
                    },
                    "required": true
                }
            }
        },
        "/v1/telemetry/spans/export": {
            "post": {
                "responses": {
                    "200": {
                        "description": "OK"
                    },
                    "400": {
                        "$ref": "#/components/responses/BadRequest400"
                    },
                    "429": {
                        "$ref": "#/components/responses/TooManyRequests429"
                    },
                    "500": {
                        "$ref": "#/components/responses/InternalServerError500"
                    },
                    "default": {
                        "$ref": "#/components/responses/DefaultError"
                    }
                },
                "tags": [
                    "Telemetry"
                ],
                "description": "",
                "parameters": [],
                "requestBody": {
                    "content": {
                        "application/json": {
                            "schema": {
                                "$ref": "#/components/schemas/SaveSpansToDatasetRequest"
                            }
                        }
                    },
                    "required": true
                }
            }
        },
        "/v1/post-training/supervised-fine-tune": {
            "post": {
                "responses": {
                    "200": {
                        "description": "OK",
                        "content": {
                            "application/json": {
                                "schema": {
                                    "$ref": "#/components/schemas/PostTrainingJob"
                                }
                            }
                        }
                    },
                    "400": {
                        "$ref": "#/components/responses/BadRequest400"
                    },
                    "429": {
                        "$ref": "#/components/responses/TooManyRequests429"
                    },
                    "500": {
                        "$ref": "#/components/responses/InternalServerError500"
                    },
                    "default": {
                        "$ref": "#/components/responses/DefaultError"
                    }
                },
                "tags": [
                    "PostTraining (Coming Soon)"
                ],
                "description": "",
                "parameters": [],
                "requestBody": {
                    "content": {
                        "application/json": {
                            "schema": {
                                "$ref": "#/components/schemas/SupervisedFineTuneRequest"
                            }
                        }
                    },
                    "required": true
                }
            }
        },
        "/v1/synthetic-data-generation/generate": {
            "post": {
                "responses": {
                    "200": {
                        "description": "OK",
                        "content": {
                            "application/json": {
                                "schema": {
                                    "$ref": "#/components/schemas/SyntheticDataGenerationResponse"
                                }
                            }
                        }
                    },
                    "400": {
                        "$ref": "#/components/responses/BadRequest400"
                    },
                    "429": {
                        "$ref": "#/components/responses/TooManyRequests429"
                    },
                    "500": {
                        "$ref": "#/components/responses/InternalServerError500"
                    },
                    "default": {
                        "$ref": "#/components/responses/DefaultError"
                    }
                },
                "tags": [
                    "SyntheticDataGeneration (Coming Soon)"
                ],
                "description": "",
                "parameters": [],
                "requestBody": {
                    "content": {
                        "application/json": {
                            "schema": {
                                "$ref": "#/components/schemas/SyntheticDataGenerateRequest"
                            }
                        }
                    },
                    "required": true
                }
            }
        },
        "/v1/version": {
            "get": {
                "responses": {
                    "200": {
                        "description": "OK",
                        "content": {
                            "application/json": {
                                "schema": {
                                    "$ref": "#/components/schemas/VersionInfo"
                                }
                            }
                        }
                    },
                    "400": {
                        "$ref": "#/components/responses/BadRequest400"
                    },
                    "429": {
                        "$ref": "#/components/responses/TooManyRequests429"
                    },
                    "500": {
                        "$ref": "#/components/responses/InternalServerError500"
                    },
                    "default": {
                        "$ref": "#/components/responses/DefaultError"
                    }
                },
                "tags": [
                    "Inspect"
                ],
                "description": "",
                "parameters": []
            }
        }
    },
    "jsonSchemaDialect": "https://json-schema.org/draft/2020-12/schema",
    "components": {
        "schemas": {
            "Error": {
                "type": "object",
                "properties": {
                    "status": {
                        "type": "integer",
                        "description": "HTTP status code"
                    },
                    "title": {
                        "type": "string",
                        "description": "Error title, a short summary of the error which is invariant for an error type"
                    },
                    "detail": {
                        "type": "string",
                        "description": "Error detail, a longer human-readable description of the error"
                    },
                    "instance": {
                        "type": "string",
                        "description": "(Optional) A URL which can be used to retrieve more information about the specific occurrence of the error"
                    }
                },
                "additionalProperties": false,
                "required": [
                    "status",
                    "title",
                    "detail"
                ],
                "title": "Error",
                "description": "Error response from the API. Roughly follows RFC 7807."
            },
            "AppendRowsRequest": {
                "type": "object",
                "properties": {
                    "rows": {
                        "type": "array",
                        "items": {
                            "type": "object",
                            "additionalProperties": {
                                "oneOf": [
                                    {
                                        "type": "null"
                                    },
                                    {
                                        "type": "boolean"
                                    },
                                    {
                                        "type": "number"
                                    },
                                    {
                                        "type": "string"
                                    },
                                    {
                                        "type": "array"
                                    },
                                    {
                                        "type": "object"
                                    }
                                ]
                            }
                        }
                    }
                },
                "additionalProperties": false,
                "required": [
                    "rows"
                ],
                "title": "AppendRowsRequest"
            },
            "CompletionMessage": {
                "type": "object",
                "properties": {
                    "role": {
                        "type": "string",
                        "const": "assistant",
                        "default": "assistant",
                        "description": "Must be \"assistant\" to identify this as the model's response"
                    },
                    "content": {
                        "$ref": "#/components/schemas/InterleavedContent",
                        "description": "The content of the model's response"
                    },
                    "stop_reason": {
                        "type": "string",
                        "enum": [
                            "end_of_turn",
                            "end_of_message",
                            "out_of_tokens"
                        ],
                        "description": "Reason why the model stopped generating. Options are: - `StopReason.end_of_turn`: The model finished generating the entire response. - `StopReason.end_of_message`: The model finished generating but generated a partial response -- usually, a tool call. The user may call the tool and continue the conversation with the tool's response. - `StopReason.out_of_tokens`: The model ran out of token budget."
                    },
                    "tool_calls": {
                        "type": "array",
                        "items": {
                            "$ref": "#/components/schemas/ToolCall"
                        },
                        "description": "List of tool calls. Each tool call is a ToolCall object."
                    }
                },
                "additionalProperties": false,
                "required": [
                    "role",
                    "content",
                    "stop_reason"
                ],
                "title": "CompletionMessage",
                "description": "A message containing the model's (assistant) response in a chat conversation."
            },
            "GrammarResponseFormat": {
                "type": "object",
                "properties": {
                    "type": {
                        "type": "string",
                        "const": "grammar",
                        "default": "grammar",
                        "description": "Must be \"grammar\" to identify this format type"
                    },
                    "bnf": {
                        "type": "object",
                        "additionalProperties": {
                            "oneOf": [
                                {
                                    "type": "null"
                                },
                                {
                                    "type": "boolean"
                                },
                                {
                                    "type": "number"
                                },
                                {
                                    "type": "string"
                                },
                                {
                                    "type": "array"
                                },
                                {
                                    "type": "object"
                                }
                            ]
                        },
                        "description": "The BNF grammar specification the response should conform to"
                    }
                },
                "additionalProperties": false,
                "required": [
                    "type",
                    "bnf"
                ],
                "title": "GrammarResponseFormat",
                "description": "Configuration for grammar-guided response generation."
            },
            "GreedySamplingStrategy": {
                "type": "object",
                "properties": {
                    "type": {
                        "type": "string",
                        "const": "greedy",
                        "default": "greedy"
                    }
                },
                "additionalProperties": false,
                "required": [
                    "type"
                ],
                "title": "GreedySamplingStrategy"
            },
            "ImageContentItem": {
                "type": "object",
                "properties": {
                    "type": {
                        "type": "string",
                        "const": "image",
                        "default": "image",
                        "description": "Discriminator type of the content item. Always \"image\""
                    },
                    "image": {
                        "type": "object",
                        "properties": {
                            "url": {
                                "$ref": "#/components/schemas/URL",
                                "description": "A URL of the image or data URL in the format of data:image/{type};base64,{data}. Note that URL could have length limits."
                            },
                            "data": {
                                "type": "string",
                                "contentEncoding": "base64",
                                "description": "base64 encoded image data as string"
                            }
                        },
                        "additionalProperties": false,
                        "description": "Image as a base64 encoded string or an URL"
                    }
                },
                "additionalProperties": false,
                "required": [
                    "type",
                    "image"
                ],
                "title": "ImageContentItem",
                "description": "A image content item"
            },
            "InterleavedContent": {
                "oneOf": [
                    {
                        "type": "string"
                    },
                    {
                        "$ref": "#/components/schemas/InterleavedContentItem"
                    },
                    {
                        "type": "array",
                        "items": {
                            "$ref": "#/components/schemas/InterleavedContentItem"
                        }
                    }
                ]
            },
            "InterleavedContentItem": {
                "oneOf": [
                    {
                        "$ref": "#/components/schemas/ImageContentItem"
                    },
                    {
                        "$ref": "#/components/schemas/TextContentItem"
                    }
                ],
                "discriminator": {
                    "propertyName": "type",
                    "mapping": {
                        "image": "#/components/schemas/ImageContentItem",
                        "text": "#/components/schemas/TextContentItem"
                    }
                }
            },
            "JsonSchemaResponseFormat": {
                "type": "object",
                "properties": {
                    "type": {
                        "type": "string",
                        "const": "json_schema",
                        "default": "json_schema",
                        "description": "Must be \"json_schema\" to identify this format type"
                    },
                    "json_schema": {
                        "type": "object",
                        "additionalProperties": {
                            "oneOf": [
                                {
                                    "type": "null"
                                },
                                {
                                    "type": "boolean"
                                },
                                {
                                    "type": "number"
                                },
                                {
                                    "type": "string"
                                },
                                {
                                    "type": "array"
                                },
                                {
                                    "type": "object"
                                }
                            ]
                        },
                        "description": "The JSON schema the response should conform to. In a Python SDK, this is often a `pydantic` model."
                    }
                },
                "additionalProperties": false,
                "required": [
                    "type",
                    "json_schema"
                ],
                "title": "JsonSchemaResponseFormat",
                "description": "Configuration for JSON schema-guided response generation."
            },
            "Message": {
                "oneOf": [
                    {
                        "$ref": "#/components/schemas/UserMessage"
                    },
                    {
                        "$ref": "#/components/schemas/SystemMessage"
                    },
                    {
                        "$ref": "#/components/schemas/ToolResponseMessage"
                    },
                    {
                        "$ref": "#/components/schemas/CompletionMessage"
                    }
                ],
                "discriminator": {
                    "propertyName": "role",
                    "mapping": {
                        "user": "#/components/schemas/UserMessage",
                        "system": "#/components/schemas/SystemMessage",
                        "tool": "#/components/schemas/ToolResponseMessage",
                        "assistant": "#/components/schemas/CompletionMessage"
                    }
                }
            },
            "ResponseFormat": {
                "oneOf": [
                    {
                        "$ref": "#/components/schemas/JsonSchemaResponseFormat"
                    },
                    {
                        "$ref": "#/components/schemas/GrammarResponseFormat"
                    }
                ],
                "discriminator": {
                    "propertyName": "type",
                    "mapping": {
                        "json_schema": "#/components/schemas/JsonSchemaResponseFormat",
                        "grammar": "#/components/schemas/GrammarResponseFormat"
                    }
                }
            },
            "SamplingParams": {
                "type": "object",
                "properties": {
                    "strategy": {
                        "$ref": "#/components/schemas/SamplingStrategy"
                    },
                    "max_tokens": {
                        "type": "integer",
                        "default": 0
                    },
                    "repetition_penalty": {
                        "type": "number",
                        "default": 1.0
                    }
                },
                "additionalProperties": false,
                "required": [
                    "strategy"
                ],
                "title": "SamplingParams"
            },
            "SamplingStrategy": {
                "oneOf": [
                    {
                        "$ref": "#/components/schemas/GreedySamplingStrategy"
                    },
                    {
                        "$ref": "#/components/schemas/TopPSamplingStrategy"
                    },
                    {
                        "$ref": "#/components/schemas/TopKSamplingStrategy"
                    }
                ],
                "discriminator": {
                    "propertyName": "type",
                    "mapping": {
                        "greedy": "#/components/schemas/GreedySamplingStrategy",
                        "top_p": "#/components/schemas/TopPSamplingStrategy",
                        "top_k": "#/components/schemas/TopKSamplingStrategy"
                    }
                }
            },
            "SystemMessage": {
                "type": "object",
                "properties": {
                    "role": {
                        "type": "string",
                        "const": "system",
                        "default": "system",
                        "description": "Must be \"system\" to identify this as a system message"
                    },
                    "content": {
                        "$ref": "#/components/schemas/InterleavedContent",
                        "description": "The content of the \"system prompt\". If multiple system messages are provided, they are concatenated. The underlying Llama Stack code may also add other system messages (for example, for formatting tool definitions)."
                    }
                },
                "additionalProperties": false,
                "required": [
                    "role",
                    "content"
                ],
                "title": "SystemMessage",
                "description": "A system message providing instructions or context to the model."
            },
            "TextContentItem": {
                "type": "object",
                "properties": {
                    "type": {
                        "type": "string",
                        "const": "text",
                        "default": "text",
                        "description": "Discriminator type of the content item. Always \"text\""
                    },
                    "text": {
                        "type": "string",
                        "description": "Text content"
                    }
                },
                "additionalProperties": false,
                "required": [
                    "type",
                    "text"
                ],
                "title": "TextContentItem",
                "description": "A text content item"
            },
            "ToolCall": {
                "type": "object",
                "properties": {
                    "call_id": {
                        "type": "string"
                    },
                    "tool_name": {
                        "oneOf": [
                            {
                                "type": "string",
                                "enum": [
                                    "brave_search",
                                    "wolfram_alpha",
                                    "photogen",
                                    "code_interpreter"
                                ],
                                "title": "BuiltinTool"
                            },
                            {
                                "type": "string"
                            }
                        ]
                    },
                    "arguments": {
                        "type": "object",
                        "additionalProperties": {
                            "oneOf": [
                                {
                                    "type": "string"
                                },
                                {
                                    "type": "integer"
                                },
                                {
                                    "type": "number"
                                },
                                {
                                    "type": "boolean"
                                },
                                {
                                    "type": "null"
                                },
                                {
                                    "type": "array",
                                    "items": {
                                        "oneOf": [
                                            {
                                                "type": "string"
                                            },
                                            {
                                                "type": "integer"
                                            },
                                            {
                                                "type": "number"
                                            },
                                            {
                                                "type": "boolean"
                                            },
                                            {
                                                "type": "null"
                                            }
                                        ]
                                    }
                                },
                                {
                                    "type": "object",
                                    "additionalProperties": {
                                        "oneOf": [
                                            {
                                                "type": "string"
                                            },
                                            {
                                                "type": "integer"
                                            },
                                            {
                                                "type": "number"
                                            },
                                            {
                                                "type": "boolean"
                                            },
                                            {
                                                "type": "null"
                                            }
                                        ]
                                    }
                                }
                            ]
                        }
                    }
                },
                "additionalProperties": false,
                "required": [
                    "call_id",
                    "tool_name",
                    "arguments"
                ],
                "title": "ToolCall"
            },
            "ToolDefinition": {
                "type": "object",
                "properties": {
                    "tool_name": {
                        "oneOf": [
                            {
                                "type": "string",
                                "enum": [
                                    "brave_search",
                                    "wolfram_alpha",
                                    "photogen",
                                    "code_interpreter"
                                ],
                                "title": "BuiltinTool"
                            },
                            {
                                "type": "string"
                            }
                        ]
                    },
                    "description": {
                        "type": "string"
                    },
                    "parameters": {
                        "type": "object",
                        "additionalProperties": {
                            "$ref": "#/components/schemas/ToolParamDefinition"
                        }
                    }
                },
                "additionalProperties": false,
                "required": [
                    "tool_name"
                ],
                "title": "ToolDefinition"
            },
            "ToolParamDefinition": {
                "type": "object",
                "properties": {
                    "param_type": {
                        "type": "string"
                    },
                    "description": {
                        "type": "string"
                    },
                    "required": {
                        "type": "boolean",
                        "default": true
                    },
                    "default": {
                        "oneOf": [
                            {
                                "type": "null"
                            },
                            {
                                "type": "boolean"
                            },
                            {
                                "type": "number"
                            },
                            {
                                "type": "string"
                            },
                            {
                                "type": "array"
                            },
                            {
                                "type": "object"
                            }
                        ]
                    }
                },
                "additionalProperties": false,
                "required": [
                    "param_type"
                ],
                "title": "ToolParamDefinition"
            },
            "ToolResponseMessage": {
                "type": "object",
                "properties": {
                    "role": {
                        "type": "string",
                        "const": "tool",
                        "default": "tool",
                        "description": "Must be \"tool\" to identify this as a tool response"
                    },
                    "call_id": {
                        "type": "string",
                        "description": "Unique identifier for the tool call this response is for"
                    },
                    "content": {
                        "$ref": "#/components/schemas/InterleavedContent",
                        "description": "The response content from the tool"
                    }
                },
                "additionalProperties": false,
                "required": [
                    "role",
                    "call_id",
                    "content"
                ],
                "title": "ToolResponseMessage",
                "description": "A message representing the result of a tool invocation."
            },
            "TopKSamplingStrategy": {
                "type": "object",
                "properties": {
                    "type": {
                        "type": "string",
                        "const": "top_k",
                        "default": "top_k"
                    },
                    "top_k": {
                        "type": "integer"
                    }
                },
                "additionalProperties": false,
                "required": [
                    "type",
                    "top_k"
                ],
                "title": "TopKSamplingStrategy"
            },
            "TopPSamplingStrategy": {
                "type": "object",
                "properties": {
                    "type": {
                        "type": "string",
                        "const": "top_p",
                        "default": "top_p"
                    },
                    "temperature": {
                        "type": "number"
                    },
                    "top_p": {
                        "type": "number",
                        "default": 0.95
                    }
                },
                "additionalProperties": false,
                "required": [
                    "type"
                ],
                "title": "TopPSamplingStrategy"
            },
            "URL": {
                "type": "object",
                "properties": {
                    "uri": {
                        "type": "string"
                    }
                },
                "additionalProperties": false,
                "required": [
                    "uri"
                ],
                "title": "URL"
            },
            "UserMessage": {
                "type": "object",
                "properties": {
                    "role": {
                        "type": "string",
                        "const": "user",
                        "default": "user",
                        "description": "Must be \"user\" to identify this as a user message"
                    },
                    "content": {
                        "$ref": "#/components/schemas/InterleavedContent",
                        "description": "The content of the message, which can include text and other media"
                    },
                    "context": {
                        "$ref": "#/components/schemas/InterleavedContent",
                        "description": "(Optional) This field is used internally by Llama Stack to pass RAG context. This field may be removed in the API in the future."
                    }
                },
                "additionalProperties": false,
                "required": [
                    "role",
                    "content"
                ],
                "title": "UserMessage",
                "description": "A message from the user in a chat conversation."
            },
            "BatchChatCompletionRequest": {
                "type": "object",
                "properties": {
                    "model": {
                        "type": "string"
                    },
                    "messages_batch": {
                        "type": "array",
                        "items": {
                            "type": "array",
                            "items": {
                                "$ref": "#/components/schemas/Message"
                            }
                        }
                    },
                    "sampling_params": {
                        "$ref": "#/components/schemas/SamplingParams"
                    },
                    "tools": {
                        "type": "array",
                        "items": {
                            "$ref": "#/components/schemas/ToolDefinition"
                        }
                    },
                    "tool_choice": {
                        "type": "string",
                        "enum": [
                            "auto",
                            "required",
                            "none"
                        ],
                        "title": "ToolChoice",
                        "description": "Whether tool use is required or automatic. This is a hint to the model which may not be followed. It depends on the Instruction Following capabilities of the model."
                    },
                    "tool_prompt_format": {
                        "type": "string",
                        "enum": [
                            "json",
                            "function_tag",
                            "python_list"
                        ],
                        "title": "ToolPromptFormat",
                        "description": "Prompt format for calling custom / zero shot tools."
                    },
                    "response_format": {
                        "$ref": "#/components/schemas/ResponseFormat"
                    },
                    "logprobs": {
                        "type": "object",
                        "properties": {
                            "top_k": {
                                "type": "integer",
                                "default": 0,
                                "description": "How many tokens (for each position) to return log probabilities for."
                            }
                        },
                        "additionalProperties": false,
                        "title": "LogProbConfig"
                    }
                },
                "additionalProperties": false,
                "required": [
                    "model",
                    "messages_batch"
                ],
                "title": "BatchChatCompletionRequest"
            },
            "BatchChatCompletionResponse": {
                "type": "object",
                "properties": {
                    "batch": {
                        "type": "array",
                        "items": {
                            "$ref": "#/components/schemas/ChatCompletionResponse"
                        }
                    }
                },
                "additionalProperties": false,
                "required": [
                    "batch"
                ],
                "title": "BatchChatCompletionResponse"
            },
            "ChatCompletionResponse": {
                "type": "object",
                "properties": {
                    "metrics": {
                        "type": "array",
                        "items": {
                            "$ref": "#/components/schemas/MetricInResponse"
                        }
                    },
                    "completion_message": {
                        "$ref": "#/components/schemas/CompletionMessage",
                        "description": "The complete response message"
                    },
                    "logprobs": {
                        "type": "array",
                        "items": {
                            "$ref": "#/components/schemas/TokenLogProbs"
                        },
                        "description": "Optional log probabilities for generated tokens"
                    }
                },
                "additionalProperties": false,
                "required": [
                    "completion_message"
                ],
                "title": "ChatCompletionResponse",
                "description": "Response from a chat completion request."
            },
            "MetricInResponse": {
                "type": "object",
                "properties": {
                    "metric": {
                        "type": "string"
                    },
                    "value": {
                        "oneOf": [
                            {
                                "type": "integer"
                            },
                            {
                                "type": "number"
                            }
                        ]
                    },
                    "unit": {
                        "type": "string"
                    }
                },
                "additionalProperties": false,
                "required": [
                    "metric",
                    "value"
                ],
                "title": "MetricInResponse"
            },
            "TokenLogProbs": {
                "type": "object",
                "properties": {
                    "logprobs_by_token": {
                        "type": "object",
                        "additionalProperties": {
                            "type": "number"
                        },
                        "description": "Dictionary mapping tokens to their log probabilities"
                    }
                },
                "additionalProperties": false,
                "required": [
                    "logprobs_by_token"
                ],
                "title": "TokenLogProbs",
                "description": "Log probabilities for generated tokens."
            },
            "BatchCompletionRequest": {
                "type": "object",
                "properties": {
                    "model": {
                        "type": "string"
                    },
                    "content_batch": {
                        "type": "array",
                        "items": {
                            "$ref": "#/components/schemas/InterleavedContent"
                        }
                    },
                    "sampling_params": {
                        "$ref": "#/components/schemas/SamplingParams"
                    },
                    "response_format": {
                        "$ref": "#/components/schemas/ResponseFormat"
                    },
                    "logprobs": {
                        "type": "object",
                        "properties": {
                            "top_k": {
                                "type": "integer",
                                "default": 0,
                                "description": "How many tokens (for each position) to return log probabilities for."
                            }
                        },
                        "additionalProperties": false,
                        "title": "LogProbConfig"
                    }
                },
                "additionalProperties": false,
                "required": [
                    "model",
                    "content_batch"
                ],
                "title": "BatchCompletionRequest"
            },
            "BatchCompletionResponse": {
                "type": "object",
                "properties": {
                    "batch": {
                        "type": "array",
                        "items": {
                            "$ref": "#/components/schemas/CompletionResponse"
                        }
                    }
                },
                "additionalProperties": false,
                "required": [
                    "batch"
                ],
                "title": "BatchCompletionResponse"
            },
            "CompletionResponse": {
                "type": "object",
                "properties": {
                    "metrics": {
                        "type": "array",
                        "items": {
                            "$ref": "#/components/schemas/MetricInResponse"
                        }
                    },
                    "content": {
                        "type": "string",
                        "description": "The generated completion text"
                    },
                    "stop_reason": {
                        "type": "string",
                        "enum": [
                            "end_of_turn",
                            "end_of_message",
                            "out_of_tokens"
                        ],
                        "description": "Reason why generation stopped"
                    },
                    "logprobs": {
                        "type": "array",
                        "items": {
                            "$ref": "#/components/schemas/TokenLogProbs"
                        },
                        "description": "Optional log probabilities for generated tokens"
                    }
                },
                "additionalProperties": false,
                "required": [
                    "content",
                    "stop_reason"
                ],
                "title": "CompletionResponse",
                "description": "Response from a completion request."
            },
            "CancelTrainingJobRequest": {
                "type": "object",
                "properties": {
                    "job_uuid": {
                        "type": "string"
                    }
                },
                "additionalProperties": false,
                "required": [
                    "job_uuid"
                ],
                "title": "CancelTrainingJobRequest"
            },
            "ToolConfig": {
                "type": "object",
                "properties": {
                    "tool_choice": {
                        "oneOf": [
                            {
                                "type": "string",
                                "enum": [
                                    "auto",
                                    "required",
                                    "none"
                                ],
                                "title": "ToolChoice",
                                "description": "Whether tool use is required or automatic. This is a hint to the model which may not be followed. It depends on the Instruction Following capabilities of the model."
                            },
                            {
                                "type": "string"
                            }
                        ],
                        "default": "auto",
                        "description": "(Optional) Whether tool use is automatic, required, or none. Can also specify a tool name to use a specific tool. Defaults to ToolChoice.auto."
                    },
                    "tool_prompt_format": {
                        "type": "string",
                        "enum": [
                            "json",
                            "function_tag",
                            "python_list"
                        ],
                        "description": "(Optional) Instructs the model how to format tool calls. By default, Llama Stack will attempt to use a format that is best adapted to the model. - `ToolPromptFormat.json`: The tool calls are formatted as a JSON object. - `ToolPromptFormat.function_tag`: The tool calls are enclosed in a <function=function_name> tag. - `ToolPromptFormat.python_list`: The tool calls are output as Python syntax -- a list of function calls."
                    },
                    "system_message_behavior": {
                        "type": "string",
                        "enum": [
                            "append",
                            "replace"
                        ],
                        "description": "(Optional) Config for how to override the default system prompt. - `SystemMessageBehavior.append`: Appends the provided system message to the default system prompt. - `SystemMessageBehavior.replace`: Replaces the default system prompt with the provided system message. The system message can include the string '{{function_definitions}}' to indicate where the function definitions should be inserted.",
                        "default": "append"
                    }
                },
                "additionalProperties": false,
                "title": "ToolConfig",
                "description": "Configuration for tool use."
            },
            "ChatCompletionRequest": {
                "type": "object",
                "properties": {
                    "model_id": {
                        "type": "string",
                        "description": "The identifier of the model to use. The model must be registered with Llama Stack and available via the /models endpoint."
                    },
                    "messages": {
                        "type": "array",
                        "items": {
                            "$ref": "#/components/schemas/Message"
                        },
                        "description": "List of messages in the conversation"
                    },
                    "sampling_params": {
                        "$ref": "#/components/schemas/SamplingParams",
                        "description": "Parameters to control the sampling strategy"
                    },
                    "tools": {
                        "type": "array",
                        "items": {
                            "$ref": "#/components/schemas/ToolDefinition"
                        },
                        "description": "(Optional) List of tool definitions available to the model"
                    },
                    "tool_choice": {
                        "type": "string",
                        "enum": [
                            "auto",
                            "required",
                            "none"
                        ],
                        "description": "(Optional) Whether tool use is required or automatic. Defaults to ToolChoice.auto. .. deprecated:: Use tool_config instead."
                    },
                    "tool_prompt_format": {
                        "type": "string",
                        "enum": [
                            "json",
                            "function_tag",
                            "python_list"
                        ],
                        "description": "(Optional) Instructs the model how to format tool calls. By default, Llama Stack will attempt to use a format that is best adapted to the model. - `ToolPromptFormat.json`: The tool calls are formatted as a JSON object. - `ToolPromptFormat.function_tag`: The tool calls are enclosed in a <function=function_name> tag. - `ToolPromptFormat.python_list`: The tool calls are output as Python syntax -- a list of function calls. .. deprecated:: Use tool_config instead."
                    },
                    "response_format": {
                        "$ref": "#/components/schemas/ResponseFormat",
                        "description": "(Optional) Grammar specification for guided (structured) decoding. There are two options: - `ResponseFormat.json_schema`: The grammar is a JSON schema. Most providers support this format. - `ResponseFormat.grammar`: The grammar is a BNF grammar. This format is more flexible, but not all providers support it."
                    },
                    "stream": {
                        "type": "boolean",
                        "description": "(Optional) If True, generate an SSE event stream of the response. Defaults to False."
                    },
                    "logprobs": {
                        "type": "object",
                        "properties": {
                            "top_k": {
                                "type": "integer",
                                "default": 0,
                                "description": "How many tokens (for each position) to return log probabilities for."
                            }
                        },
                        "additionalProperties": false,
                        "description": "(Optional) If specified, log probabilities for each token position will be returned."
                    },
                    "tool_config": {
                        "$ref": "#/components/schemas/ToolConfig",
                        "description": "(Optional) Configuration for tool use."
                    }
                },
                "additionalProperties": false,
                "required": [
                    "model_id",
                    "messages"
                ],
                "title": "ChatCompletionRequest"
            },
            "ChatCompletionResponseEvent": {
                "type": "object",
                "properties": {
                    "event_type": {
                        "type": "string",
                        "enum": [
                            "start",
                            "complete",
                            "progress"
                        ],
                        "description": "Type of the event"
                    },
                    "delta": {
                        "$ref": "#/components/schemas/ContentDelta",
                        "description": "Content generated since last event. This can be one or more tokens, or a tool call."
                    },
                    "logprobs": {
                        "type": "array",
                        "items": {
                            "$ref": "#/components/schemas/TokenLogProbs"
                        },
                        "description": "Optional log probabilities for generated tokens"
                    },
                    "stop_reason": {
                        "type": "string",
                        "enum": [
                            "end_of_turn",
                            "end_of_message",
                            "out_of_tokens"
                        ],
                        "description": "Optional reason why generation stopped, if complete"
                    }
                },
                "additionalProperties": false,
                "required": [
                    "event_type",
                    "delta"
                ],
                "title": "ChatCompletionResponseEvent",
                "description": "An event during chat completion generation."
            },
            "ChatCompletionResponseStreamChunk": {
                "type": "object",
                "properties": {
                    "metrics": {
                        "type": "array",
                        "items": {
                            "$ref": "#/components/schemas/MetricInResponse"
                        }
                    },
                    "event": {
                        "$ref": "#/components/schemas/ChatCompletionResponseEvent",
                        "description": "The event containing the new content"
                    }
                },
                "additionalProperties": false,
                "required": [
                    "event"
                ],
                "title": "ChatCompletionResponseStreamChunk",
                "description": "A chunk of a streamed chat completion response."
            },
            "ContentDelta": {
                "oneOf": [
                    {
                        "$ref": "#/components/schemas/TextDelta"
                    },
                    {
                        "$ref": "#/components/schemas/ImageDelta"
                    },
                    {
                        "$ref": "#/components/schemas/ToolCallDelta"
                    }
                ],
                "discriminator": {
                    "propertyName": "type",
                    "mapping": {
                        "text": "#/components/schemas/TextDelta",
                        "image": "#/components/schemas/ImageDelta",
                        "tool_call": "#/components/schemas/ToolCallDelta"
                    }
                }
            },
            "ImageDelta": {
                "type": "object",
                "properties": {
                    "type": {
                        "type": "string",
                        "const": "image",
                        "default": "image"
                    },
                    "image": {
                        "type": "string",
                        "contentEncoding": "base64"
                    }
                },
                "additionalProperties": false,
                "required": [
                    "type",
                    "image"
                ],
                "title": "ImageDelta"
            },
            "TextDelta": {
                "type": "object",
                "properties": {
                    "type": {
                        "type": "string",
                        "const": "text",
                        "default": "text"
                    },
                    "text": {
                        "type": "string"
                    }
                },
                "additionalProperties": false,
                "required": [
                    "type",
                    "text"
                ],
                "title": "TextDelta"
            },
            "ToolCallDelta": {
                "type": "object",
                "properties": {
                    "type": {
                        "type": "string",
                        "const": "tool_call",
                        "default": "tool_call"
                    },
                    "tool_call": {
                        "oneOf": [
                            {
                                "type": "string"
                            },
                            {
                                "$ref": "#/components/schemas/ToolCall"
                            }
                        ]
                    },
                    "parse_status": {
                        "type": "string",
                        "enum": [
                            "started",
                            "in_progress",
                            "failed",
                            "succeeded"
                        ],
                        "title": "ToolCallParseStatus"
                    }
                },
                "additionalProperties": false,
                "required": [
                    "type",
                    "tool_call",
                    "parse_status"
                ],
                "title": "ToolCallDelta"
            },
            "CompletionRequest": {
                "type": "object",
                "properties": {
                    "model_id": {
                        "type": "string",
                        "description": "The identifier of the model to use. The model must be registered with Llama Stack and available via the /models endpoint."
                    },
                    "content": {
                        "$ref": "#/components/schemas/InterleavedContent",
                        "description": "The content to generate a completion for"
                    },
                    "sampling_params": {
                        "$ref": "#/components/schemas/SamplingParams",
                        "description": "(Optional) Parameters to control the sampling strategy"
                    },
                    "response_format": {
                        "$ref": "#/components/schemas/ResponseFormat",
                        "description": "(Optional) Grammar specification for guided (structured) decoding"
                    },
                    "stream": {
                        "type": "boolean",
                        "description": "(Optional) If True, generate an SSE event stream of the response. Defaults to False."
                    },
                    "logprobs": {
                        "type": "object",
                        "properties": {
                            "top_k": {
                                "type": "integer",
                                "default": 0,
                                "description": "How many tokens (for each position) to return log probabilities for."
                            }
                        },
                        "additionalProperties": false,
                        "description": "(Optional) If specified, log probabilities for each token position will be returned."
                    }
                },
                "additionalProperties": false,
                "required": [
                    "model_id",
                    "content"
                ],
                "title": "CompletionRequest"
            },
            "CompletionResponseStreamChunk": {
                "type": "object",
                "properties": {
                    "metrics": {
                        "type": "array",
                        "items": {
                            "$ref": "#/components/schemas/MetricInResponse"
                        }
                    },
                    "delta": {
                        "type": "string",
                        "description": "New content generated since last chunk. This can be one or more tokens."
                    },
                    "stop_reason": {
                        "type": "string",
                        "enum": [
                            "end_of_turn",
                            "end_of_message",
                            "out_of_tokens"
                        ],
                        "description": "Optional reason why generation stopped, if complete"
                    },
                    "logprobs": {
                        "type": "array",
                        "items": {
                            "$ref": "#/components/schemas/TokenLogProbs"
                        },
                        "description": "Optional log probabilities for generated tokens"
                    }
                },
                "additionalProperties": false,
                "required": [
                    "delta"
                ],
                "title": "CompletionResponseStreamChunk",
                "description": "A chunk of a streamed completion response."
            },
            "AgentConfig": {
                "type": "object",
                "properties": {
                    "sampling_params": {
                        "$ref": "#/components/schemas/SamplingParams"
                    },
                    "input_shields": {
                        "type": "array",
                        "items": {
                            "type": "string"
                        }
                    },
                    "output_shields": {
                        "type": "array",
                        "items": {
                            "type": "string"
                        }
                    },
                    "toolgroups": {
                        "type": "array",
                        "items": {
                            "$ref": "#/components/schemas/AgentTool"
                        }
                    },
                    "client_tools": {
                        "type": "array",
                        "items": {
                            "$ref": "#/components/schemas/ToolDef"
                        }
                    },
                    "tool_choice": {
                        "type": "string",
                        "enum": [
                            "auto",
                            "required",
                            "none"
                        ],
                        "title": "ToolChoice",
                        "description": "Whether tool use is required or automatic. This is a hint to the model which may not be followed. It depends on the Instruction Following capabilities of the model.",
                        "deprecated": true
                    },
                    "tool_prompt_format": {
                        "type": "string",
                        "enum": [
                            "json",
                            "function_tag",
                            "python_list"
                        ],
                        "title": "ToolPromptFormat",
                        "description": "Prompt format for calling custom / zero shot tools.",
                        "deprecated": true
                    },
                    "tool_config": {
                        "$ref": "#/components/schemas/ToolConfig"
                    },
                    "max_infer_iters": {
                        "type": "integer",
                        "default": 10
                    },
                    "model": {
                        "type": "string"
                    },
                    "instructions": {
                        "type": "string"
                    },
                    "enable_session_persistence": {
                        "type": "boolean",
                        "default": false
                    },
                    "response_format": {
                        "$ref": "#/components/schemas/ResponseFormat"
                    }
                },
                "additionalProperties": false,
                "required": [
                    "model",
                    "instructions"
                ],
                "title": "AgentConfig"
            },
            "AgentTool": {
                "oneOf": [
                    {
                        "type": "string"
                    },
                    {
                        "type": "object",
                        "properties": {
                            "name": {
                                "type": "string"
                            },
                            "args": {
                                "type": "object",
                                "additionalProperties": {
                                    "oneOf": [
                                        {
                                            "type": "null"
                                        },
                                        {
                                            "type": "boolean"
                                        },
                                        {
                                            "type": "number"
                                        },
                                        {
                                            "type": "string"
                                        },
                                        {
                                            "type": "array"
                                        },
                                        {
                                            "type": "object"
                                        }
                                    ]
                                }
                            }
                        },
                        "additionalProperties": false,
                        "required": [
                            "name",
                            "args"
                        ],
                        "title": "AgentToolGroupWithArgs"
                    }
                ]
            },
            "ToolDef": {
                "type": "object",
                "properties": {
                    "name": {
                        "type": "string"
                    },
                    "description": {
                        "type": "string"
                    },
                    "parameters": {
                        "type": "array",
                        "items": {
                            "$ref": "#/components/schemas/ToolParameter"
                        }
                    },
                    "metadata": {
                        "type": "object",
                        "additionalProperties": {
                            "oneOf": [
                                {
                                    "type": "null"
                                },
                                {
                                    "type": "boolean"
                                },
                                {
                                    "type": "number"
                                },
                                {
                                    "type": "string"
                                },
                                {
                                    "type": "array"
                                },
                                {
                                    "type": "object"
                                }
                            ]
                        }
                    }
                },
                "additionalProperties": false,
                "required": [
                    "name"
                ],
                "title": "ToolDef"
            },
            "ToolParameter": {
                "type": "object",
                "properties": {
                    "name": {
                        "type": "string"
                    },
                    "parameter_type": {
                        "type": "string"
                    },
                    "description": {
                        "type": "string"
                    },
                    "required": {
                        "type": "boolean",
                        "default": true
                    },
                    "default": {
                        "oneOf": [
                            {
                                "type": "null"
                            },
                            {
                                "type": "boolean"
                            },
                            {
                                "type": "number"
                            },
                            {
                                "type": "string"
                            },
                            {
                                "type": "array"
                            },
                            {
                                "type": "object"
                            }
                        ]
                    }
                },
                "additionalProperties": false,
                "required": [
                    "name",
                    "parameter_type",
                    "description",
                    "required"
                ],
                "title": "ToolParameter"
            },
            "CreateAgentRequest": {
                "type": "object",
                "properties": {
                    "agent_config": {
                        "$ref": "#/components/schemas/AgentConfig",
                        "description": "The configuration for the agent."
                    }
                },
                "additionalProperties": false,
                "required": [
                    "agent_config"
                ],
                "title": "CreateAgentRequest"
            },
            "AgentCreateResponse": {
                "type": "object",
                "properties": {
                    "agent_id": {
                        "type": "string"
                    }
                },
                "additionalProperties": false,
                "required": [
                    "agent_id"
                ],
                "title": "AgentCreateResponse"
            },
            "CreateAgentSessionRequest": {
                "type": "object",
                "properties": {
                    "session_name": {
                        "type": "string",
                        "description": "The name of the session to create."
                    }
                },
                "additionalProperties": false,
                "required": [
                    "session_name"
                ],
                "title": "CreateAgentSessionRequest"
            },
            "AgentSessionCreateResponse": {
                "type": "object",
                "properties": {
                    "session_id": {
                        "type": "string"
                    }
                },
                "additionalProperties": false,
                "required": [
                    "session_id"
                ],
                "title": "AgentSessionCreateResponse"
            },
            "CreateAgentTurnRequest": {
                "type": "object",
                "properties": {
                    "messages": {
                        "type": "array",
                        "items": {
                            "oneOf": [
                                {
                                    "$ref": "#/components/schemas/UserMessage"
                                },
                                {
                                    "$ref": "#/components/schemas/ToolResponseMessage"
                                }
                            ]
                        },
                        "description": "List of messages to start the turn with."
                    },
                    "stream": {
                        "type": "boolean",
                        "description": "(Optional) If True, generate an SSE event stream of the response. Defaults to False."
                    },
                    "documents": {
                        "type": "array",
                        "items": {
                            "type": "object",
                            "properties": {
                                "content": {
                                    "oneOf": [
                                        {
                                            "type": "string"
                                        },
                                        {
                                            "$ref": "#/components/schemas/InterleavedContentItem"
                                        },
                                        {
                                            "type": "array",
                                            "items": {
                                                "$ref": "#/components/schemas/InterleavedContentItem"
                                            }
                                        },
                                        {
                                            "$ref": "#/components/schemas/URL"
                                        }
                                    ],
                                    "description": "The content of the document."
                                },
                                "mime_type": {
                                    "type": "string",
                                    "description": "The MIME type of the document."
                                }
                            },
                            "additionalProperties": false,
                            "required": [
                                "content",
                                "mime_type"
                            ],
                            "title": "Document",
                            "description": "A document to be used by an agent."
                        },
                        "description": "(Optional) List of documents to create the turn with."
                    },
                    "toolgroups": {
                        "type": "array",
                        "items": {
                            "$ref": "#/components/schemas/AgentTool"
                        },
                        "description": "(Optional) List of toolgroups to create the turn with, will be used in addition to the agent's config toolgroups for the request."
                    },
                    "tool_config": {
                        "$ref": "#/components/schemas/ToolConfig",
                        "description": "(Optional) The tool configuration to create the turn with, will be used to override the agent's tool_config."
                    }
                },
                "additionalProperties": false,
                "required": [
                    "messages"
                ],
                "title": "CreateAgentTurnRequest"
            },
            "InferenceStep": {
                "type": "object",
                "properties": {
                    "turn_id": {
                        "type": "string",
                        "description": "The ID of the turn."
                    },
                    "step_id": {
                        "type": "string",
                        "description": "The ID of the step."
                    },
                    "started_at": {
                        "type": "string",
                        "format": "date-time",
                        "description": "The time the step started."
                    },
                    "completed_at": {
                        "type": "string",
                        "format": "date-time",
                        "description": "The time the step completed."
                    },
                    "step_type": {
                        "type": "string",
                        "const": "inference",
                        "default": "inference"
                    },
                    "model_response": {
                        "$ref": "#/components/schemas/CompletionMessage",
                        "description": "The response from the LLM."
                    }
                },
                "additionalProperties": false,
                "required": [
                    "turn_id",
                    "step_id",
                    "step_type",
                    "model_response"
                ],
                "title": "InferenceStep",
                "description": "An inference step in an agent turn."
            },
            "MemoryRetrievalStep": {
                "type": "object",
                "properties": {
                    "turn_id": {
                        "type": "string",
                        "description": "The ID of the turn."
                    },
                    "step_id": {
                        "type": "string",
                        "description": "The ID of the step."
                    },
                    "started_at": {
                        "type": "string",
                        "format": "date-time",
                        "description": "The time the step started."
                    },
                    "completed_at": {
                        "type": "string",
                        "format": "date-time",
                        "description": "The time the step completed."
                    },
                    "step_type": {
                        "type": "string",
                        "const": "memory_retrieval",
                        "default": "memory_retrieval"
                    },
                    "vector_db_ids": {
                        "type": "string",
                        "description": "The IDs of the vector databases to retrieve context from."
                    },
                    "inserted_context": {
                        "$ref": "#/components/schemas/InterleavedContent",
                        "description": "The context retrieved from the vector databases."
                    }
                },
                "additionalProperties": false,
                "required": [
                    "turn_id",
                    "step_id",
                    "step_type",
                    "vector_db_ids",
                    "inserted_context"
                ],
                "title": "MemoryRetrievalStep",
                "description": "A memory retrieval step in an agent turn."
            },
            "SafetyViolation": {
                "type": "object",
                "properties": {
                    "violation_level": {
                        "$ref": "#/components/schemas/ViolationLevel"
                    },
                    "user_message": {
                        "type": "string"
                    },
                    "metadata": {
                        "type": "object",
                        "additionalProperties": {
                            "oneOf": [
                                {
                                    "type": "null"
                                },
                                {
                                    "type": "boolean"
                                },
                                {
                                    "type": "number"
                                },
                                {
                                    "type": "string"
                                },
                                {
                                    "type": "array"
                                },
                                {
                                    "type": "object"
                                }
                            ]
                        }
                    }
                },
                "additionalProperties": false,
                "required": [
                    "violation_level",
                    "metadata"
                ],
                "title": "SafetyViolation"
            },
            "ShieldCallStep": {
                "type": "object",
                "properties": {
                    "turn_id": {
                        "type": "string",
                        "description": "The ID of the turn."
                    },
                    "step_id": {
                        "type": "string",
                        "description": "The ID of the step."
                    },
                    "started_at": {
                        "type": "string",
                        "format": "date-time",
                        "description": "The time the step started."
                    },
                    "completed_at": {
                        "type": "string",
                        "format": "date-time",
                        "description": "The time the step completed."
                    },
                    "step_type": {
                        "type": "string",
                        "const": "shield_call",
                        "default": "shield_call"
                    },
                    "violation": {
                        "$ref": "#/components/schemas/SafetyViolation",
                        "description": "The violation from the shield call."
                    }
                },
                "additionalProperties": false,
                "required": [
                    "turn_id",
                    "step_id",
                    "step_type"
                ],
                "title": "ShieldCallStep",
                "description": "A shield call step in an agent turn."
            },
            "ToolExecutionStep": {
                "type": "object",
                "properties": {
                    "turn_id": {
                        "type": "string",
                        "description": "The ID of the turn."
                    },
                    "step_id": {
                        "type": "string",
                        "description": "The ID of the step."
                    },
                    "started_at": {
                        "type": "string",
                        "format": "date-time",
                        "description": "The time the step started."
                    },
                    "completed_at": {
                        "type": "string",
                        "format": "date-time",
                        "description": "The time the step completed."
                    },
                    "step_type": {
                        "type": "string",
                        "const": "tool_execution",
                        "default": "tool_execution"
                    },
                    "tool_calls": {
                        "type": "array",
                        "items": {
                            "$ref": "#/components/schemas/ToolCall"
                        },
                        "description": "The tool calls to execute."
                    },
                    "tool_responses": {
                        "type": "array",
                        "items": {
                            "$ref": "#/components/schemas/ToolResponse"
                        },
                        "description": "The tool responses from the tool calls."
                    }
                },
                "additionalProperties": false,
                "required": [
                    "turn_id",
                    "step_id",
                    "step_type",
                    "tool_calls",
                    "tool_responses"
                ],
                "title": "ToolExecutionStep",
                "description": "A tool execution step in an agent turn."
            },
            "ToolResponse": {
                "type": "object",
                "properties": {
                    "call_id": {
                        "type": "string"
                    },
                    "tool_name": {
                        "oneOf": [
                            {
                                "type": "string",
                                "enum": [
                                    "brave_search",
                                    "wolfram_alpha",
                                    "photogen",
                                    "code_interpreter"
                                ],
                                "title": "BuiltinTool"
                            },
                            {
                                "type": "string"
                            }
                        ]
                    },
                    "content": {
                        "$ref": "#/components/schemas/InterleavedContent"
                    },
                    "metadata": {
                        "type": "object",
                        "additionalProperties": {
                            "oneOf": [
                                {
                                    "type": "null"
                                },
                                {
                                    "type": "boolean"
                                },
                                {
                                    "type": "number"
                                },
                                {
                                    "type": "string"
                                },
                                {
                                    "type": "array"
                                },
                                {
                                    "type": "object"
                                }
                            ]
                        }
                    }
                },
                "additionalProperties": false,
                "required": [
                    "call_id",
                    "tool_name",
                    "content"
                ],
                "title": "ToolResponse"
            },
            "Turn": {
                "type": "object",
                "properties": {
                    "turn_id": {
                        "type": "string"
                    },
                    "session_id": {
                        "type": "string"
                    },
                    "input_messages": {
                        "type": "array",
                        "items": {
                            "oneOf": [
                                {
                                    "$ref": "#/components/schemas/UserMessage"
                                },
                                {
                                    "$ref": "#/components/schemas/ToolResponseMessage"
                                }
                            ]
                        }
                    },
                    "steps": {
                        "type": "array",
                        "items": {
                            "oneOf": [
                                {
                                    "$ref": "#/components/schemas/InferenceStep"
                                },
                                {
                                    "$ref": "#/components/schemas/ToolExecutionStep"
                                },
                                {
                                    "$ref": "#/components/schemas/ShieldCallStep"
                                },
                                {
                                    "$ref": "#/components/schemas/MemoryRetrievalStep"
                                }
                            ],
                            "discriminator": {
                                "propertyName": "step_type",
                                "mapping": {
                                    "inference": "#/components/schemas/InferenceStep",
                                    "tool_execution": "#/components/schemas/ToolExecutionStep",
                                    "shield_call": "#/components/schemas/ShieldCallStep",
                                    "memory_retrieval": "#/components/schemas/MemoryRetrievalStep"
                                }
                            }
                        }
                    },
                    "output_message": {
                        "$ref": "#/components/schemas/CompletionMessage"
                    },
                    "output_attachments": {
                        "type": "array",
                        "items": {
                            "type": "object",
                            "properties": {
                                "content": {
                                    "oneOf": [
                                        {
                                            "type": "string"
                                        },
                                        {
                                            "$ref": "#/components/schemas/InterleavedContentItem"
                                        },
                                        {
                                            "type": "array",
                                            "items": {
                                                "$ref": "#/components/schemas/InterleavedContentItem"
                                            }
                                        },
                                        {
                                            "$ref": "#/components/schemas/URL"
                                        }
                                    ],
                                    "description": "The content of the attachment."
                                },
                                "mime_type": {
                                    "type": "string",
                                    "description": "The MIME type of the attachment."
                                }
                            },
                            "additionalProperties": false,
                            "required": [
                                "content",
                                "mime_type"
                            ],
                            "title": "Attachment",
                            "description": "An attachment to an agent turn."
                        }
                    },
                    "started_at": {
                        "type": "string",
                        "format": "date-time"
                    },
                    "completed_at": {
                        "type": "string",
                        "format": "date-time"
                    }
                },
                "additionalProperties": false,
                "required": [
                    "turn_id",
                    "session_id",
                    "input_messages",
                    "steps",
                    "output_message",
                    "started_at"
                ],
                "title": "Turn",
                "description": "A single turn in an interaction with an Agentic System."
            },
            "ViolationLevel": {
                "type": "string",
                "enum": [
                    "info",
                    "warn",
                    "error"
                ],
                "title": "ViolationLevel"
            },
            "AgentTurnResponseEvent": {
                "type": "object",
                "properties": {
                    "payload": {
                        "$ref": "#/components/schemas/AgentTurnResponseEventPayload"
                    }
                },
                "additionalProperties": false,
                "required": [
                    "payload"
                ],
                "title": "AgentTurnResponseEvent"
            },
            "AgentTurnResponseEventPayload": {
                "oneOf": [
                    {
                        "$ref": "#/components/schemas/AgentTurnResponseStepStartPayload"
                    },
                    {
                        "$ref": "#/components/schemas/AgentTurnResponseStepProgressPayload"
                    },
                    {
                        "$ref": "#/components/schemas/AgentTurnResponseStepCompletePayload"
                    },
                    {
                        "$ref": "#/components/schemas/AgentTurnResponseTurnStartPayload"
                    },
                    {
                        "$ref": "#/components/schemas/AgentTurnResponseTurnCompletePayload"
                    },
                    {
                        "$ref": "#/components/schemas/AgentTurnResponseTurnAwaitingInputPayload"
                    }
                ],
                "discriminator": {
                    "propertyName": "event_type",
                    "mapping": {
                        "step_start": "#/components/schemas/AgentTurnResponseStepStartPayload",
                        "step_progress": "#/components/schemas/AgentTurnResponseStepProgressPayload",
                        "step_complete": "#/components/schemas/AgentTurnResponseStepCompletePayload",
                        "turn_start": "#/components/schemas/AgentTurnResponseTurnStartPayload",
                        "turn_complete": "#/components/schemas/AgentTurnResponseTurnCompletePayload",
                        "turn_awaiting_input": "#/components/schemas/AgentTurnResponseTurnAwaitingInputPayload"
                    }
                }
            },
            "AgentTurnResponseStepCompletePayload": {
                "type": "object",
                "properties": {
                    "event_type": {
                        "type": "string",
                        "const": "step_complete",
                        "default": "step_complete"
                    },
                    "step_type": {
                        "type": "string",
                        "enum": [
                            "inference",
                            "tool_execution",
                            "shield_call",
                            "memory_retrieval"
                        ],
                        "title": "StepType",
                        "description": "Type of the step in an agent turn."
                    },
                    "step_id": {
                        "type": "string"
                    },
                    "step_details": {
                        "oneOf": [
                            {
                                "$ref": "#/components/schemas/InferenceStep"
                            },
                            {
                                "$ref": "#/components/schemas/ToolExecutionStep"
                            },
                            {
                                "$ref": "#/components/schemas/ShieldCallStep"
                            },
                            {
                                "$ref": "#/components/schemas/MemoryRetrievalStep"
                            }
                        ],
                        "discriminator": {
                            "propertyName": "step_type",
                            "mapping": {
                                "inference": "#/components/schemas/InferenceStep",
                                "tool_execution": "#/components/schemas/ToolExecutionStep",
                                "shield_call": "#/components/schemas/ShieldCallStep",
                                "memory_retrieval": "#/components/schemas/MemoryRetrievalStep"
                            }
                        }
                    }
                },
                "additionalProperties": false,
                "required": [
                    "event_type",
                    "step_type",
                    "step_id",
                    "step_details"
                ],
                "title": "AgentTurnResponseStepCompletePayload"
            },
            "AgentTurnResponseStepProgressPayload": {
                "type": "object",
                "properties": {
                    "event_type": {
                        "type": "string",
                        "const": "step_progress",
                        "default": "step_progress"
                    },
                    "step_type": {
                        "type": "string",
                        "enum": [
                            "inference",
                            "tool_execution",
                            "shield_call",
                            "memory_retrieval"
                        ],
                        "title": "StepType",
                        "description": "Type of the step in an agent turn."
                    },
                    "step_id": {
                        "type": "string"
                    },
                    "delta": {
                        "$ref": "#/components/schemas/ContentDelta"
                    }
                },
                "additionalProperties": false,
                "required": [
                    "event_type",
                    "step_type",
                    "step_id",
                    "delta"
                ],
                "title": "AgentTurnResponseStepProgressPayload"
            },
            "AgentTurnResponseStepStartPayload": {
                "type": "object",
                "properties": {
                    "event_type": {
                        "type": "string",
                        "const": "step_start",
                        "default": "step_start"
                    },
                    "step_type": {
                        "type": "string",
                        "enum": [
                            "inference",
                            "tool_execution",
                            "shield_call",
                            "memory_retrieval"
                        ],
                        "title": "StepType",
                        "description": "Type of the step in an agent turn."
                    },
                    "step_id": {
                        "type": "string"
                    },
                    "metadata": {
                        "type": "object",
                        "additionalProperties": {
                            "oneOf": [
                                {
                                    "type": "null"
                                },
                                {
                                    "type": "boolean"
                                },
                                {
                                    "type": "number"
                                },
                                {
                                    "type": "string"
                                },
                                {
                                    "type": "array"
                                },
                                {
                                    "type": "object"
                                }
                            ]
                        }
                    }
                },
                "additionalProperties": false,
                "required": [
                    "event_type",
                    "step_type",
                    "step_id"
                ],
                "title": "AgentTurnResponseStepStartPayload"
            },
            "AgentTurnResponseStreamChunk": {
                "type": "object",
                "properties": {
                    "event": {
                        "$ref": "#/components/schemas/AgentTurnResponseEvent"
                    }
                },
                "additionalProperties": false,
                "required": [
                    "event"
                ],
                "title": "AgentTurnResponseStreamChunk",
                "description": "streamed agent turn completion response."
            },
            "AgentTurnResponseTurnAwaitingInputPayload": {
                "type": "object",
                "properties": {
                    "event_type": {
                        "type": "string",
                        "const": "turn_awaiting_input",
                        "default": "turn_awaiting_input"
                    },
                    "turn": {
                        "$ref": "#/components/schemas/Turn"
                    }
                },
                "additionalProperties": false,
                "required": [
                    "event_type",
                    "turn"
                ],
                "title": "AgentTurnResponseTurnAwaitingInputPayload"
            },
            "AgentTurnResponseTurnCompletePayload": {
                "type": "object",
                "properties": {
                    "event_type": {
                        "type": "string",
                        "const": "turn_complete",
                        "default": "turn_complete"
                    },
                    "turn": {
                        "$ref": "#/components/schemas/Turn"
                    }
                },
                "additionalProperties": false,
                "required": [
                    "event_type",
                    "turn"
                ],
                "title": "AgentTurnResponseTurnCompletePayload"
            },
            "AgentTurnResponseTurnStartPayload": {
                "type": "object",
                "properties": {
                    "event_type": {
                        "type": "string",
                        "const": "turn_start",
                        "default": "turn_start"
                    },
                    "turn_id": {
                        "type": "string"
                    }
                },
                "additionalProperties": false,
                "required": [
                    "event_type",
                    "turn_id"
                ],
                "title": "AgentTurnResponseTurnStartPayload"
            },
            "CreateUploadSessionRequest": {
                "type": "object",
                "properties": {
                    "bucket": {
                        "type": "string",
                        "description": "Bucket under which the file is stored (valid chars: a-zA-Z0-9_-)"
                    },
                    "key": {
                        "type": "string",
                        "description": "Key under which the file is stored (valid chars: a-zA-Z0-9_-/.)"
                    },
                    "mime_type": {
                        "type": "string",
                        "description": "MIME type of the file"
                    },
                    "size": {
                        "type": "integer",
                        "description": "File size in bytes"
                    }
                },
                "additionalProperties": false,
                "required": [
                    "bucket",
                    "key",
                    "mime_type",
                    "size"
                ],
                "title": "CreateUploadSessionRequest"
            },
            "FileUploadResponse": {
                "type": "object",
                "properties": {
                    "id": {
                        "type": "string",
                        "description": "ID of the upload session"
                    },
                    "url": {
                        "type": "string",
                        "description": "Upload URL for the file or file parts"
                    },
                    "offset": {
                        "type": "integer",
                        "description": "Upload content offset"
                    },
                    "size": {
                        "type": "integer",
                        "description": "Upload content size"
                    }
                },
                "additionalProperties": false,
                "required": [
                    "id",
                    "url",
                    "offset",
                    "size"
                ],
                "title": "FileUploadResponse",
                "description": "Response after initiating a file upload session."
            },
            "FileResponse": {
                "type": "object",
                "properties": {
                    "bucket": {
                        "type": "string",
                        "description": "Bucket under which the file is stored (valid chars: a-zA-Z0-9_-)"
                    },
                    "key": {
                        "type": "string",
                        "description": "Key under which the file is stored (valid chars: a-zA-Z0-9_-/.)"
                    },
                    "mime_type": {
                        "type": "string",
                        "description": "MIME type of the file"
                    },
                    "url": {
                        "type": "string",
                        "description": "Upload URL for the file contents"
                    },
                    "bytes": {
                        "type": "integer",
                        "description": "Size of the file in bytes"
                    },
                    "created_at": {
                        "type": "integer",
                        "description": "Timestamp of when the file was created"
                    }
                },
                "additionalProperties": false,
                "required": [
                    "bucket",
                    "key",
                    "mime_type",
                    "url",
                    "bytes",
                    "created_at"
                ],
                "title": "FileResponse",
                "description": "Response representing a file entry."
            },
            "EmbeddingsRequest": {
                "type": "object",
                "properties": {
                    "model_id": {
                        "type": "string",
                        "description": "The identifier of the model to use. The model must be an embedding model registered with Llama Stack and available via the /models endpoint."
                    },
                    "contents": {
                        "oneOf": [
                            {
                                "type": "array",
                                "items": {
                                    "type": "string"
                                }
                            },
                            {
                                "type": "array",
                                "items": {
                                    "$ref": "#/components/schemas/InterleavedContentItem"
                                }
                            }
                        ],
                        "description": "List of contents to generate embeddings for. Each content can be a string or an InterleavedContentItem (and hence can be multimodal). The behavior depends on the model and provider. Some models may only support text."
                    },
                    "text_truncation": {
                        "type": "string",
                        "enum": [
                            "none",
                            "start",
                            "end"
                        ],
                        "description": "(Optional) Config for how to truncate text for embedding when text is longer than the model's max sequence length."
                    },
                    "output_dimension": {
                        "type": "integer",
                        "description": "(Optional) Output dimensionality for the embeddings. Only supported by Matryoshka models."
                    },
                    "task_type": {
                        "type": "string",
                        "enum": [
                            "query",
                            "document"
                        ],
                        "description": "(Optional) How is the embedding being used? This is only supported by asymmetric embedding models."
                    }
                },
                "additionalProperties": false,
                "required": [
                    "model_id",
                    "contents"
                ],
                "title": "EmbeddingsRequest"
            },
            "EmbeddingsResponse": {
                "type": "object",
                "properties": {
                    "embeddings": {
                        "type": "array",
                        "items": {
                            "type": "array",
                            "items": {
                                "type": "number"
                            }
                        },
                        "description": "List of embedding vectors, one per input content. Each embedding is a list of floats. The dimensionality of the embedding is model-specific; you can check model metadata using /models/{model_id}"
                    }
                },
                "additionalProperties": false,
                "required": [
                    "embeddings"
                ],
                "title": "EmbeddingsResponse",
                "description": "Response containing generated embeddings."
            },
            "Agent": {
                "type": "object",
                "properties": {
                    "agent_id": {
                        "type": "string"
                    },
                    "agent_config": {
                        "$ref": "#/components/schemas/AgentConfig"
                    },
                    "created_at": {
                        "type": "string",
                        "format": "date-time"
                    }
                },
                "additionalProperties": false,
                "required": [
                    "agent_id",
                    "agent_config",
                    "created_at"
                ],
                "title": "Agent"
            },
            "Session": {
                "type": "object",
                "properties": {
                    "session_id": {
                        "type": "string"
                    },
                    "session_name": {
                        "type": "string"
                    },
                    "turns": {
                        "type": "array",
                        "items": {
                            "$ref": "#/components/schemas/Turn"
                        }
                    },
                    "started_at": {
                        "type": "string",
                        "format": "date-time"
                    }
                },
                "additionalProperties": false,
                "required": [
                    "session_id",
                    "session_name",
                    "turns",
                    "started_at"
                ],
                "title": "Session",
                "description": "A single session of an interaction with an Agentic System."
            },
            "AgentStepResponse": {
                "type": "object",
                "properties": {
                    "step": {
                        "oneOf": [
                            {
                                "$ref": "#/components/schemas/InferenceStep"
                            },
                            {
                                "$ref": "#/components/schemas/ToolExecutionStep"
                            },
                            {
                                "$ref": "#/components/schemas/ShieldCallStep"
                            },
                            {
                                "$ref": "#/components/schemas/MemoryRetrievalStep"
                            }
                        ],
                        "discriminator": {
                            "propertyName": "step_type",
                            "mapping": {
                                "inference": "#/components/schemas/InferenceStep",
                                "tool_execution": "#/components/schemas/ToolExecutionStep",
                                "shield_call": "#/components/schemas/ShieldCallStep",
                                "memory_retrieval": "#/components/schemas/MemoryRetrievalStep"
                            }
                        }
                    }
                },
                "additionalProperties": false,
                "required": [
                    "step"
                ],
                "title": "AgentStepResponse"
            },
            "Benchmark": {
                "type": "object",
                "properties": {
                    "identifier": {
                        "type": "string"
                    },
                    "provider_resource_id": {
                        "type": "string"
                    },
                    "provider_id": {
                        "type": "string"
                    },
                    "type": {
                        "type": "string",
                        "const": "benchmark",
                        "default": "benchmark"
                    },
                    "dataset_id": {
                        "type": "string",
                        "description": "The ID of the dataset to used to run the benchmark."
                    },
                    "grader_ids": {
                        "type": "array",
                        "items": {
                            "type": "string"
                        },
                        "description": "The grader ids to use for this benchmark."
                    },
                    "metadata": {
                        "type": "object",
                        "additionalProperties": {
                            "oneOf": [
                                {
                                    "type": "null"
                                },
                                {
                                    "type": "boolean"
                                },
                                {
                                    "type": "number"
                                },
                                {
                                    "type": "string"
                                },
                                {
                                    "type": "array"
                                },
                                {
                                    "type": "object"
                                }
                            ]
                        },
                        "description": "Metadata for this benchmark for additional descriptions."
                    }
                },
                "additionalProperties": false,
                "required": [
                    "identifier",
                    "provider_resource_id",
                    "provider_id",
                    "type",
                    "dataset_id",
                    "grader_ids",
                    "metadata"
                ],
                "title": "Benchmark"
            },
            "DataSource": {
                "oneOf": [
                    {
                        "$ref": "#/components/schemas/URIDataSource"
                    },
                    {
                        "$ref": "#/components/schemas/RowsDataSource"
                    }
                ],
                "discriminator": {
                    "propertyName": "type",
                    "mapping": {
                        "uri": "#/components/schemas/URIDataSource",
                        "rows": "#/components/schemas/RowsDataSource"
                    }
                }
            },
            "Dataset": {
                "type": "object",
                "properties": {
                    "identifier": {
                        "type": "string"
                    },
                    "provider_resource_id": {
                        "type": "string"
                    },
                    "provider_id": {
                        "type": "string"
                    },
                    "type": {
                        "type": "string",
                        "const": "dataset",
                        "default": "dataset"
                    },
                    "purpose": {
                        "type": "string",
                        "enum": [
                            "post-training/messages",
                            "eval/question-answer",
                            "eval/messages-answer"
                        ],
                        "title": "DatasetPurpose",
                        "description": "Purpose of the dataset. Each purpose has a required input data schema."
                    },
                    "source": {
                        "$ref": "#/components/schemas/DataSource"
                    },
                    "metadata": {
                        "type": "object",
                        "additionalProperties": {
                            "oneOf": [
                                {
                                    "type": "null"
                                },
                                {
                                    "type": "boolean"
                                },
                                {
                                    "type": "number"
                                },
                                {
                                    "type": "string"
                                },
                                {
                                    "type": "array"
                                },
                                {
                                    "type": "object"
                                }
                            ]
                        }
                    }
                },
                "additionalProperties": false,
                "required": [
                    "identifier",
                    "provider_resource_id",
                    "provider_id",
                    "type",
                    "purpose",
                    "source",
                    "metadata"
                ],
                "title": "Dataset"
            },
            "RowsDataSource": {
                "type": "object",
                "properties": {
                    "type": {
                        "type": "string",
                        "const": "rows",
                        "default": "rows"
                    },
                    "rows": {
                        "type": "array",
                        "items": {
                            "type": "object",
                            "additionalProperties": {
                                "oneOf": [
                                    {
                                        "type": "null"
                                    },
                                    {
                                        "type": "boolean"
                                    },
                                    {
                                        "type": "number"
                                    },
                                    {
                                        "type": "string"
                                    },
                                    {
                                        "type": "array"
                                    },
                                    {
                                        "type": "object"
                                    }
                                ]
                            }
                        },
                        "description": "The dataset is stored in rows. E.g. - [ {\"messages\": [{\"role\": \"user\", \"content\": \"Hello, world!\"}, {\"role\": \"assistant\", \"content\": \"Hello, world!\"}]} ]"
                    }
                },
                "additionalProperties": false,
                "required": [
                    "type",
                    "rows"
                ],
                "title": "RowsDataSource",
                "description": "A dataset stored in rows."
            },
            "URIDataSource": {
                "type": "object",
                "properties": {
                    "type": {
                        "type": "string",
                        "const": "uri",
                        "default": "uri"
                    },
                    "uri": {
                        "type": "string",
                        "description": "The dataset can be obtained from a URI. E.g. - \"https://mywebsite.com/mydata.jsonl\" - \"lsfs://mydata.jsonl\" - \"data:csv;base64,{base64_content}\""
                    }
                },
                "additionalProperties": false,
                "required": [
                    "type",
                    "uri"
                ],
                "title": "URIDataSource",
                "description": "A dataset that can be obtained from a URI."
            },
            "EqualityGrader": {
                "type": "object",
                "properties": {
                    "type": {
                        "type": "string",
                        "const": "equality",
                        "default": "equality"
                    },
                    "equality": {
                        "type": "object",
                        "properties": {
                            "aggregation_functions": {
                                "type": "array",
                                "items": {
                                    "type": "string",
                                    "enum": [
                                        "average",
                                        "median",
                                        "categorical_count",
                                        "accuracy"
                                    ],
                                    "title": "AggregationFunctionType",
                                    "description": "A type of aggregation function."
                                }
                            }
                        },
                        "additionalProperties": false,
                        "required": [
                            "aggregation_functions"
                        ],
                        "title": "BasicGraderParams"
                    }
                },
                "additionalProperties": false,
                "required": [
                    "type",
                    "equality"
                ],
                "title": "EqualityGrader"
            },
            "FactualityGrader": {
                "type": "object",
                "properties": {
                    "type": {
                        "type": "string",
                        "const": "factuality",
                        "default": "factuality"
                    },
                    "factuality": {
                        "type": "object",
                        "properties": {
                            "aggregation_functions": {
                                "type": "array",
                                "items": {
                                    "type": "string",
                                    "enum": [
                                        "average",
                                        "median",
                                        "categorical_count",
                                        "accuracy"
                                    ],
                                    "title": "AggregationFunctionType",
                                    "description": "A type of aggregation function."
                                }
                            }
                        },
                        "additionalProperties": false,
                        "required": [
                            "aggregation_functions"
                        ],
                        "title": "BasicGraderParams"
                    }
                },
                "additionalProperties": false,
                "required": [
                    "type",
                    "factuality"
                ],
                "title": "FactualityGrader"
            },
            "FaithfulnessGrader": {
                "type": "object",
                "properties": {
                    "type": {
                        "type": "string",
                        "const": "faithfulness",
                        "default": "faithfulness"
                    },
                    "faithfulness": {
                        "type": "object",
                        "properties": {
                            "aggregation_functions": {
                                "type": "array",
                                "items": {
                                    "type": "string",
                                    "enum": [
                                        "average",
                                        "median",
                                        "categorical_count",
                                        "accuracy"
                                    ],
                                    "title": "AggregationFunctionType",
                                    "description": "A type of aggregation function."
                                }
                            }
                        },
                        "additionalProperties": false,
                        "required": [
                            "aggregation_functions"
                        ],
                        "title": "BasicGraderParams"
                    }
                },
                "additionalProperties": false,
                "required": [
                    "type",
                    "faithfulness"
                ],
                "title": "FaithfulnessGrader"
            },
            "Grader": {
                "type": "object",
                "properties": {
                    "identifier": {
                        "type": "string"
                    },
                    "provider_resource_id": {
                        "type": "string"
                    },
                    "provider_id": {
                        "type": "string"
                    },
                    "type": {
                        "type": "string",
                        "const": "grader",
                        "default": "grader"
                    },
                    "grader": {
                        "$ref": "#/components/schemas/GraderDefinition"
                    },
                    "description": {
                        "type": "string"
                    },
                    "metadata": {
                        "type": "object",
                        "additionalProperties": {
                            "oneOf": [
                                {
                                    "type": "null"
                                },
                                {
                                    "type": "boolean"
                                },
                                {
                                    "type": "number"
                                },
                                {
                                    "type": "string"
                                },
                                {
                                    "type": "array"
                                },
                                {
                                    "type": "object"
                                }
                            ]
                        }
                    }
                },
                "additionalProperties": false,
                "required": [
                    "identifier",
                    "provider_resource_id",
                    "provider_id",
                    "type",
                    "grader",
                    "metadata"
                ],
                "title": "Grader"
            },
<<<<<<< HEAD
            "GraderDefinition": {
                "oneOf": [
                    {
                        "$ref": "#/components/schemas/LlmGrader"
                    },
                    {
                        "$ref": "#/components/schemas/RegexParserGrader"
                    },
                    {
                        "$ref": "#/components/schemas/EqualityGrader"
                    },
                    {
                        "$ref": "#/components/schemas/SubsetOfGrader"
                    },
                    {
                        "$ref": "#/components/schemas/FactualityGrader"
                    },
                    {
                        "$ref": "#/components/schemas/FaithfulnessGrader"
                    }
                ],
                "discriminator": {
                    "propertyName": "type",
                    "mapping": {
                        "llm": "#/components/schemas/LlmGrader",
                        "regex_parser": "#/components/schemas/RegexParserGrader",
                        "equality": "#/components/schemas/EqualityGrader",
                        "subset_of": "#/components/schemas/SubsetOfGrader",
                        "factuality": "#/components/schemas/FactualityGrader",
                        "faithfulness": "#/components/schemas/FaithfulnessGrader"
                    }
                }
            },
            "LlmGrader": {
                "type": "object",
                "properties": {
                    "type": {
                        "type": "string",
                        "const": "llm",
                        "default": "llm"
                    },
                    "llm": {
                        "type": "object",
                        "properties": {
                            "model": {
                                "type": "string"
                            },
                            "prompt": {
                                "type": "string"
                            },
                            "score_regexes": {
                                "type": "array",
                                "items": {
                                    "type": "string"
                                }
                            },
                            "aggregation_functions": {
                                "type": "array",
                                "items": {
                                    "type": "string",
                                    "enum": [
                                        "average",
                                        "median",
                                        "categorical_count",
                                        "accuracy"
                                    ],
                                    "title": "AggregationFunctionType",
                                    "description": "A type of aggregation function."
                                }
                            }
                        },
                        "additionalProperties": false,
                        "required": [
                            "model",
                            "prompt",
                            "score_regexes",
                            "aggregation_functions"
                        ],
                        "title": "LlmGraderParams"
                    }
                },
                "additionalProperties": false,
                "required": [
                    "type",
                    "llm"
                ],
                "title": "LlmGrader"
            },
            "RegexParserGrader": {
                "type": "object",
                "properties": {
                    "type": {
                        "type": "string",
                        "const": "regex_parser",
                        "default": "regex_parser"
                    },
                    "regex_parser": {
                        "type": "object",
                        "properties": {
                            "parsing_regexes": {
                                "type": "array",
                                "items": {
                                    "type": "string"
                                }
                            },
                            "aggregation_functions": {
                                "type": "array",
                                "items": {
                                    "type": "string",
                                    "enum": [
                                        "average",
                                        "median",
                                        "categorical_count",
                                        "accuracy"
                                    ],
                                    "title": "AggregationFunctionType",
                                    "description": "A type of aggregation function."
                                }
                            }
                        },
                        "additionalProperties": false,
                        "required": [
                            "parsing_regexes",
                            "aggregation_functions"
                        ],
                        "title": "RegexParserGraderParams"
                    }
                },
                "additionalProperties": false,
                "required": [
                    "type",
                    "regex_parser"
                ],
                "title": "RegexParserGrader"
            },
            "SubsetOfGrader": {
                "type": "object",
                "properties": {
                    "type": {
                        "type": "string",
                        "const": "subset_of",
                        "default": "subset_of"
                    },
                    "subset_of": {
                        "type": "object",
                        "properties": {
                            "aggregation_functions": {
                                "type": "array",
                                "items": {
                                    "type": "string",
                                    "enum": [
                                        "average",
                                        "median",
                                        "categorical_count",
                                        "accuracy"
                                    ],
                                    "title": "AggregationFunctionType",
                                    "description": "A type of aggregation function."
                                }
                            }
                        },
                        "additionalProperties": false,
                        "required": [
                            "aggregation_functions"
                        ],
                        "title": "BasicGraderParams"
                    }
                },
                "additionalProperties": false,
                "required": [
                    "type",
                    "subset_of"
                ],
                "title": "SubsetOfGrader"
=======
            "DataSource": {
                "oneOf": [
                    {
                        "$ref": "#/components/schemas/URIDataSource"
                    },
                    {
                        "$ref": "#/components/schemas/RowsDataSource"
                    }
                ],
                "discriminator": {
                    "propertyName": "type",
                    "mapping": {
                        "uri": "#/components/schemas/URIDataSource",
                        "rows": "#/components/schemas/RowsDataSource"
                    }
                }
>>>>>>> 5287b437
            },
            "Model": {
                "type": "object",
                "properties": {
                    "identifier": {
                        "type": "string"
                    },
                    "provider_resource_id": {
                        "type": "string"
                    },
                    "provider_id": {
                        "type": "string"
                    },
                    "type": {
                        "type": "string",
<<<<<<< HEAD
                        "const": "model",
                        "default": "model"
=======
                        "const": "dataset",
                        "default": "dataset"
                    },
                    "purpose": {
                        "type": "string",
                        "enum": [
                            "post-training/messages",
                            "eval/question-answer",
                            "eval/messages-answer"
                        ],
                        "title": "DatasetPurpose",
                        "description": "Purpose of the dataset. Each purpose has a required input data schema."
                    },
                    "source": {
                        "$ref": "#/components/schemas/DataSource"
>>>>>>> 5287b437
                    },
                    "metadata": {
                        "type": "object",
                        "additionalProperties": {
                            "oneOf": [
                                {
                                    "type": "null"
                                },
                                {
                                    "type": "boolean"
                                },
                                {
                                    "type": "number"
                                },
                                {
                                    "type": "string"
                                },
                                {
                                    "type": "array"
                                },
                                {
                                    "type": "object"
                                }
                            ]
                        }
                    },
                    "model_type": {
                        "$ref": "#/components/schemas/ModelType",
                        "default": "llm"
                    }
                },
                "additionalProperties": false,
                "required": [
                    "identifier",
                    "provider_resource_id",
                    "provider_id",
                    "type",
<<<<<<< HEAD
                    "metadata",
                    "model_type"
=======
                    "purpose",
                    "source",
                    "metadata"
>>>>>>> 5287b437
                ],
                "title": "Model"
            },
<<<<<<< HEAD
            "ModelType": {
                "type": "string",
                "enum": [
                    "llm",
                    "embedding"
                ],
                "title": "ModelType"
            },
            "Shield": {
=======
            "RowsDataSource": {
                "type": "object",
                "properties": {
                    "type": {
                        "type": "string",
                        "const": "rows",
                        "default": "rows"
                    },
                    "rows": {
                        "type": "array",
                        "items": {
                            "type": "object",
                            "additionalProperties": {
                                "oneOf": [
                                    {
                                        "type": "null"
                                    },
                                    {
                                        "type": "boolean"
                                    },
                                    {
                                        "type": "number"
                                    },
                                    {
                                        "type": "string"
                                    },
                                    {
                                        "type": "array"
                                    },
                                    {
                                        "type": "object"
                                    }
                                ]
                            }
                        },
                        "description": "The dataset is stored in rows. E.g. - [ {\"messages\": [{\"role\": \"user\", \"content\": \"Hello, world!\"}, {\"role\": \"assistant\", \"content\": \"Hello, world!\"}]} ]"
                    }
                },
                "additionalProperties": false,
                "required": [
                    "type",
                    "rows"
                ],
                "title": "RowsDataSource",
                "description": "A dataset stored in rows."
            },
            "URIDataSource": {
>>>>>>> 5287b437
                "type": "object",
                "properties": {
                    "identifier": {
                        "type": "string"
                    },
                    "provider_resource_id": {
                        "type": "string"
                    },
                    "provider_id": {
                        "type": "string"
                    },
                    "type": {
                        "type": "string",
<<<<<<< HEAD
                        "const": "shield",
                        "default": "shield"
                    },
                    "params": {
                        "type": "object",
                        "additionalProperties": {
                            "oneOf": [
                                {
                                    "type": "null"
                                },
                                {
                                    "type": "boolean"
                                },
                                {
                                    "type": "number"
                                },
                                {
                                    "type": "string"
                                },
                                {
                                    "type": "array"
                                },
                                {
                                    "type": "object"
                                }
                            ]
                        }
=======
                        "const": "uri",
                        "default": "uri"
                    },
                    "uri": {
                        "type": "string",
                        "description": "The dataset can be obtained from a URI. E.g. - \"https://mywebsite.com/mydata.jsonl\" - \"lsfs://mydata.jsonl\" - \"data:csv;base64,{base64_content}\""
>>>>>>> 5287b437
                    }
                },
                "additionalProperties": false,
                "required": [
<<<<<<< HEAD
                    "identifier",
                    "provider_resource_id",
                    "provider_id",
                    "type"
                ],
                "title": "Shield",
                "description": "A safety shield resource that can be used to check content"
            },
            "Span": {
                "type": "object",
                "properties": {
                    "span_id": {
                        "type": "string"
                    },
                    "trace_id": {
                        "type": "string"
                    },
                    "parent_span_id": {
                        "type": "string"
                    },
                    "name": {
                        "type": "string"
                    },
                    "start_time": {
                        "type": "string",
                        "format": "date-time"
                    },
                    "end_time": {
                        "type": "string",
                        "format": "date-time"
                    },
                    "attributes": {
                        "type": "object",
                        "additionalProperties": {
                            "oneOf": [
                                {
                                    "type": "null"
                                },
                                {
                                    "type": "boolean"
                                },
                                {
                                    "type": "number"
                                },
                                {
                                    "type": "string"
                                },
                                {
                                    "type": "array"
                                },
                                {
                                    "type": "object"
                                }
                            ]
                        }
                    }
                },
                "additionalProperties": false,
                "required": [
                    "span_id",
                    "trace_id",
                    "name",
                    "start_time"
                ],
                "title": "Span"
            },
            "GetSpanTreeRequest": {
                "type": "object",
                "properties": {
                    "attributes_to_return": {
                        "type": "array",
                        "items": {
                            "type": "string"
                        }
                    },
                    "max_depth": {
                        "type": "integer"
                    }
                },
                "additionalProperties": false,
                "title": "GetSpanTreeRequest"
            },
            "SpanStatus": {
                "type": "string",
                "enum": [
                    "ok",
                    "error"
                ],
                "title": "SpanStatus"
=======
                    "type",
                    "uri"
                ],
                "title": "URIDataSource",
                "description": "A dataset that can be obtained from a URI."
>>>>>>> 5287b437
            },
            "SpanWithStatus": {
                "type": "object",
                "properties": {
                    "span_id": {
                        "type": "string"
                    },
                    "trace_id": {
                        "type": "string"
                    },
                    "parent_span_id": {
                        "type": "string"
                    },
                    "name": {
                        "type": "string"
                    },
                    "start_time": {
                        "type": "string",
                        "format": "date-time"
                    },
                    "end_time": {
                        "type": "string",
                        "format": "date-time"
                    },
                    "attributes": {
                        "type": "object",
                        "additionalProperties": {
                            "oneOf": [
                                {
                                    "type": "null"
                                },
                                {
                                    "type": "boolean"
                                },
                                {
                                    "type": "number"
                                },
                                {
                                    "type": "string"
                                },
                                {
                                    "type": "array"
                                },
                                {
                                    "type": "object"
                                }
                            ]
                        }
                    },
                    "status": {
                        "$ref": "#/components/schemas/SpanStatus"
                    }
                },
                "additionalProperties": false,
                "required": [
                    "span_id",
                    "trace_id",
                    "name",
                    "start_time"
                ],
                "title": "SpanWithStatus"
            },
<<<<<<< HEAD
            "QuerySpanTreeResponse": {
                "type": "object",
                "properties": {
                    "data": {
                        "type": "object",
                        "additionalProperties": {
                            "$ref": "#/components/schemas/SpanWithStatus"
                        }
=======
            "AgentTurnInputType": {
                "type": "object",
                "properties": {
                    "type": {
                        "type": "string",
                        "const": "agent_turn_input",
                        "default": "agent_turn_input"
>>>>>>> 5287b437
                    }
                },
                "additionalProperties": false,
                "required": [
<<<<<<< HEAD
                    "data"
                ],
                "title": "QuerySpanTreeResponse"
=======
                    "type"
                ],
                "title": "AgentTurnInputType"
            },
            "ArrayType": {
                "type": "object",
                "properties": {
                    "type": {
                        "type": "string",
                        "const": "array",
                        "default": "array"
                    }
                },
                "additionalProperties": false,
                "required": [
                    "type"
                ],
                "title": "ArrayType"
            },
            "BooleanType": {
                "type": "object",
                "properties": {
                    "type": {
                        "type": "string",
                        "const": "boolean",
                        "default": "boolean"
                    }
                },
                "additionalProperties": false,
                "required": [
                    "type"
                ],
                "title": "BooleanType"
            },
            "ChatCompletionInputType": {
                "type": "object",
                "properties": {
                    "type": {
                        "type": "string",
                        "const": "chat_completion_input",
                        "default": "chat_completion_input"
                    }
                },
                "additionalProperties": false,
                "required": [
                    "type"
                ],
                "title": "ChatCompletionInputType"
            },
            "CompletionInputType": {
                "type": "object",
                "properties": {
                    "type": {
                        "type": "string",
                        "const": "completion_input",
                        "default": "completion_input"
                    }
                },
                "additionalProperties": false,
                "required": [
                    "type"
                ],
                "title": "CompletionInputType"
            },
            "JsonType": {
                "type": "object",
                "properties": {
                    "type": {
                        "type": "string",
                        "const": "json",
                        "default": "json"
                    }
                },
                "additionalProperties": false,
                "required": [
                    "type"
                ],
                "title": "JsonType"
            },
            "NumberType": {
                "type": "object",
                "properties": {
                    "type": {
                        "type": "string",
                        "const": "number",
                        "default": "number"
                    }
                },
                "additionalProperties": false,
                "required": [
                    "type"
                ],
                "title": "NumberType"
            },
            "ObjectType": {
                "type": "object",
                "properties": {
                    "type": {
                        "type": "string",
                        "const": "object",
                        "default": "object"
                    }
                },
                "additionalProperties": false,
                "required": [
                    "type"
                ],
                "title": "ObjectType"
            },
            "ParamType": {
                "oneOf": [
                    {
                        "$ref": "#/components/schemas/StringType"
                    },
                    {
                        "$ref": "#/components/schemas/NumberType"
                    },
                    {
                        "$ref": "#/components/schemas/BooleanType"
                    },
                    {
                        "$ref": "#/components/schemas/ArrayType"
                    },
                    {
                        "$ref": "#/components/schemas/ObjectType"
                    },
                    {
                        "$ref": "#/components/schemas/JsonType"
                    },
                    {
                        "$ref": "#/components/schemas/UnionType"
                    },
                    {
                        "$ref": "#/components/schemas/ChatCompletionInputType"
                    },
                    {
                        "$ref": "#/components/schemas/CompletionInputType"
                    },
                    {
                        "$ref": "#/components/schemas/AgentTurnInputType"
                    }
                ],
                "discriminator": {
                    "propertyName": "type",
                    "mapping": {
                        "string": "#/components/schemas/StringType",
                        "number": "#/components/schemas/NumberType",
                        "boolean": "#/components/schemas/BooleanType",
                        "array": "#/components/schemas/ArrayType",
                        "object": "#/components/schemas/ObjectType",
                        "json": "#/components/schemas/JsonType",
                        "union": "#/components/schemas/UnionType",
                        "chat_completion_input": "#/components/schemas/ChatCompletionInputType",
                        "completion_input": "#/components/schemas/CompletionInputType",
                        "agent_turn_input": "#/components/schemas/AgentTurnInputType"
                    }
                }
>>>>>>> 5287b437
            },
            "Tool": {
                "type": "object",
                "properties": {
                    "identifier": {
                        "type": "string"
                    },
                    "provider_resource_id": {
                        "type": "string"
                    },
                    "provider_id": {
                        "type": "string"
                    },
                    "type": {
                        "type": "string",
                        "const": "tool",
                        "default": "tool"
                    },
                    "toolgroup_id": {
                        "type": "string"
                    },
                    "tool_host": {
                        "$ref": "#/components/schemas/ToolHost"
                    },
                    "description": {
                        "type": "string"
                    },
                    "parameters": {
                        "type": "array",
                        "items": {
                            "$ref": "#/components/schemas/ToolParameter"
                        }
                    },
                    "metadata": {
                        "type": "object",
                        "additionalProperties": {
                            "oneOf": [
                                {
                                    "type": "null"
                                },
                                {
                                    "type": "boolean"
                                },
                                {
                                    "type": "number"
                                },
                                {
                                    "type": "string"
                                },
                                {
                                    "type": "array"
                                },
                                {
                                    "type": "object"
                                }
                            ]
                        }
                    }
                },
                "additionalProperties": false,
                "required": [
                    "identifier",
                    "provider_resource_id",
                    "provider_id",
                    "type",
                    "toolgroup_id",
                    "tool_host",
                    "description",
                    "parameters"
                ],
                "title": "Tool"
            },
<<<<<<< HEAD
            "ToolHost": {
                "type": "string",
                "enum": [
                    "distribution",
                    "client",
                    "model_context_protocol"
                ],
                "title": "ToolHost"
            },
            "ToolGroup": {
=======
            "StringType": {
                "type": "object",
                "properties": {
                    "type": {
                        "type": "string",
                        "const": "string",
                        "default": "string"
                    }
                },
                "additionalProperties": false,
                "required": [
                    "type"
                ],
                "title": "StringType"
            },
            "UnionType": {
                "type": "object",
                "properties": {
                    "type": {
                        "type": "string",
                        "const": "union",
                        "default": "union"
                    }
                },
                "additionalProperties": false,
                "required": [
                    "type"
                ],
                "title": "UnionType"
            },
            "Shield": {
>>>>>>> 5287b437
                "type": "object",
                "properties": {
                    "identifier": {
                        "type": "string"
                    },
                    "provider_resource_id": {
                        "type": "string"
                    },
                    "provider_id": {
                        "type": "string"
                    },
                    "type": {
                        "type": "string",
                        "const": "tool_group",
                        "default": "tool_group"
                    },
                    "mcp_endpoint": {
                        "$ref": "#/components/schemas/URL"
                    },
                    "args": {
                        "type": "object",
                        "additionalProperties": {
                            "oneOf": [
                                {
                                    "type": "null"
                                },
                                {
                                    "type": "boolean"
                                },
                                {
                                    "type": "number"
                                },
                                {
                                    "type": "string"
                                },
                                {
                                    "type": "array"
                                },
                                {
                                    "type": "object"
                                }
                            ]
                        }
                    }
                },
                "additionalProperties": false,
                "required": [
                    "identifier",
                    "provider_resource_id",
                    "provider_id",
                    "type"
                ],
                "title": "ToolGroup"
            },
            "Trace": {
                "type": "object",
                "properties": {
                    "trace_id": {
                        "type": "string"
                    },
                    "root_span_id": {
                        "type": "string"
                    },
                    "start_time": {
                        "type": "string",
                        "format": "date-time"
                    },
                    "end_time": {
                        "type": "string",
                        "format": "date-time"
                    }
                },
                "additionalProperties": false,
                "required": [
                    "trace_id",
                    "root_span_id",
                    "start_time"
                ],
                "title": "Trace"
            },
            "Checkpoint": {
                "description": "Checkpoint created during training runs",
                "title": "Checkpoint"
            },
            "PostTrainingJobArtifactsResponse": {
                "type": "object",
                "properties": {
                    "job_uuid": {
                        "type": "string"
                    },
                    "checkpoints": {
                        "type": "array",
                        "items": {
                            "$ref": "#/components/schemas/Checkpoint"
                        }
                    }
                },
                "additionalProperties": false,
                "required": [
                    "job_uuid",
                    "checkpoints"
                ],
                "title": "PostTrainingJobArtifactsResponse",
                "description": "Artifacts of a finetuning job."
            },
            "PostTrainingJobStatusResponse": {
                "type": "object",
                "properties": {
                    "job_uuid": {
                        "type": "string"
                    },
                    "status": {
                        "type": "string",
                        "enum": [
                            "completed",
                            "in_progress",
                            "failed",
                            "scheduled",
                            "cancelled"
                        ],
                        "title": "JobStatus"
                    },
                    "scheduled_at": {
                        "type": "string",
                        "format": "date-time"
                    },
                    "started_at": {
                        "type": "string",
                        "format": "date-time"
                    },
                    "completed_at": {
                        "type": "string",
                        "format": "date-time"
                    },
                    "resources_allocated": {
                        "type": "object",
                        "additionalProperties": {
                            "oneOf": [
                                {
                                    "type": "null"
                                },
                                {
                                    "type": "boolean"
                                },
                                {
                                    "type": "number"
                                },
                                {
                                    "type": "string"
                                },
                                {
                                    "type": "array"
                                },
                                {
                                    "type": "object"
                                }
                            ]
                        }
                    },
                    "checkpoints": {
                        "type": "array",
                        "items": {
                            "$ref": "#/components/schemas/Checkpoint"
                        }
                    }
                },
                "additionalProperties": false,
                "required": [
                    "job_uuid",
                    "status",
                    "checkpoints"
                ],
                "title": "PostTrainingJobStatusResponse",
                "description": "Status of a finetuning job."
            },
            "ListPostTrainingJobsResponse": {
                "type": "object",
                "properties": {
                    "data": {
                        "type": "array",
                        "items": {
                            "type": "object",
                            "properties": {
                                "job_uuid": {
                                    "type": "string"
                                }
                            },
                            "additionalProperties": false,
                            "required": [
                                "job_uuid"
                            ],
                            "title": "PostTrainingJob"
                        }
                    }
                },
                "additionalProperties": false,
                "required": [
                    "data"
                ],
                "title": "ListPostTrainingJobsResponse"
            },
            "VectorDB": {
                "type": "object",
                "properties": {
                    "identifier": {
                        "type": "string"
                    },
                    "provider_resource_id": {
                        "type": "string"
                    },
                    "provider_id": {
                        "type": "string"
                    },
                    "type": {
                        "type": "string",
                        "const": "vector_db",
                        "default": "vector_db"
                    },
                    "embedding_model": {
                        "type": "string"
                    },
                    "embedding_dimension": {
                        "type": "integer"
                    }
                },
                "additionalProperties": false,
                "required": [
                    "identifier",
                    "provider_resource_id",
                    "provider_id",
                    "type",
                    "embedding_model",
                    "embedding_dimension"
                ],
                "title": "VectorDB"
            },
            "BenchmarkTask": {
                "type": "object",
                "properties": {
                    "type": {
                        "type": "string",
                        "const": "benchmark_id",
                        "default": "benchmark_id"
                    },
                    "benchmark_id": {
                        "type": "string"
                    }
                },
                "additionalProperties": false,
                "required": [
                    "type",
                    "benchmark_id"
                ],
                "title": "BenchmarkTask"
            },
            "DataSourceGraderTask": {
                "type": "object",
                "properties": {
                    "type": {
                        "type": "string",
                        "const": "data_source_grader",
                        "default": "data_source_grader"
                    },
                    "data_source": {
                        "$ref": "#/components/schemas/DataSource"
                    },
                    "grader_ids": {
                        "type": "array",
                        "items": {
                            "type": "string"
                        }
                    }
                },
                "additionalProperties": false,
                "required": [
                    "type",
                    "data_source",
                    "grader_ids"
                ],
                "title": "DataSourceGraderTask"
            },
            "DatasetGraderTask": {
                "type": "object",
                "properties": {
                    "type": {
                        "type": "string",
                        "const": "dataset_grader",
                        "default": "dataset_grader"
                    },
                    "dataset_id": {
                        "type": "string"
                    },
                    "grader_ids": {
                        "type": "array",
                        "items": {
                            "type": "string"
                        }
                    }
                },
                "additionalProperties": false,
                "required": [
                    "type",
                    "dataset_id",
                    "grader_ids"
                ],
                "title": "DatasetGraderTask"
            },
            "EvaluationTask": {
                "oneOf": [
                    {
                        "$ref": "#/components/schemas/BenchmarkTask"
                    },
                    {
                        "$ref": "#/components/schemas/DatasetGraderTask"
                    },
                    {
                        "$ref": "#/components/schemas/DataSourceGraderTask"
                    }
                ],
                "discriminator": {
                    "propertyName": "type",
                    "mapping": {
                        "benchmark_id": "#/components/schemas/BenchmarkTask",
                        "dataset_grader": "#/components/schemas/DatasetGraderTask",
                        "data_source_grader": "#/components/schemas/DataSourceGraderTask"
                    }
                }
            },
            "GradeRequest": {
                "type": "object",
                "properties": {
                    "task": {
                        "$ref": "#/components/schemas/EvaluationTask",
                        "description": "The task to evaluate. One of: - BenchmarkTask: Run evaluation task against a benchmark_id - DatasetGraderTask: Run evaluation task against a dataset_id and a list of grader_ids - DataSourceGraderTask: Run evaluation task against a data source (e.g. rows, uri, etc.) and a list of grader_ids"
                    }
                },
                "additionalProperties": false,
                "required": [
                    "task"
                ],
                "title": "GradeRequest"
            },
            "AgentCandidate": {
                "type": "object",
                "properties": {
                    "type": {
                        "type": "string",
                        "const": "agent",
                        "default": "agent"
                    },
                    "config": {
                        "$ref": "#/components/schemas/AgentConfig",
                        "description": "The configuration for the agent candidate."
                    }
                },
                "additionalProperties": false,
                "required": [
                    "type",
                    "config"
                ],
                "title": "AgentCandidate",
                "description": "An agent candidate for evaluation."
            },
            "EvaluationCandidate": {
                "oneOf": [
                    {
                        "$ref": "#/components/schemas/ModelCandidate"
                    },
                    {
                        "$ref": "#/components/schemas/AgentCandidate"
                    }
                ],
                "discriminator": {
                    "propertyName": "type",
                    "mapping": {
                        "model": "#/components/schemas/ModelCandidate",
                        "agent": "#/components/schemas/AgentCandidate"
                    }
                }
            },
            "EvaluationJob": {
                "type": "object",
                "properties": {
                    "id": {
                        "type": "string",
                        "description": "The ID of the job."
                    },
                    "status": {
                        "type": "string",
                        "enum": [
                            "completed",
                            "in_progress",
                            "failed",
                            "scheduled",
                            "cancelled"
                        ],
                        "description": "The status of the job."
                    },
                    "created_at": {
                        "type": "string",
                        "format": "date-time",
                        "description": "The time the job was created."
                    },
                    "ended_at": {
                        "type": "string",
                        "format": "date-time",
                        "description": "The time the job ended."
                    },
                    "error": {
                        "type": "string",
                        "description": "If status of the job is failed, this will contain the error message."
                    },
                    "type": {
                        "type": "string",
                        "const": "evaluation",
                        "default": "evaluation"
                    },
                    "task": {
                        "$ref": "#/components/schemas/EvaluationTask"
                    },
                    "candidate": {
                        "$ref": "#/components/schemas/EvaluationCandidate"
                    }
                },
                "additionalProperties": false,
                "required": [
                    "id",
                    "status",
                    "created_at",
                    "type",
                    "task",
                    "candidate"
                ],
                "title": "EvaluationJob"
            },
            "ModelCandidate": {
                "type": "object",
                "properties": {
                    "type": {
                        "type": "string",
                        "const": "model",
                        "default": "model"
                    },
                    "model_id": {
                        "type": "string"
                    },
                    "sampling_params": {
                        "$ref": "#/components/schemas/SamplingParams",
                        "description": "The sampling parameters for the model."
                    },
                    "system_message": {
                        "$ref": "#/components/schemas/SystemMessage",
                        "description": "(Optional) The system message providing instructions or context to the model."
                    }
                },
                "additionalProperties": false,
                "required": [
                    "type",
                    "model_id",
                    "sampling_params"
                ],
                "title": "ModelCandidate",
                "description": "A model candidate for evaluation."
            },
            "GradeSyncRequest": {
                "type": "object",
                "properties": {
                    "task": {
                        "$ref": "#/components/schemas/EvaluationTask",
                        "description": "The task to evaluate. One of: - BenchmarkTask: Run evaluation task against a benchmark_id - DatasetGraderTask: Run evaluation task against a dataset_id and a list of grader_ids - DataSourceGraderTask: Run evaluation task against a data source (e.g. rows, uri, etc.) and a list of grader_ids"
                    }
                },
                "additionalProperties": false,
                "required": [
                    "task"
                ],
                "title": "GradeSyncRequest"
            },
            "EvaluationResponse": {
                "type": "object",
                "properties": {
                    "generations": {
                        "type": "array",
                        "items": {
                            "type": "object",
                            "additionalProperties": {
                                "oneOf": [
                                    {
                                        "type": "null"
                                    },
                                    {
                                        "type": "boolean"
                                    },
                                    {
                                        "type": "number"
                                    },
                                    {
                                        "type": "string"
                                    },
                                    {
                                        "type": "array"
                                    },
                                    {
                                        "type": "object"
                                    }
                                ]
                            }
                        },
                        "description": "The generations in rows for the evaluation."
                    },
                    "scores": {
                        "type": "object",
                        "additionalProperties": {
                            "$ref": "#/components/schemas/ScoringResult"
                        },
                        "description": "The scores for the evaluation. Map of grader id to ScoringResult."
                    }
                },
                "additionalProperties": false,
                "required": [
                    "generations",
                    "scores"
                ],
                "title": "EvaluationResponse",
                "description": "A response to an inline evaluation."
            },
            "ScoringResult": {
                "type": "object",
                "properties": {
                    "scores": {
                        "type": "array",
                        "items": {
                            "type": "object",
                            "additionalProperties": {
                                "oneOf": [
                                    {
                                        "type": "null"
                                    },
                                    {
                                        "type": "boolean"
                                    },
                                    {
                                        "type": "number"
                                    },
                                    {
                                        "type": "string"
                                    },
                                    {
                                        "type": "array"
                                    },
                                    {
                                        "type": "object"
                                    }
                                ]
                            }
                        },
                        "description": "The scoring result for each row. Each row is a map of grader column name to value."
                    },
                    "metrics": {
                        "type": "object",
                        "additionalProperties": {
                            "oneOf": [
                                {
                                    "type": "null"
                                },
                                {
                                    "type": "boolean"
                                },
                                {
                                    "type": "number"
                                },
                                {
                                    "type": "string"
                                },
                                {
                                    "type": "array"
                                },
                                {
                                    "type": "object"
                                }
                            ]
                        },
                        "description": "Map of metric name to aggregated value."
                    }
                },
                "additionalProperties": false,
                "required": [
                    "scores",
                    "metrics"
                ],
                "title": "ScoringResult",
                "description": "A scoring result for a single row."
            },
            "HealthInfo": {
                "type": "object",
                "properties": {
                    "status": {
                        "type": "string"
                    }
                },
                "additionalProperties": false,
                "required": [
                    "status"
                ],
                "title": "HealthInfo"
            },
            "RAGDocument": {
                "type": "object",
                "properties": {
                    "document_id": {
                        "type": "string"
                    },
                    "content": {
                        "oneOf": [
                            {
                                "type": "string"
                            },
                            {
                                "$ref": "#/components/schemas/InterleavedContentItem"
                            },
                            {
                                "type": "array",
                                "items": {
                                    "$ref": "#/components/schemas/InterleavedContentItem"
                                }
                            },
                            {
                                "$ref": "#/components/schemas/URL"
                            }
                        ]
                    },
                    "mime_type": {
                        "type": "string"
                    },
                    "metadata": {
                        "type": "object",
                        "additionalProperties": {
                            "oneOf": [
                                {
                                    "type": "null"
                                },
                                {
                                    "type": "boolean"
                                },
                                {
                                    "type": "number"
                                },
                                {
                                    "type": "string"
                                },
                                {
                                    "type": "array"
                                },
                                {
                                    "type": "object"
                                }
                            ]
                        }
                    }
                },
                "additionalProperties": false,
                "required": [
                    "document_id",
                    "content",
                    "metadata"
                ],
                "title": "RAGDocument"
            },
            "InsertRequest": {
                "type": "object",
                "properties": {
                    "documents": {
                        "type": "array",
                        "items": {
                            "$ref": "#/components/schemas/RAGDocument"
                        }
                    },
                    "vector_db_id": {
                        "type": "string"
                    },
                    "chunk_size_in_tokens": {
                        "type": "integer"
                    }
                },
                "additionalProperties": false,
                "required": [
                    "documents",
                    "vector_db_id",
                    "chunk_size_in_tokens"
                ],
                "title": "InsertRequest"
            },
            "InsertChunksRequest": {
                "type": "object",
                "properties": {
                    "vector_db_id": {
                        "type": "string"
                    },
                    "chunks": {
                        "type": "array",
                        "items": {
                            "type": "object",
                            "properties": {
                                "content": {
                                    "$ref": "#/components/schemas/InterleavedContent"
                                },
                                "metadata": {
                                    "type": "object",
                                    "additionalProperties": {
                                        "oneOf": [
                                            {
                                                "type": "null"
                                            },
                                            {
                                                "type": "boolean"
                                            },
                                            {
                                                "type": "number"
                                            },
                                            {
                                                "type": "string"
                                            },
                                            {
                                                "type": "array"
                                            },
                                            {
                                                "type": "object"
                                            }
                                        ]
                                    }
                                }
                            },
                            "additionalProperties": false,
                            "required": [
                                "content",
                                "metadata"
                            ],
                            "title": "Chunk"
                        }
                    },
                    "ttl_seconds": {
                        "type": "integer"
                    }
                },
                "additionalProperties": false,
                "required": [
                    "vector_db_id",
                    "chunks"
                ],
                "title": "InsertChunksRequest"
            },
            "ProviderInfo": {
                "type": "object",
                "properties": {
                    "api": {
                        "type": "string"
                    },
                    "provider_id": {
                        "type": "string"
                    },
                    "provider_type": {
                        "type": "string"
                    },
                    "config": {
                        "type": "object",
                        "additionalProperties": {
                            "oneOf": [
                                {
                                    "type": "null"
                                },
                                {
                                    "type": "boolean"
                                },
                                {
                                    "type": "number"
                                },
                                {
                                    "type": "string"
                                },
                                {
                                    "type": "array"
                                },
                                {
                                    "type": "object"
                                }
                            ]
                        }
                    }
                },
                "additionalProperties": false,
                "required": [
                    "api",
                    "provider_id",
                    "provider_type",
                    "config"
                ],
                "title": "ProviderInfo"
            },
            "InvokeToolRequest": {
                "type": "object",
                "properties": {
                    "tool_name": {
                        "type": "string"
                    },
                    "kwargs": {
                        "type": "object",
                        "additionalProperties": {
                            "oneOf": [
                                {
                                    "type": "null"
                                },
                                {
                                    "type": "boolean"
                                },
                                {
                                    "type": "number"
                                },
                                {
                                    "type": "string"
                                },
                                {
                                    "type": "array"
                                },
                                {
                                    "type": "object"
                                }
                            ]
                        }
                    }
                },
                "additionalProperties": false,
                "required": [
                    "tool_name",
                    "kwargs"
                ],
                "title": "InvokeToolRequest"
            },
            "ToolInvocationResult": {
                "type": "object",
                "properties": {
                    "content": {
                        "$ref": "#/components/schemas/InterleavedContent"
                    },
                    "error_message": {
                        "type": "string"
                    },
                    "error_code": {
                        "type": "integer"
                    },
                    "metadata": {
                        "type": "object",
                        "additionalProperties": {
                            "oneOf": [
                                {
                                    "type": "null"
                                },
                                {
                                    "type": "boolean"
                                },
                                {
                                    "type": "number"
                                },
                                {
                                    "type": "string"
                                },
                                {
                                    "type": "array"
                                },
                                {
                                    "type": "object"
                                }
                            ]
                        }
                    }
                },
                "additionalProperties": false,
                "required": [
                    "content"
                ],
                "title": "ToolInvocationResult"
            },
            "IterrowsResponse": {
                "type": "object",
                "properties": {
                    "data": {
                        "type": "array",
                        "items": {
                            "type": "object",
                            "additionalProperties": {
                                "oneOf": [
                                    {
                                        "type": "null"
                                    },
                                    {
                                        "type": "boolean"
                                    },
                                    {
                                        "type": "number"
                                    },
                                    {
                                        "type": "string"
                                    },
                                    {
                                        "type": "array"
                                    },
                                    {
                                        "type": "object"
                                    }
                                ]
                            }
                        },
                        "description": "The rows in the current page."
                    },
<<<<<<< HEAD
                    "next_index": {
=======
                    "next_start_index": {
>>>>>>> 5287b437
                        "type": "integer",
                        "description": "Index into dataset for the first row in the next page. None if there are no more rows."
                    }
                },
                "additionalProperties": false,
                "required": [
                    "data"
                ],
                "title": "IterrowsResponse",
                "description": "A paginated list of rows from a dataset."
            },
            "ListAgentSessionsResponse": {
                "type": "object",
                "properties": {
                    "data": {
                        "type": "array",
                        "items": {
                            "$ref": "#/components/schemas/Session"
                        }
                    }
                },
                "additionalProperties": false,
                "required": [
                    "data"
                ],
                "title": "ListAgentSessionsResponse"
            },
            "ListAgentsResponse": {
                "type": "object",
                "properties": {
                    "data": {
                        "type": "array",
                        "items": {
                            "$ref": "#/components/schemas/Agent"
                        }
                    }
                },
                "additionalProperties": false,
                "required": [
                    "data"
                ],
                "title": "ListAgentsResponse"
            },
            "BucketResponse": {
                "type": "object",
                "properties": {
                    "name": {
                        "type": "string"
                    }
                },
                "additionalProperties": false,
                "required": [
                    "name"
                ],
                "title": "BucketResponse"
            },
            "ListBucketResponse": {
                "type": "object",
                "properties": {
                    "data": {
                        "type": "array",
                        "items": {
                            "$ref": "#/components/schemas/BucketResponse"
                        },
                        "description": "List of FileResponse entries"
                    }
                },
                "additionalProperties": false,
                "required": [
                    "data"
                ],
                "title": "ListBucketResponse",
                "description": "Response representing a list of file entries."
            },
            "ListBenchmarksResponse": {
                "type": "object",
                "properties": {
                    "data": {
                        "type": "array",
                        "items": {
                            "$ref": "#/components/schemas/Benchmark"
                        }
                    }
                },
                "additionalProperties": false,
                "required": [
                    "data"
                ],
                "title": "ListBenchmarksResponse"
            },
            "ListDatasetsResponse": {
                "type": "object",
                "properties": {
                    "data": {
                        "type": "array",
                        "items": {
                            "$ref": "#/components/schemas/Dataset"
                        }
                    }
                },
                "additionalProperties": false,
                "required": [
                    "data"
                ],
                "title": "ListDatasetsResponse"
            },
            "ListFileResponse": {
                "type": "object",
                "properties": {
                    "data": {
                        "type": "array",
                        "items": {
                            "$ref": "#/components/schemas/FileResponse"
                        },
                        "description": "List of FileResponse entries"
                    }
                },
                "additionalProperties": false,
                "required": [
                    "data"
                ],
                "title": "ListFileResponse",
                "description": "Response representing a list of file entries."
            },
            "GraderTypeInfo": {
                "type": "object",
                "properties": {
                    "grader_type": {
                        "type": "string",
                        "enum": [
                            "llm",
                            "regex_parser",
                            "equality",
                            "subset_of",
                            "factuality",
                            "faithfulness"
                        ],
                        "title": "GraderType",
                        "description": "A type of grader. Each type is a criteria for evaluating answers."
                    },
                    "description": {
                        "type": "string",
                        "description": "A description of the grader type. - E.g. Write your custom judge prompt to score the answer."
                    },
                    "supported_dataset_purposes": {
                        "type": "array",
                        "items": {
                            "type": "string",
                            "enum": [
                                "post-training/messages",
                                "eval/question-answer",
                                "eval/messages-answer"
                            ],
                            "title": "DatasetPurpose",
                            "description": "Purpose of the dataset. Each purpose has a required input data schema."
                        },
                        "description": "The purposes that this grader can be used for."
                    }
                },
                "additionalProperties": false,
                "required": [
                    "grader_type",
                    "description",
                    "supported_dataset_purposes"
                ],
                "title": "GraderTypeInfo"
            },
            "ListGraderTypesResponse": {
                "type": "object",
                "properties": {
                    "data": {
                        "type": "array",
                        "items": {
                            "$ref": "#/components/schemas/GraderTypeInfo"
                        }
                    }
                },
                "additionalProperties": false,
                "required": [
                    "data"
                ],
                "title": "ListGraderTypesResponse"
            },
            "ListModelsResponse": {
                "type": "object",
                "properties": {
                    "data": {
                        "type": "array",
                        "items": {
                            "$ref": "#/components/schemas/Model"
                        }
                    }
                },
                "additionalProperties": false,
                "required": [
                    "data"
                ],
                "title": "ListModelsResponse"
            },
            "ListProvidersResponse": {
                "type": "object",
                "properties": {
                    "data": {
                        "type": "array",
                        "items": {
                            "$ref": "#/components/schemas/ProviderInfo"
                        }
                    }
                },
                "additionalProperties": false,
                "required": [
                    "data"
                ],
                "title": "ListProvidersResponse"
            },
            "RouteInfo": {
                "type": "object",
                "properties": {
                    "route": {
                        "type": "string"
                    },
                    "method": {
                        "type": "string"
                    },
                    "provider_types": {
                        "type": "array",
                        "items": {
                            "type": "string"
                        }
                    }
                },
                "additionalProperties": false,
                "required": [
                    "route",
                    "method",
                    "provider_types"
                ],
                "title": "RouteInfo"
            },
            "ListRoutesResponse": {
                "type": "object",
                "properties": {
                    "data": {
                        "type": "array",
                        "items": {
                            "$ref": "#/components/schemas/RouteInfo"
                        }
                    }
                },
                "additionalProperties": false,
                "required": [
                    "data"
                ],
                "title": "ListRoutesResponse"
            },
            "ListShieldsResponse": {
                "type": "object",
                "properties": {
                    "data": {
                        "type": "array",
                        "items": {
                            "$ref": "#/components/schemas/Shield"
                        }
                    }
                },
                "additionalProperties": false,
                "required": [
                    "data"
                ],
                "title": "ListShieldsResponse"
            },
            "ListToolGroupsResponse": {
                "type": "object",
                "properties": {
                    "data": {
                        "type": "array",
                        "items": {
                            "$ref": "#/components/schemas/ToolGroup"
                        }
                    }
                },
                "additionalProperties": false,
                "required": [
                    "data"
                ],
                "title": "ListToolGroupsResponse"
            },
            "ListToolsResponse": {
                "type": "object",
                "properties": {
                    "data": {
                        "type": "array",
                        "items": {
                            "$ref": "#/components/schemas/Tool"
                        }
                    }
                },
                "additionalProperties": false,
                "required": [
                    "data"
                ],
                "title": "ListToolsResponse"
            },
            "ListVectorDBsResponse": {
                "type": "object",
                "properties": {
                    "data": {
                        "type": "array",
                        "items": {
                            "$ref": "#/components/schemas/VectorDB"
                        }
                    }
                },
                "additionalProperties": false,
                "required": [
                    "data"
                ],
                "title": "ListVectorDBsResponse"
            },
            "Event": {
                "oneOf": [
                    {
                        "$ref": "#/components/schemas/UnstructuredLogEvent"
                    },
                    {
                        "$ref": "#/components/schemas/MetricEvent"
                    },
                    {
                        "$ref": "#/components/schemas/StructuredLogEvent"
                    }
                ],
                "discriminator": {
                    "propertyName": "type",
                    "mapping": {
                        "unstructured_log": "#/components/schemas/UnstructuredLogEvent",
                        "metric": "#/components/schemas/MetricEvent",
                        "structured_log": "#/components/schemas/StructuredLogEvent"
                    }
                }
            },
            "LogSeverity": {
                "type": "string",
                "enum": [
                    "verbose",
                    "debug",
                    "info",
                    "warn",
                    "error",
                    "critical"
                ],
                "title": "LogSeverity"
            },
            "MetricEvent": {
                "type": "object",
                "properties": {
                    "trace_id": {
                        "type": "string"
                    },
                    "span_id": {
                        "type": "string"
                    },
                    "timestamp": {
                        "type": "string",
                        "format": "date-time"
                    },
                    "attributes": {
                        "type": "object",
                        "additionalProperties": {
                            "oneOf": [
                                {
                                    "type": "string"
                                },
                                {
                                    "type": "integer"
                                },
                                {
                                    "type": "number"
                                },
                                {
                                    "type": "boolean"
                                },
                                {
                                    "type": "null"
                                }
                            ]
                        }
                    },
                    "type": {
                        "type": "string",
                        "const": "metric",
                        "default": "metric"
                    },
                    "metric": {
                        "type": "string"
                    },
                    "value": {
                        "oneOf": [
                            {
                                "type": "integer"
                            },
                            {
                                "type": "number"
                            }
                        ]
                    },
                    "unit": {
                        "type": "string"
                    }
                },
                "additionalProperties": false,
                "required": [
                    "trace_id",
                    "span_id",
                    "timestamp",
                    "type",
                    "metric",
                    "value",
                    "unit"
                ],
                "title": "MetricEvent"
            },
            "SpanEndPayload": {
                "type": "object",
                "properties": {
                    "type": {
                        "type": "string",
                        "const": "span_end",
                        "default": "span_end"
                    },
                    "status": {
                        "$ref": "#/components/schemas/SpanStatus"
                    }
                },
                "additionalProperties": false,
                "required": [
                    "type",
                    "status"
                ],
                "title": "SpanEndPayload"
            },
            "SpanStartPayload": {
                "type": "object",
                "properties": {
                    "type": {
                        "type": "string",
                        "const": "span_start",
                        "default": "span_start"
                    },
                    "name": {
                        "type": "string"
                    },
                    "parent_span_id": {
                        "type": "string"
                    }
                },
                "additionalProperties": false,
                "required": [
                    "type",
                    "name"
                ],
                "title": "SpanStartPayload"
            },
            "StructuredLogEvent": {
                "type": "object",
                "properties": {
                    "trace_id": {
                        "type": "string"
                    },
                    "span_id": {
                        "type": "string"
                    },
                    "timestamp": {
                        "type": "string",
                        "format": "date-time"
                    },
                    "attributes": {
                        "type": "object",
                        "additionalProperties": {
                            "oneOf": [
                                {
                                    "type": "string"
                                },
                                {
                                    "type": "integer"
                                },
                                {
                                    "type": "number"
                                },
                                {
                                    "type": "boolean"
                                },
                                {
                                    "type": "null"
                                }
                            ]
                        }
                    },
                    "type": {
                        "type": "string",
                        "const": "structured_log",
                        "default": "structured_log"
                    },
                    "payload": {
                        "$ref": "#/components/schemas/StructuredLogPayload"
                    }
                },
                "additionalProperties": false,
                "required": [
                    "trace_id",
                    "span_id",
                    "timestamp",
                    "type",
                    "payload"
                ],
                "title": "StructuredLogEvent"
            },
            "StructuredLogPayload": {
                "oneOf": [
                    {
                        "$ref": "#/components/schemas/SpanStartPayload"
                    },
                    {
                        "$ref": "#/components/schemas/SpanEndPayload"
                    }
                ],
                "discriminator": {
                    "propertyName": "type",
                    "mapping": {
                        "span_start": "#/components/schemas/SpanStartPayload",
                        "span_end": "#/components/schemas/SpanEndPayload"
                    }
                }
            },
            "UnstructuredLogEvent": {
                "type": "object",
                "properties": {
                    "trace_id": {
                        "type": "string"
                    },
                    "span_id": {
                        "type": "string"
                    },
                    "timestamp": {
                        "type": "string",
                        "format": "date-time"
                    },
                    "attributes": {
                        "type": "object",
                        "additionalProperties": {
                            "oneOf": [
                                {
                                    "type": "string"
                                },
                                {
                                    "type": "integer"
                                },
                                {
                                    "type": "number"
                                },
                                {
                                    "type": "boolean"
                                },
                                {
                                    "type": "null"
                                }
                            ]
                        }
                    },
                    "type": {
                        "type": "string",
                        "const": "unstructured_log",
                        "default": "unstructured_log"
                    },
                    "message": {
                        "type": "string"
                    },
                    "severity": {
                        "$ref": "#/components/schemas/LogSeverity"
                    }
                },
                "additionalProperties": false,
                "required": [
                    "trace_id",
                    "span_id",
                    "timestamp",
                    "type",
                    "message",
                    "severity"
                ],
                "title": "UnstructuredLogEvent"
            },
            "LogEventRequest": {
                "type": "object",
                "properties": {
                    "event": {
                        "$ref": "#/components/schemas/Event"
                    },
                    "ttl_seconds": {
                        "type": "integer"
                    }
                },
                "additionalProperties": false,
                "required": [
                    "event",
                    "ttl_seconds"
                ],
                "title": "LogEventRequest"
            },
            "DPOAlignmentConfig": {
                "type": "object",
                "properties": {
                    "reward_scale": {
                        "type": "number"
                    },
                    "reward_clip": {
                        "type": "number"
                    },
                    "epsilon": {
                        "type": "number"
                    },
                    "gamma": {
                        "type": "number"
                    }
                },
                "additionalProperties": false,
                "required": [
                    "reward_scale",
                    "reward_clip",
                    "epsilon",
                    "gamma"
                ],
                "title": "DPOAlignmentConfig"
            },
            "DataConfig": {
                "type": "object",
                "properties": {
                    "dataset_id": {
                        "type": "string"
                    },
                    "batch_size": {
                        "type": "integer"
                    },
                    "shuffle": {
                        "type": "boolean"
                    },
                    "data_format": {
                        "$ref": "#/components/schemas/DatasetFormat"
                    },
                    "validation_dataset_id": {
                        "type": "string"
                    },
                    "packed": {
                        "type": "boolean",
                        "default": false
                    },
                    "train_on_input": {
                        "type": "boolean",
                        "default": false
                    }
                },
                "additionalProperties": false,
                "required": [
                    "dataset_id",
                    "batch_size",
                    "shuffle",
                    "data_format"
                ],
                "title": "DataConfig"
            },
            "DatasetFormat": {
                "type": "string",
                "enum": [
                    "instruct",
                    "dialog"
                ],
                "title": "DatasetFormat"
            },
            "EfficiencyConfig": {
                "type": "object",
                "properties": {
                    "enable_activation_checkpointing": {
                        "type": "boolean",
                        "default": false
                    },
                    "enable_activation_offloading": {
                        "type": "boolean",
                        "default": false
                    },
                    "memory_efficient_fsdp_wrap": {
                        "type": "boolean",
                        "default": false
                    },
                    "fsdp_cpu_offload": {
                        "type": "boolean",
                        "default": false
                    }
                },
                "additionalProperties": false,
                "title": "EfficiencyConfig"
            },
            "OptimizerConfig": {
                "type": "object",
                "properties": {
                    "optimizer_type": {
                        "$ref": "#/components/schemas/OptimizerType"
                    },
                    "lr": {
                        "type": "number"
                    },
                    "weight_decay": {
                        "type": "number"
                    },
                    "num_warmup_steps": {
                        "type": "integer"
                    }
                },
                "additionalProperties": false,
                "required": [
                    "optimizer_type",
                    "lr",
                    "weight_decay",
                    "num_warmup_steps"
                ],
                "title": "OptimizerConfig"
            },
            "OptimizerType": {
                "type": "string",
                "enum": [
                    "adam",
                    "adamw",
                    "sgd"
                ],
                "title": "OptimizerType"
            },
            "TrainingConfig": {
                "type": "object",
                "properties": {
                    "n_epochs": {
                        "type": "integer"
                    },
                    "max_steps_per_epoch": {
                        "type": "integer"
                    },
                    "gradient_accumulation_steps": {
                        "type": "integer"
                    },
                    "max_validation_steps": {
                        "type": "integer"
                    },
                    "data_config": {
                        "$ref": "#/components/schemas/DataConfig"
                    },
                    "optimizer_config": {
                        "$ref": "#/components/schemas/OptimizerConfig"
                    },
                    "efficiency_config": {
                        "$ref": "#/components/schemas/EfficiencyConfig"
                    },
                    "dtype": {
                        "type": "string",
                        "default": "bf16"
                    }
                },
                "additionalProperties": false,
                "required": [
                    "n_epochs",
                    "max_steps_per_epoch",
                    "gradient_accumulation_steps",
                    "max_validation_steps",
                    "data_config",
                    "optimizer_config"
                ],
                "title": "TrainingConfig"
            },
            "PreferenceOptimizeRequest": {
                "type": "object",
                "properties": {
                    "job_uuid": {
                        "type": "string"
                    },
                    "finetuned_model": {
                        "type": "string"
                    },
                    "algorithm_config": {
                        "$ref": "#/components/schemas/DPOAlignmentConfig"
                    },
                    "training_config": {
                        "$ref": "#/components/schemas/TrainingConfig"
                    },
                    "hyperparam_search_config": {
                        "type": "object",
                        "additionalProperties": {
                            "oneOf": [
                                {
                                    "type": "null"
                                },
                                {
                                    "type": "boolean"
                                },
                                {
                                    "type": "number"
                                },
                                {
                                    "type": "string"
                                },
                                {
                                    "type": "array"
                                },
                                {
                                    "type": "object"
                                }
                            ]
                        }
                    },
                    "logger_config": {
                        "type": "object",
                        "additionalProperties": {
                            "oneOf": [
                                {
                                    "type": "null"
                                },
                                {
                                    "type": "boolean"
                                },
                                {
                                    "type": "number"
                                },
                                {
                                    "type": "string"
                                },
                                {
                                    "type": "array"
                                },
                                {
                                    "type": "object"
                                }
                            ]
                        }
                    }
                },
                "additionalProperties": false,
                "required": [
                    "job_uuid",
                    "finetuned_model",
                    "algorithm_config",
                    "training_config",
                    "hyperparam_search_config",
                    "logger_config"
                ],
                "title": "PreferenceOptimizeRequest"
            },
            "PostTrainingJob": {
                "type": "object",
                "properties": {
                    "job_uuid": {
                        "type": "string"
                    }
                },
                "additionalProperties": false,
                "required": [
                    "job_uuid"
                ],
                "title": "PostTrainingJob"
            },
            "DefaultRAGQueryGeneratorConfig": {
                "type": "object",
                "properties": {
                    "type": {
                        "type": "string",
                        "const": "default",
                        "default": "default"
                    },
                    "separator": {
                        "type": "string",
                        "default": " "
                    }
                },
                "additionalProperties": false,
                "required": [
                    "type",
                    "separator"
                ],
                "title": "DefaultRAGQueryGeneratorConfig"
            },
            "LLMRAGQueryGeneratorConfig": {
                "type": "object",
                "properties": {
                    "type": {
                        "type": "string",
                        "const": "llm",
                        "default": "llm"
                    },
                    "model": {
                        "type": "string"
                    },
                    "template": {
                        "type": "string"
                    }
                },
                "additionalProperties": false,
                "required": [
                    "type",
                    "model",
                    "template"
                ],
                "title": "LLMRAGQueryGeneratorConfig"
            },
            "RAGQueryConfig": {
                "type": "object",
                "properties": {
                    "query_generator_config": {
                        "$ref": "#/components/schemas/RAGQueryGeneratorConfig"
                    },
                    "max_tokens_in_context": {
                        "type": "integer",
                        "default": 4096
                    },
                    "max_chunks": {
                        "type": "integer",
                        "default": 5
                    }
                },
                "additionalProperties": false,
                "required": [
                    "query_generator_config",
                    "max_tokens_in_context",
                    "max_chunks"
                ],
                "title": "RAGQueryConfig"
            },
            "RAGQueryGeneratorConfig": {
                "oneOf": [
                    {
                        "$ref": "#/components/schemas/DefaultRAGQueryGeneratorConfig"
                    },
                    {
                        "$ref": "#/components/schemas/LLMRAGQueryGeneratorConfig"
                    }
                ],
                "discriminator": {
                    "propertyName": "type",
                    "mapping": {
                        "default": "#/components/schemas/DefaultRAGQueryGeneratorConfig",
                        "llm": "#/components/schemas/LLMRAGQueryGeneratorConfig"
                    }
                }
            },
            "QueryRequest": {
                "type": "object",
                "properties": {
                    "content": {
                        "$ref": "#/components/schemas/InterleavedContent"
                    },
                    "vector_db_ids": {
                        "type": "array",
                        "items": {
                            "type": "string"
                        }
                    },
                    "query_config": {
                        "$ref": "#/components/schemas/RAGQueryConfig"
                    }
                },
                "additionalProperties": false,
                "required": [
                    "content",
                    "vector_db_ids"
                ],
                "title": "QueryRequest"
            },
            "RAGQueryResult": {
                "type": "object",
                "properties": {
                    "content": {
                        "$ref": "#/components/schemas/InterleavedContent"
                    },
                    "metadata": {
                        "type": "object",
                        "additionalProperties": {
                            "oneOf": [
                                {
                                    "type": "null"
                                },
                                {
                                    "type": "boolean"
                                },
                                {
                                    "type": "number"
                                },
                                {
                                    "type": "string"
                                },
                                {
                                    "type": "array"
                                },
                                {
                                    "type": "object"
                                }
                            ]
                        }
                    }
                },
                "additionalProperties": false,
                "required": [
                    "metadata"
                ],
                "title": "RAGQueryResult"
            },
            "QueryChunksRequest": {
                "type": "object",
                "properties": {
                    "vector_db_id": {
                        "type": "string"
                    },
                    "query": {
                        "$ref": "#/components/schemas/InterleavedContent"
                    },
                    "params": {
                        "type": "object",
                        "additionalProperties": {
                            "oneOf": [
                                {
                                    "type": "null"
                                },
                                {
                                    "type": "boolean"
                                },
                                {
                                    "type": "number"
                                },
                                {
                                    "type": "string"
                                },
                                {
                                    "type": "array"
                                },
                                {
                                    "type": "object"
                                }
                            ]
                        }
                    }
                },
                "additionalProperties": false,
                "required": [
                    "vector_db_id",
                    "query"
                ],
                "title": "QueryChunksRequest"
            },
            "QueryChunksResponse": {
                "type": "object",
                "properties": {
                    "chunks": {
                        "type": "array",
                        "items": {
                            "type": "object",
                            "properties": {
                                "content": {
                                    "$ref": "#/components/schemas/InterleavedContent"
                                },
                                "metadata": {
                                    "type": "object",
                                    "additionalProperties": {
                                        "oneOf": [
                                            {
                                                "type": "null"
                                            },
                                            {
                                                "type": "boolean"
                                            },
                                            {
                                                "type": "number"
                                            },
                                            {
                                                "type": "string"
                                            },
                                            {
                                                "type": "array"
                                            },
                                            {
                                                "type": "object"
                                            }
                                        ]
                                    }
                                }
                            },
                            "additionalProperties": false,
                            "required": [
                                "content",
                                "metadata"
                            ],
                            "title": "Chunk"
                        }
                    },
                    "scores": {
                        "type": "array",
                        "items": {
                            "type": "number"
                        }
                    }
                },
                "additionalProperties": false,
                "required": [
                    "chunks",
                    "scores"
                ],
                "title": "QueryChunksResponse"
            },
            "QueryCondition": {
                "type": "object",
                "properties": {
                    "key": {
                        "type": "string"
                    },
                    "op": {
                        "$ref": "#/components/schemas/QueryConditionOp"
                    },
                    "value": {
                        "oneOf": [
                            {
                                "type": "null"
                            },
                            {
                                "type": "boolean"
                            },
                            {
                                "type": "number"
                            },
                            {
                                "type": "string"
                            },
                            {
                                "type": "array"
                            },
                            {
                                "type": "object"
                            }
                        ]
                    }
                },
                "additionalProperties": false,
                "required": [
                    "key",
                    "op",
                    "value"
                ],
                "title": "QueryCondition"
            },
            "QueryConditionOp": {
                "type": "string",
                "enum": [
                    "eq",
                    "ne",
                    "gt",
                    "lt"
                ],
                "title": "QueryConditionOp"
            },
            "QuerySpansRequest": {
                "type": "object",
                "properties": {
                    "attribute_filters": {
                        "type": "array",
                        "items": {
                            "$ref": "#/components/schemas/QueryCondition"
                        }
                    },
                    "attributes_to_return": {
                        "type": "array",
                        "items": {
                            "type": "string"
                        }
                    },
                    "max_depth": {
                        "type": "integer"
                    }
                },
                "additionalProperties": false,
                "required": [
                    "attribute_filters",
                    "attributes_to_return"
                ],
                "title": "QuerySpansRequest"
            },
            "QuerySpansResponse": {
                "type": "object",
                "properties": {
                    "data": {
                        "type": "array",
                        "items": {
                            "$ref": "#/components/schemas/Span"
                        }
                    }
                },
                "additionalProperties": false,
                "required": [
                    "data"
                ],
                "title": "QuerySpansResponse"
            },
            "QueryTracesRequest": {
                "type": "object",
                "properties": {
                    "attribute_filters": {
                        "type": "array",
                        "items": {
                            "$ref": "#/components/schemas/QueryCondition"
                        }
                    },
                    "limit": {
                        "type": "integer"
                    },
                    "offset": {
                        "type": "integer"
                    },
                    "order_by": {
                        "type": "array",
                        "items": {
                            "type": "string"
                        }
                    }
                },
                "additionalProperties": false,
                "title": "QueryTracesRequest"
            },
            "QueryTracesResponse": {
                "type": "object",
                "properties": {
                    "data": {
                        "type": "array",
                        "items": {
                            "$ref": "#/components/schemas/Trace"
                        }
                    }
                },
                "additionalProperties": false,
                "required": [
                    "data"
                ],
                "title": "QueryTracesResponse"
            },
            "RegisterBenchmarkRequest": {
                "type": "object",
                "properties": {
                    "dataset_id": {
                        "type": "string",
                        "description": "The ID of the dataset to used to run the benchmark."
                    },
                    "grader_ids": {
                        "type": "array",
                        "items": {
                            "type": "string"
                        },
                        "description": "List of grader ids to use for this benchmark."
                    },
                    "benchmark_id": {
                        "type": "string",
                        "description": "(Optional) The ID of the benchmark to register. If not provided, an ID will be generated."
                    },
                    "metadata": {
                        "type": "object",
                        "additionalProperties": {
                            "oneOf": [
                                {
                                    "type": "null"
                                },
                                {
                                    "type": "boolean"
                                },
                                {
                                    "type": "number"
                                },
                                {
                                    "type": "string"
                                },
                                {
                                    "type": "array"
                                },
                                {
                                    "type": "object"
                                }
                            ]
                        },
                        "description": "(Optional) Metadata for this benchmark for additional descriptions."
                    }
                },
                "additionalProperties": false,
                "required": [
                    "dataset_id",
                    "grader_ids"
                ],
                "title": "RegisterBenchmarkRequest"
            },
            "RegisterDatasetRequest": {
                "type": "object",
                "properties": {
                    "purpose": {
                        "type": "string",
                        "enum": [
                            "post-training/messages",
                            "eval/question-answer",
                            "eval/messages-answer"
                        ],
                        "description": "The purpose of the dataset. One of - \"post-training/messages\": The dataset contains a messages column with list of messages for post-training. { \"messages\": [ {\"role\": \"user\", \"content\": \"Hello, world!\"}, {\"role\": \"assistant\", \"content\": \"Hello, world!\"}, ] } - \"eval/question-answer\": The dataset contains a question column and an answer column for evaluation. { \"question\": \"What is the capital of France?\", \"answer\": \"Paris\" } - \"eval/messages-answer\": The dataset contains a messages column with list of messages and an answer column for evaluation. { \"messages\": [ {\"role\": \"user\", \"content\": \"Hello, my name is John Doe.\"}, {\"role\": \"assistant\", \"content\": \"Hello, John Doe. How can I help you today?\"}, {\"role\": \"user\", \"content\": \"What's my name?\"}, ], \"answer\": \"John Doe\" }"
<<<<<<< HEAD
                    },
                    "source": {
                        "$ref": "#/components/schemas/DataSource",
                        "description": "The data source of the dataset. Examples: - { \"type\": \"uri\", \"uri\": \"https://mywebsite.com/mydata.jsonl\" } - { \"type\": \"uri\", \"uri\": \"lsfs://mydata.jsonl\" } - { \"type\": \"uri\", \"uri\": \"data:csv;base64,{base64_content}\" } - { \"type\": \"uri\", \"uri\": \"huggingface://llamastack/simpleqa?split=train\" } - { \"type\": \"rows\", \"rows\": [ { \"messages\": [ {\"role\": \"user\", \"content\": \"Hello, world!\"}, {\"role\": \"assistant\", \"content\": \"Hello, world!\"}, ] } ] }"
                    },
                    "metadata": {
                        "type": "object",
                        "additionalProperties": {
                            "oneOf": [
                                {
                                    "type": "null"
                                },
                                {
                                    "type": "boolean"
                                },
                                {
                                    "type": "number"
                                },
                                {
                                    "type": "string"
                                },
                                {
                                    "type": "array"
                                },
                                {
                                    "type": "object"
                                }
                            ]
                        },
                        "description": "The metadata for the dataset. - E.g. {\"description\": \"My dataset\"}"
                    },
                    "dataset_id": {
                        "type": "string",
                        "description": "The ID of the dataset. If not provided, an ID will be generated."
                    }
                },
                "additionalProperties": false,
                "required": [
                    "purpose",
                    "source"
                ],
                "title": "RegisterDatasetRequest"
            },
            "RegisterGraderRequest": {
                "type": "object",
                "properties": {
                    "grader": {
                        "$ref": "#/components/schemas/GraderDefinition",
                        "description": "The grader definition, E.g. - { \"type\": \"llm\", \"llm\": { \"model\": \"llama-405b\", \"prompt\": \"You are a judge. Score the answer based on the question. {question} {answer}\", } }"
                    },
                    "grader_id": {
                        "type": "string",
                        "description": "(Optional) The ID of the grader. If not provided, a random ID will be generated."
=======
                    },
                    "source": {
                        "$ref": "#/components/schemas/DataSource",
                        "description": "The data source of the dataset. Ensure that the data source schema is compatible with the purpose of the dataset. Examples: - { \"type\": \"uri\", \"uri\": \"https://mywebsite.com/mydata.jsonl\" } - { \"type\": \"uri\", \"uri\": \"lsfs://mydata.jsonl\" } - { \"type\": \"uri\", \"uri\": \"data:csv;base64,{base64_content}\" } - { \"type\": \"uri\", \"uri\": \"huggingface://llamastack/simpleqa?split=train\" } - { \"type\": \"rows\", \"rows\": [ { \"messages\": [ {\"role\": \"user\", \"content\": \"Hello, world!\"}, {\"role\": \"assistant\", \"content\": \"Hello, world!\"}, ] } ] }"
>>>>>>> 5287b437
                    },
                    "metadata": {
                        "type": "object",
                        "additionalProperties": {
                            "oneOf": [
                                {
                                    "type": "null"
                                },
                                {
                                    "type": "boolean"
                                },
                                {
                                    "type": "number"
                                },
                                {
                                    "type": "string"
                                },
                                {
                                    "type": "array"
                                },
                                {
                                    "type": "object"
                                }
                            ]
                        },
<<<<<<< HEAD
                        "description": "(Optional) Any additional metadata for this grader. - E.g. { \"description\": \"A grader that scores the answer based on the question.\", }"
=======
                        "description": "The metadata for the dataset. - E.g. {\"description\": \"My dataset\"}"
                    },
                    "dataset_id": {
                        "type": "string",
                        "description": "The ID of the dataset. If not provided, an ID will be generated."
>>>>>>> 5287b437
                    }
                },
                "additionalProperties": false,
                "required": [
<<<<<<< HEAD
                    "grader"
=======
                    "purpose",
                    "source"
>>>>>>> 5287b437
                ],
                "title": "RegisterGraderRequest"
            },
            "RegisterModelRequest": {
                "type": "object",
                "properties": {
                    "model_id": {
                        "type": "string"
                    },
                    "provider_model_id": {
                        "type": "string"
                    },
                    "provider_id": {
                        "type": "string"
                    },
                    "metadata": {
                        "type": "object",
                        "additionalProperties": {
                            "oneOf": [
                                {
                                    "type": "null"
                                },
                                {
                                    "type": "boolean"
                                },
                                {
                                    "type": "number"
                                },
                                {
                                    "type": "string"
                                },
                                {
                                    "type": "array"
                                },
                                {
                                    "type": "object"
                                }
                            ]
                        }
                    },
                    "model_type": {
                        "$ref": "#/components/schemas/ModelType"
                    }
                },
                "additionalProperties": false,
                "required": [
                    "model_id"
                ],
                "title": "RegisterModelRequest"
            },
            "RegisterShieldRequest": {
                "type": "object",
                "properties": {
                    "shield_id": {
                        "type": "string"
                    },
                    "provider_shield_id": {
                        "type": "string"
                    },
                    "provider_id": {
                        "type": "string"
                    },
                    "params": {
                        "type": "object",
                        "additionalProperties": {
                            "oneOf": [
                                {
                                    "type": "null"
                                },
                                {
                                    "type": "boolean"
                                },
                                {
                                    "type": "number"
                                },
                                {
                                    "type": "string"
                                },
                                {
                                    "type": "array"
                                },
                                {
                                    "type": "object"
                                }
                            ]
                        }
                    }
                },
                "additionalProperties": false,
                "required": [
                    "shield_id"
                ],
                "title": "RegisterShieldRequest"
            },
            "RegisterToolGroupRequest": {
                "type": "object",
                "properties": {
                    "toolgroup_id": {
                        "type": "string"
                    },
                    "provider_id": {
                        "type": "string"
                    },
                    "mcp_endpoint": {
                        "$ref": "#/components/schemas/URL"
                    },
                    "args": {
                        "type": "object",
                        "additionalProperties": {
                            "oneOf": [
                                {
                                    "type": "null"
                                },
                                {
                                    "type": "boolean"
                                },
                                {
                                    "type": "number"
                                },
                                {
                                    "type": "string"
                                },
                                {
                                    "type": "array"
                                },
                                {
                                    "type": "object"
                                }
                            ]
                        }
                    }
                },
                "additionalProperties": false,
                "required": [
                    "toolgroup_id",
                    "provider_id"
                ],
                "title": "RegisterToolGroupRequest"
            },
            "RegisterVectorDbRequest": {
                "type": "object",
                "properties": {
                    "vector_db_id": {
                        "type": "string"
                    },
                    "embedding_model": {
                        "type": "string"
                    },
                    "embedding_dimension": {
                        "type": "integer"
                    },
                    "provider_id": {
                        "type": "string"
                    },
                    "provider_vector_db_id": {
                        "type": "string"
                    }
                },
                "additionalProperties": false,
                "required": [
                    "vector_db_id",
                    "embedding_model"
                ],
                "title": "RegisterVectorDbRequest"
            },
            "ResumeAgentTurnRequest": {
                "type": "object",
                "properties": {
                    "tool_responses": {
                        "type": "array",
                        "items": {
                            "$ref": "#/components/schemas/ToolResponse"
                        },
                        "description": "The tool call responses to resume the turn with."
                    },
                    "stream": {
                        "type": "boolean",
                        "description": "Whether to stream the response."
                    }
                },
                "additionalProperties": false,
                "required": [
                    "tool_responses"
                ],
                "title": "ResumeAgentTurnRequest"
            },
            "RunRequest": {
                "type": "object",
                "properties": {
                    "task": {
                        "$ref": "#/components/schemas/EvaluationTask",
                        "description": "The task to evaluate. One of: - BenchmarkTask: Run evaluation task against a benchmark_id - DatasetGraderTask: Run evaluation task against a dataset_id and a list of grader_ids - DataSourceGraderTask: Run evaluation task against a data source (e.g. rows, uri, etc.) and a list of grader_ids"
                    },
                    "candidate": {
                        "$ref": "#/components/schemas/EvaluationCandidate",
                        "description": "The candidate to evaluate."
                    }
                },
                "additionalProperties": false,
                "required": [
                    "task",
                    "candidate"
                ],
                "title": "RunRequest"
            },
            "RunShieldRequest": {
                "type": "object",
                "properties": {
                    "shield_id": {
                        "type": "string"
                    },
                    "messages": {
                        "type": "array",
                        "items": {
                            "$ref": "#/components/schemas/Message"
                        }
                    },
                    "params": {
                        "type": "object",
                        "additionalProperties": {
                            "oneOf": [
                                {
                                    "type": "null"
                                },
                                {
                                    "type": "boolean"
                                },
                                {
                                    "type": "number"
                                },
                                {
                                    "type": "string"
                                },
                                {
                                    "type": "array"
                                },
                                {
                                    "type": "object"
                                }
                            ]
                        }
                    }
                },
                "additionalProperties": false,
                "required": [
                    "shield_id",
                    "messages",
                    "params"
                ],
                "title": "RunShieldRequest"
            },
            "RunShieldResponse": {
                "type": "object",
                "properties": {
                    "violation": {
                        "$ref": "#/components/schemas/SafetyViolation"
                    }
                },
                "additionalProperties": false,
                "title": "RunShieldResponse"
            },
            "RunSyncRequest": {
                "type": "object",
                "properties": {
                    "task": {
                        "$ref": "#/components/schemas/EvaluationTask",
                        "description": "The task to evaluate. One of: - BenchmarkTask: Run evaluation task against a benchmark_id - DatasetGraderTask: Run evaluation task against a dataset_id and a list of grader_ids - DataSourceGraderTask: Run evaluation task against a data source (e.g. rows, uri, etc.) and a list of grader_ids"
                    },
                    "candidate": {
                        "$ref": "#/components/schemas/EvaluationCandidate",
                        "description": "The candidate to evaluate."
                    }
                },
                "additionalProperties": false,
                "required": [
                    "task",
                    "candidate"
                ],
                "title": "RunSyncRequest"
            },
            "SaveSpansToDatasetRequest": {
                "type": "object",
                "properties": {
                    "attribute_filters": {
                        "type": "array",
                        "items": {
                            "$ref": "#/components/schemas/QueryCondition"
                        }
                    },
                    "attributes_to_save": {
                        "type": "array",
                        "items": {
                            "type": "string"
                        }
                    },
                    "dataset_id": {
                        "type": "string"
                    },
                    "max_depth": {
                        "type": "integer"
                    }
                },
                "additionalProperties": false,
                "required": [
                    "attribute_filters",
                    "attributes_to_save",
                    "dataset_id"
                ],
                "title": "SaveSpansToDatasetRequest"
            },
            "AlgorithmConfig": {
                "oneOf": [
                    {
                        "$ref": "#/components/schemas/LoraFinetuningConfig"
                    },
                    {
                        "$ref": "#/components/schemas/QATFinetuningConfig"
                    }
                ],
                "discriminator": {
                    "propertyName": "type",
                    "mapping": {
                        "LoRA": "#/components/schemas/LoraFinetuningConfig",
                        "QAT": "#/components/schemas/QATFinetuningConfig"
                    }
                }
            },
            "LoraFinetuningConfig": {
                "type": "object",
                "properties": {
                    "type": {
                        "type": "string",
                        "const": "LoRA",
                        "default": "LoRA"
                    },
                    "lora_attn_modules": {
                        "type": "array",
                        "items": {
                            "type": "string"
                        }
                    },
                    "apply_lora_to_mlp": {
                        "type": "boolean"
                    },
                    "apply_lora_to_output": {
                        "type": "boolean"
                    },
                    "rank": {
                        "type": "integer"
                    },
                    "alpha": {
                        "type": "integer"
                    },
                    "use_dora": {
                        "type": "boolean",
                        "default": false
                    },
                    "quantize_base": {
                        "type": "boolean",
                        "default": false
                    }
                },
                "additionalProperties": false,
                "required": [
                    "type",
                    "lora_attn_modules",
                    "apply_lora_to_mlp",
                    "apply_lora_to_output",
                    "rank",
                    "alpha"
                ],
                "title": "LoraFinetuningConfig"
            },
            "QATFinetuningConfig": {
                "type": "object",
                "properties": {
                    "type": {
                        "type": "string",
                        "const": "QAT",
                        "default": "QAT"
                    },
                    "quantizer_name": {
                        "type": "string"
                    },
                    "group_size": {
                        "type": "integer"
                    }
                },
                "additionalProperties": false,
                "required": [
                    "type",
                    "quantizer_name",
                    "group_size"
                ],
                "title": "QATFinetuningConfig"
            },
            "SupervisedFineTuneRequest": {
                "type": "object",
                "properties": {
                    "job_uuid": {
                        "type": "string"
                    },
                    "training_config": {
                        "$ref": "#/components/schemas/TrainingConfig"
                    },
                    "hyperparam_search_config": {
                        "type": "object",
                        "additionalProperties": {
                            "oneOf": [
                                {
                                    "type": "null"
                                },
                                {
                                    "type": "boolean"
                                },
                                {
                                    "type": "number"
                                },
                                {
                                    "type": "string"
                                },
                                {
                                    "type": "array"
                                },
                                {
                                    "type": "object"
                                }
                            ]
                        }
                    },
                    "logger_config": {
                        "type": "object",
                        "additionalProperties": {
                            "oneOf": [
                                {
                                    "type": "null"
                                },
                                {
                                    "type": "boolean"
                                },
                                {
                                    "type": "number"
                                },
                                {
                                    "type": "string"
                                },
                                {
                                    "type": "array"
                                },
                                {
                                    "type": "object"
                                }
                            ]
                        }
                    },
                    "model": {
                        "type": "string"
                    },
                    "checkpoint_dir": {
                        "type": "string"
                    },
                    "algorithm_config": {
                        "$ref": "#/components/schemas/AlgorithmConfig"
                    }
                },
                "additionalProperties": false,
                "required": [
                    "job_uuid",
                    "training_config",
                    "hyperparam_search_config",
                    "logger_config",
                    "model"
                ],
                "title": "SupervisedFineTuneRequest"
            },
            "SyntheticDataGenerateRequest": {
                "type": "object",
                "properties": {
                    "dialogs": {
                        "type": "array",
                        "items": {
                            "$ref": "#/components/schemas/Message"
                        }
                    },
                    "filtering_function": {
                        "type": "string",
                        "enum": [
                            "none",
                            "random",
                            "top_k",
                            "top_p",
                            "top_k_top_p",
                            "sigmoid"
                        ],
                        "title": "FilteringFunction",
                        "description": "The type of filtering function."
                    },
                    "model": {
                        "type": "string"
                    }
                },
                "additionalProperties": false,
                "required": [
                    "dialogs",
                    "filtering_function"
                ],
                "title": "SyntheticDataGenerateRequest"
            },
            "SyntheticDataGenerationResponse": {
                "type": "object",
                "properties": {
                    "synthetic_data": {
                        "type": "array",
                        "items": {
                            "type": "object",
                            "additionalProperties": {
                                "oneOf": [
                                    {
                                        "type": "null"
                                    },
                                    {
                                        "type": "boolean"
                                    },
                                    {
                                        "type": "number"
                                    },
                                    {
                                        "type": "string"
                                    },
                                    {
                                        "type": "array"
                                    },
                                    {
                                        "type": "object"
                                    }
                                ]
                            }
                        }
                    },
                    "statistics": {
                        "type": "object",
                        "additionalProperties": {
                            "oneOf": [
                                {
                                    "type": "null"
                                },
                                {
                                    "type": "boolean"
                                },
                                {
                                    "type": "number"
                                },
                                {
                                    "type": "string"
                                },
                                {
                                    "type": "array"
                                },
                                {
                                    "type": "object"
                                }
                            ]
                        }
                    }
                },
                "additionalProperties": false,
                "required": [
                    "synthetic_data"
                ],
                "title": "SyntheticDataGenerationResponse",
                "description": "Response from the synthetic data generation. Batch of (prompt, response, score) tuples that pass the threshold."
            },
            "VersionInfo": {
                "type": "object",
                "properties": {
                    "version": {
                        "type": "string"
                    }
                },
                "additionalProperties": false,
                "required": [
                    "version"
                ],
                "title": "VersionInfo"
            }
        },
        "responses": {
            "BadRequest400": {
                "description": "The request was invalid or malformed",
                "content": {
                    "application/json": {
                        "schema": {
                            "$ref": "#/components/schemas/Error"
                        },
                        "example": {
                            "status": 400,
                            "title": "Bad Request",
                            "detail": "The request was invalid or malformed"
                        }
                    }
                }
            },
            "TooManyRequests429": {
                "description": "The client has sent too many requests in a given amount of time",
                "content": {
                    "application/json": {
                        "schema": {
                            "$ref": "#/components/schemas/Error"
                        },
                        "example": {
                            "status": 429,
                            "title": "Too Many Requests",
                            "detail": "You have exceeded the rate limit. Please try again later."
                        }
                    }
                }
            },
            "InternalServerError500": {
                "description": "The server encountered an unexpected error",
                "content": {
                    "application/json": {
                        "schema": {
                            "$ref": "#/components/schemas/Error"
                        },
                        "example": {
                            "status": 500,
                            "title": "Internal Server Error",
                            "detail": "An unexpected error occurred. Our team has been notified."
                        }
                    }
                }
            },
            "DefaultError": {
                "description": "An unexpected error occurred",
                "content": {
                    "application/json": {
                        "schema": {
                            "$ref": "#/components/schemas/Error"
                        },
                        "example": {
                            "status": 0,
                            "title": "Error",
                            "detail": "An unexpected error occurred"
                        }
                    }
                }
            }
        }
    },
    "security": [
        {
            "Default": []
        }
    ],
    "tags": [
        {
            "name": "Agents",
            "description": "Main functionalities provided by this API:\n- Create agents with specific instructions and ability to use tools.\n- Interactions with agents are grouped into sessions (\"threads\"), and each interaction is called a \"turn\".\n- Agents can be provided with various tools (see the ToolGroups and ToolRuntime APIs for more details).\n- Agents can be provided with various shields (see the Safety API for more details).\n- Agents can also use Memory to retrieve information from knowledge bases. See the RAG Tool and Vector IO APIs for more details.",
            "x-displayName": "Agents API for creating and interacting with agentic systems."
        },
        {
            "name": "BatchInference (Coming Soon)"
        },
        {
            "name": "Benchmarks"
        },
        {
            "name": "DatasetIO"
        },
        {
            "name": "Datasets"
        },
        {
            "name": "Evaluation"
        },
        {
            "name": "Files"
        },
        {
<<<<<<< HEAD
            "name": "Graders"
=======
            "name": "Files"
>>>>>>> 5287b437
        },
        {
            "name": "Inference",
            "description": "This API provides the raw interface to the underlying models. Two kinds of models are supported:\n- LLM models: these models generate \"raw\" and \"chat\" (conversational) completions.\n- Embedding models: these models generate embeddings to be used for semantic search.",
            "x-displayName": "Llama Stack Inference API for generating completions, chat completions, and embeddings."
        },
        {
            "name": "Inspect"
        },
        {
            "name": "Models"
        },
        {
            "name": "PostTraining (Coming Soon)"
        },
        {
            "name": "Providers",
            "x-displayName": "Providers API for inspecting, listing, and modifying providers and their configurations."
        },
        {
            "name": "Safety"
        },
        {
            "name": "Shields"
        },
        {
            "name": "SyntheticDataGeneration (Coming Soon)"
        },
        {
            "name": "Telemetry"
        },
        {
            "name": "ToolGroups"
        },
        {
            "name": "ToolRuntime"
        },
        {
            "name": "VectorDBs"
        },
        {
            "name": "VectorIO"
        }
    ],
    "x-tagGroups": [
        {
            "name": "Operations",
            "tags": [
                "Agents",
                "BatchInference (Coming Soon)",
                "Benchmarks",
                "DatasetIO",
                "Datasets",
<<<<<<< HEAD
                "Evaluation",
                "Files",
                "Graders",
=======
                "Eval",
                "Files",
>>>>>>> 5287b437
                "Inference",
                "Inspect",
                "Models",
                "PostTraining (Coming Soon)",
                "Providers",
                "Safety",
                "Shields",
                "SyntheticDataGeneration (Coming Soon)",
                "Telemetry",
                "ToolGroups",
                "ToolRuntime",
                "VectorDBs",
                "VectorIO"
            ]
        }
    ]
};
            const element = document.getElementById("openapi-container");
            element.apiDescriptionDocument = spec;

            if (spec.info && spec.info.title) {
                document.title = spec.info.title;
            }
        });
    </script>
</body>

</html><|MERGE_RESOLUTION|>--- conflicted
+++ resolved
@@ -2147,72 +2147,7 @@
                 }
             }
         },
-<<<<<<< HEAD
         "/v1/providers/{provider_id}": {
-=======
-        "/v1/datasetio/iterrows/{dataset_id}": {
-            "get": {
-                "responses": {
-                    "200": {
-                        "description": "OK",
-                        "content": {
-                            "application/json": {
-                                "schema": {
-                                    "$ref": "#/components/schemas/IterrowsResponse"
-                                }
-                            }
-                        }
-                    },
-                    "400": {
-                        "$ref": "#/components/responses/BadRequest400"
-                    },
-                    "429": {
-                        "$ref": "#/components/responses/TooManyRequests429"
-                    },
-                    "500": {
-                        "$ref": "#/components/responses/InternalServerError500"
-                    },
-                    "default": {
-                        "$ref": "#/components/responses/DefaultError"
-                    }
-                },
-                "tags": [
-                    "DatasetIO"
-                ],
-                "description": "Get a paginated list of rows from a dataset. Uses cursor-based pagination.",
-                "parameters": [
-                    {
-                        "name": "dataset_id",
-                        "in": "path",
-                        "description": "The ID of the dataset to get the rows from.",
-                        "required": true,
-                        "schema": {
-                            "type": "string"
-                        }
-                    },
-                    {
-                        "name": "start_index",
-                        "in": "query",
-                        "description": "Index into dataset for the first row to get. Get all rows if None.",
-                        "required": false,
-                        "schema": {
-                            "type": "integer"
-                        }
-                    },
-                    {
-                        "name": "limit",
-                        "in": "query",
-                        "description": "The number of rows to get.",
-                        "required": false,
-                        "schema": {
-                            "type": "integer"
-                        }
-                    }
-                ]
-            }
-        },
-        "/v1/eval/benchmarks/{benchmark_id}/jobs/{job_id}": {
->>>>>>> 5287b437
             "get": {
                 "responses": {
                     "200": {
@@ -2298,6 +2233,67 @@
             }
         },
         "/v1/datasetio/iterrows/{dataset_id}": {
+            "get": {
+                "responses": {
+                    "200": {
+                        "description": "OK",
+                        "content": {
+                            "application/json": {
+                                "schema": {
+                                    "$ref": "#/components/schemas/IterrowsResponse"
+                                }
+                            }
+                        }
+                    },
+                    "400": {
+                        "$ref": "#/components/responses/BadRequest400"
+                    },
+                    "429": {
+                        "$ref": "#/components/responses/TooManyRequests429"
+                    },
+                    "500": {
+                        "$ref": "#/components/responses/InternalServerError500"
+                    },
+                    "default": {
+                        "$ref": "#/components/responses/DefaultError"
+                    }
+                },
+                "tags": [
+                    "DatasetIO"
+                ],
+                "description": "Get a paginated list of rows from a dataset. Uses cursor-based pagination.",
+                "parameters": [
+                    {
+                        "name": "dataset_id",
+                        "in": "path",
+                        "description": "The ID of the dataset to get the rows from.",
+                        "required": true,
+                        "schema": {
+                            "type": "string"
+                        }
+                    },
+                    {
+                        "name": "start_index",
+                        "in": "query",
+                        "description": "Index into dataset for the first row to get. Get all rows if None.",
+                        "required": false,
+                        "schema": {
+                            "type": "integer"
+                        }
+                    },
+                    {
+                        "name": "limit",
+                        "in": "query",
+                        "description": "The number of rows to get.",
+                        "required": false,
+                        "schema": {
+                            "type": "integer"
+                        }
+                    }
+                ]
+            }
+        },
+        "/v1/eval/benchmarks/{benchmark_id}/jobs/{job_id}": {
             "get": {
                 "responses": {
                     "200": {
@@ -6617,100 +6613,14 @@
                         "const": "factuality",
                         "default": "factuality"
                     },
-                    "factuality": {
-                        "type": "object",
-                        "properties": {
-                            "aggregation_functions": {
-                                "type": "array",
-                                "items": {
-                                    "type": "string",
-                                    "enum": [
-                                        "average",
-                                        "median",
-                                        "categorical_count",
-                                        "accuracy"
-                                    ],
-                                    "title": "AggregationFunctionType",
-                                    "description": "A type of aggregation function."
-                                }
-                            }
-                        },
-                        "additionalProperties": false,
-                        "required": [
-                            "aggregation_functions"
-                        ],
-                        "title": "BasicGraderParams"
-                    }
-                },
-                "additionalProperties": false,
-                "required": [
-                    "type",
-                    "factuality"
-                ],
-                "title": "FactualityGrader"
-            },
-            "FaithfulnessGrader": {
-                "type": "object",
-                "properties": {
-                    "type": {
-                        "type": "string",
-                        "const": "faithfulness",
-                        "default": "faithfulness"
-                    },
-                    "faithfulness": {
-                        "type": "object",
-                        "properties": {
-                            "aggregation_functions": {
-                                "type": "array",
-                                "items": {
-                                    "type": "string",
-                                    "enum": [
-                                        "average",
-                                        "median",
-                                        "categorical_count",
-                                        "accuracy"
-                                    ],
-                                    "title": "AggregationFunctionType",
-                                    "description": "A type of aggregation function."
-                                }
-                            }
-                        },
-                        "additionalProperties": false,
-                        "required": [
-                            "aggregation_functions"
-                        ],
-                        "title": "BasicGraderParams"
-                    }
-                },
-                "additionalProperties": false,
-                "required": [
-                    "type",
-                    "faithfulness"
-                ],
-                "title": "FaithfulnessGrader"
-            },
-            "Grader": {
-                "type": "object",
-                "properties": {
-                    "identifier": {
-                        "type": "string"
-                    },
-                    "provider_resource_id": {
-                        "type": "string"
-                    },
-                    "provider_id": {
-                        "type": "string"
-                    },
-                    "type": {
-                        "type": "string",
-                        "const": "grader",
-                        "default": "grader"
-                    },
-                    "grader": {
-                        "$ref": "#/components/schemas/GraderDefinition"
-                    },
-                    "description": {
-                        "type": "string"
+                    "dataset_id": {
+                        "type": "string"
+                    },
+                    "scoring_functions": {
+                        "type": "array",
+                        "items": {
+                            "type": "string"
+                        }
                     },
                     "metadata": {
                         "type": "object",
@@ -6744,187 +6654,12 @@
                     "provider_resource_id",
                     "provider_id",
                     "type",
-                    "grader",
+                    "dataset_id",
+                    "scoring_functions",
                     "metadata"
                 ],
-                "title": "Grader"
-            },
-<<<<<<< HEAD
-            "GraderDefinition": {
-                "oneOf": [
-                    {
-                        "$ref": "#/components/schemas/LlmGrader"
-                    },
-                    {
-                        "$ref": "#/components/schemas/RegexParserGrader"
-                    },
-                    {
-                        "$ref": "#/components/schemas/EqualityGrader"
-                    },
-                    {
-                        "$ref": "#/components/schemas/SubsetOfGrader"
-                    },
-                    {
-                        "$ref": "#/components/schemas/FactualityGrader"
-                    },
-                    {
-                        "$ref": "#/components/schemas/FaithfulnessGrader"
-                    }
-                ],
-                "discriminator": {
-                    "propertyName": "type",
-                    "mapping": {
-                        "llm": "#/components/schemas/LlmGrader",
-                        "regex_parser": "#/components/schemas/RegexParserGrader",
-                        "equality": "#/components/schemas/EqualityGrader",
-                        "subset_of": "#/components/schemas/SubsetOfGrader",
-                        "factuality": "#/components/schemas/FactualityGrader",
-                        "faithfulness": "#/components/schemas/FaithfulnessGrader"
-                    }
-                }
-            },
-            "LlmGrader": {
-                "type": "object",
-                "properties": {
-                    "type": {
-                        "type": "string",
-                        "const": "llm",
-                        "default": "llm"
-                    },
-                    "llm": {
-                        "type": "object",
-                        "properties": {
-                            "model": {
-                                "type": "string"
-                            },
-                            "prompt": {
-                                "type": "string"
-                            },
-                            "score_regexes": {
-                                "type": "array",
-                                "items": {
-                                    "type": "string"
-                                }
-                            },
-                            "aggregation_functions": {
-                                "type": "array",
-                                "items": {
-                                    "type": "string",
-                                    "enum": [
-                                        "average",
-                                        "median",
-                                        "categorical_count",
-                                        "accuracy"
-                                    ],
-                                    "title": "AggregationFunctionType",
-                                    "description": "A type of aggregation function."
-                                }
-                            }
-                        },
-                        "additionalProperties": false,
-                        "required": [
-                            "model",
-                            "prompt",
-                            "score_regexes",
-                            "aggregation_functions"
-                        ],
-                        "title": "LlmGraderParams"
-                    }
-                },
-                "additionalProperties": false,
-                "required": [
-                    "type",
-                    "llm"
-                ],
-                "title": "LlmGrader"
-            },
-            "RegexParserGrader": {
-                "type": "object",
-                "properties": {
-                    "type": {
-                        "type": "string",
-                        "const": "regex_parser",
-                        "default": "regex_parser"
-                    },
-                    "regex_parser": {
-                        "type": "object",
-                        "properties": {
-                            "parsing_regexes": {
-                                "type": "array",
-                                "items": {
-                                    "type": "string"
-                                }
-                            },
-                            "aggregation_functions": {
-                                "type": "array",
-                                "items": {
-                                    "type": "string",
-                                    "enum": [
-                                        "average",
-                                        "median",
-                                        "categorical_count",
-                                        "accuracy"
-                                    ],
-                                    "title": "AggregationFunctionType",
-                                    "description": "A type of aggregation function."
-                                }
-                            }
-                        },
-                        "additionalProperties": false,
-                        "required": [
-                            "parsing_regexes",
-                            "aggregation_functions"
-                        ],
-                        "title": "RegexParserGraderParams"
-                    }
-                },
-                "additionalProperties": false,
-                "required": [
-                    "type",
-                    "regex_parser"
-                ],
-                "title": "RegexParserGrader"
-            },
-            "SubsetOfGrader": {
-                "type": "object",
-                "properties": {
-                    "type": {
-                        "type": "string",
-                        "const": "subset_of",
-                        "default": "subset_of"
-                    },
-                    "subset_of": {
-                        "type": "object",
-                        "properties": {
-                            "aggregation_functions": {
-                                "type": "array",
-                                "items": {
-                                    "type": "string",
-                                    "enum": [
-                                        "average",
-                                        "median",
-                                        "categorical_count",
-                                        "accuracy"
-                                    ],
-                                    "title": "AggregationFunctionType",
-                                    "description": "A type of aggregation function."
-                                }
-                            }
-                        },
-                        "additionalProperties": false,
-                        "required": [
-                            "aggregation_functions"
-                        ],
-                        "title": "BasicGraderParams"
-                    }
-                },
-                "additionalProperties": false,
-                "required": [
-                    "type",
-                    "subset_of"
-                ],
-                "title": "SubsetOfGrader"
-=======
+                "title": "Benchmark"
+            },
             "DataSource": {
                 "oneOf": [
                     {
@@ -6941,9 +6676,8 @@
                         "rows": "#/components/schemas/RowsDataSource"
                     }
                 }
->>>>>>> 5287b437
-            },
-            "Model": {
+            },
+            "Grader": {
                 "type": "object",
                 "properties": {
                     "identifier": {
@@ -6957,12 +6691,8 @@
                     },
                     "type": {
                         "type": "string",
-<<<<<<< HEAD
-                        "const": "model",
-                        "default": "model"
-=======
-                        "const": "dataset",
-                        "default": "dataset"
+                        "const": "grader",
+                        "default": "grader"
                     },
                     "purpose": {
                         "type": "string",
@@ -6976,7 +6706,6 @@
                     },
                     "source": {
                         "$ref": "#/components/schemas/DataSource"
->>>>>>> 5287b437
                     },
                     "metadata": {
                         "type": "object",
@@ -7002,10 +6731,6 @@
                                 }
                             ]
                         }
-                    },
-                    "model_type": {
-                        "$ref": "#/components/schemas/ModelType",
-                        "default": "llm"
                     }
                 },
                 "additionalProperties": false,
@@ -7014,28 +6739,12 @@
                     "provider_resource_id",
                     "provider_id",
                     "type",
-<<<<<<< HEAD
-                    "metadata",
-                    "model_type"
-=======
                     "purpose",
                     "source",
                     "metadata"
->>>>>>> 5287b437
-                ],
-                "title": "Model"
-            },
-<<<<<<< HEAD
-            "ModelType": {
-                "type": "string",
-                "enum": [
-                    "llm",
-                    "embedding"
-                ],
-                "title": "ModelType"
-            },
-            "Shield": {
-=======
+                ],
+                "title": "Dataset"
+            },
             "RowsDataSource": {
                 "type": "object",
                 "properties": {
@@ -7083,229 +6792,81 @@
                 "description": "A dataset stored in rows."
             },
             "URIDataSource": {
->>>>>>> 5287b437
-                "type": "object",
-                "properties": {
-                    "identifier": {
-                        "type": "string"
-                    },
-                    "provider_resource_id": {
-                        "type": "string"
-                    },
-                    "provider_id": {
-                        "type": "string"
-                    },
+                "type": "object",
+                "properties": {
                     "type": {
                         "type": "string",
-<<<<<<< HEAD
-                        "const": "shield",
-                        "default": "shield"
-                    },
-                    "params": {
-                        "type": "object",
-                        "additionalProperties": {
-                            "oneOf": [
-                                {
-                                    "type": "null"
-                                },
-                                {
-                                    "type": "boolean"
-                                },
-                                {
-                                    "type": "number"
-                                },
-                                {
-                                    "type": "string"
-                                },
-                                {
-                                    "type": "array"
-                                },
-                                {
-                                    "type": "object"
-                                }
-                            ]
-                        }
-=======
                         "const": "uri",
                         "default": "uri"
                     },
                     "uri": {
                         "type": "string",
                         "description": "The dataset can be obtained from a URI. E.g. - \"https://mywebsite.com/mydata.jsonl\" - \"lsfs://mydata.jsonl\" - \"data:csv;base64,{base64_content}\""
->>>>>>> 5287b437
-                    }
-                },
-                "additionalProperties": false,
-                "required": [
-<<<<<<< HEAD
-                    "identifier",
-                    "provider_resource_id",
-                    "provider_id",
-                    "type"
-                ],
-                "title": "Shield",
-                "description": "A safety shield resource that can be used to check content"
-            },
-            "Span": {
-                "type": "object",
-                "properties": {
-                    "span_id": {
-                        "type": "string"
-                    },
-                    "trace_id": {
-                        "type": "string"
-                    },
-                    "parent_span_id": {
-                        "type": "string"
-                    },
-                    "name": {
-                        "type": "string"
-                    },
-                    "start_time": {
-                        "type": "string",
-                        "format": "date-time"
-                    },
-                    "end_time": {
-                        "type": "string",
-                        "format": "date-time"
-                    },
-                    "attributes": {
+                    }
+                },
+                "additionalProperties": false,
+                "required": [
+                    "type",
+                    "uri"
+                ],
+                "title": "URIDataSource",
+                "description": "A dataset that can be obtained from a URI."
+            },
+            "RegexParserGrader": {
+                "type": "object",
+                "properties": {
+                    "type": {
+                        "type": "string",
+                        "const": "regex_parser",
+                        "default": "regex_parser"
+                    },
+                    "regex_parser": {
                         "type": "object",
-                        "additionalProperties": {
-                            "oneOf": [
-                                {
-                                    "type": "null"
-                                },
-                                {
-                                    "type": "boolean"
-                                },
-                                {
-                                    "type": "number"
-                                },
-                                {
+                        "properties": {
+                            "parsing_regexes": {
+                                "type": "array",
+                                "items": {
                                     "type": "string"
-                                },
-                                {
-                                    "type": "array"
-                                },
-                                {
-                                    "type": "object"
-                                }
-                            ]
-                        }
-                    }
-                },
-                "additionalProperties": false,
-                "required": [
-                    "span_id",
-                    "trace_id",
-                    "name",
-                    "start_time"
-                ],
-                "title": "Span"
-            },
-            "GetSpanTreeRequest": {
-                "type": "object",
-                "properties": {
-                    "attributes_to_return": {
-                        "type": "array",
-                        "items": {
-                            "type": "string"
-                        }
-                    },
-                    "max_depth": {
-                        "type": "integer"
-                    }
-                },
-                "additionalProperties": false,
-                "title": "GetSpanTreeRequest"
-            },
-            "SpanStatus": {
+                                }
+                            },
+                            "aggregation_functions": {
+                                "type": "array",
+                                "items": {
+                                    "type": "string",
+                                    "enum": [
+                                        "average",
+                                        "median",
+                                        "categorical_count",
+                                        "accuracy"
+                                    ],
+                                    "title": "AggregationFunctionType",
+                                    "description": "A type of aggregation function."
+                                }
+                            }
+                        },
+                        "additionalProperties": false,
+                        "required": [
+                            "parsing_regexes",
+                            "aggregation_functions"
+                        ],
+                        "title": "RegexParserGraderParams"
+                    }
+                },
+                "additionalProperties": false,
+                "required": [
+                    "type",
+                    "regex_parser"
+                ],
+                "title": "RegexParserGrader"
+            },
+            "ModelType": {
                 "type": "string",
                 "enum": [
-                    "ok",
-                    "error"
-                ],
-                "title": "SpanStatus"
-=======
-                    "type",
-                    "uri"
-                ],
-                "title": "URIDataSource",
-                "description": "A dataset that can be obtained from a URI."
->>>>>>> 5287b437
-            },
-            "SpanWithStatus": {
-                "type": "object",
-                "properties": {
-                    "span_id": {
-                        "type": "string"
-                    },
-                    "trace_id": {
-                        "type": "string"
-                    },
-                    "parent_span_id": {
-                        "type": "string"
-                    },
-                    "name": {
-                        "type": "string"
-                    },
-                    "start_time": {
-                        "type": "string",
-                        "format": "date-time"
-                    },
-                    "end_time": {
-                        "type": "string",
-                        "format": "date-time"
-                    },
-                    "attributes": {
-                        "type": "object",
-                        "additionalProperties": {
-                            "oneOf": [
-                                {
-                                    "type": "null"
-                                },
-                                {
-                                    "type": "boolean"
-                                },
-                                {
-                                    "type": "number"
-                                },
-                                {
-                                    "type": "string"
-                                },
-                                {
-                                    "type": "array"
-                                },
-                                {
-                                    "type": "object"
-                                }
-                            ]
-                        }
-                    },
-                    "status": {
-                        "$ref": "#/components/schemas/SpanStatus"
-                    }
-                },
-                "additionalProperties": false,
-                "required": [
-                    "span_id",
-                    "trace_id",
-                    "name",
-                    "start_time"
-                ],
-                "title": "SpanWithStatus"
-            },
-<<<<<<< HEAD
-            "QuerySpanTreeResponse": {
-                "type": "object",
-                "properties": {
-                    "data": {
-                        "type": "object",
-                        "additionalProperties": {
-                            "$ref": "#/components/schemas/SpanWithStatus"
-                        }
-=======
+                    "llm",
+                    "embedding"
+                ],
+                "title": "ModelType"
+            },
             "AgentTurnInputType": {
                 "type": "object",
                 "properties": {
@@ -7313,16 +6874,10 @@
                         "type": "string",
                         "const": "agent_turn_input",
                         "default": "agent_turn_input"
->>>>>>> 5287b437
-                    }
-                },
-                "additionalProperties": false,
-                "required": [
-<<<<<<< HEAD
-                    "data"
-                ],
-                "title": "QuerySpanTreeResponse"
-=======
+                    }
+                },
+                "additionalProperties": false,
+                "required": [
                     "type"
                 ],
                 "title": "AgentTurnInputType"
@@ -7480,7 +7035,306 @@
                         "agent_turn_input": "#/components/schemas/AgentTurnInputType"
                     }
                 }
->>>>>>> 5287b437
+            },
+            "Model": {
+                "type": "object",
+                "properties": {
+                    "identifier": {
+                        "type": "string"
+                    },
+                    "provider_resource_id": {
+                        "type": "string"
+                    },
+                    "provider_id": {
+                        "type": "string"
+                    },
+                    "type": {
+                        "type": "string",
+                        "const": "model",
+                        "default": "model"
+                    },
+                    "metadata": {
+                        "type": "object",
+                        "additionalProperties": {
+                            "oneOf": [
+                                {
+                                    "type": "null"
+                                },
+                                {
+                                    "type": "boolean"
+                                },
+                                {
+                                    "type": "number"
+                                },
+                                {
+                                    "type": "string"
+                                },
+                                {
+                                    "type": "array"
+                                },
+                                {
+                                    "type": "object"
+                                }
+                            ]
+                        }
+                    },
+                    "model_type": {
+                        "$ref": "#/components/schemas/ModelType",
+                        "default": "llm"
+                    }
+                },
+                "additionalProperties": false,
+                "required": [
+                    "identifier",
+                    "provider_resource_id",
+                    "provider_id",
+                    "type",
+                    "metadata",
+                    "return_type"
+                ],
+                "title": "ScoringFn"
+            },
+            "StringType": {
+                "type": "object",
+                "properties": {
+                    "type": {
+                        "type": "string",
+                        "const": "string",
+                        "default": "string"
+                    }
+                },
+                "additionalProperties": false,
+                "required": [
+                    "type"
+                ],
+                "title": "StringType"
+            },
+            "UnionType": {
+                "type": "object",
+                "properties": {
+                    "type": {
+                        "type": "string",
+                        "const": "union",
+                        "default": "union"
+                    }
+                },
+                "additionalProperties": false,
+                "required": [
+                    "type"
+                ],
+                "title": "UnionType"
+            },
+            "Shield": {
+                "type": "object",
+                "properties": {
+                    "identifier": {
+                        "type": "string"
+                    },
+                    "provider_resource_id": {
+                        "type": "string"
+                    },
+                    "provider_id": {
+                        "type": "string"
+                    },
+                    "type": {
+                        "type": "string",
+                        "const": "shield",
+                        "default": "shield"
+                    },
+                    "params": {
+                        "type": "object",
+                        "additionalProperties": {
+                            "oneOf": [
+                                {
+                                    "type": "null"
+                                },
+                                {
+                                    "type": "boolean"
+                                },
+                                {
+                                    "type": "number"
+                                },
+                                {
+                                    "type": "string"
+                                },
+                                {
+                                    "type": "array"
+                                },
+                                {
+                                    "type": "object"
+                                }
+                            ]
+                        }
+                    }
+                },
+                "additionalProperties": false,
+                "required": [
+                    "identifier",
+                    "provider_resource_id",
+                    "provider_id",
+                    "type"
+                ],
+                "title": "Shield",
+                "description": "A safety shield resource that can be used to check content"
+            },
+            "Span": {
+                "type": "object",
+                "properties": {
+                    "span_id": {
+                        "type": "string"
+                    },
+                    "trace_id": {
+                        "type": "string"
+                    },
+                    "parent_span_id": {
+                        "type": "string"
+                    },
+                    "name": {
+                        "type": "string"
+                    },
+                    "start_time": {
+                        "type": "string",
+                        "format": "date-time"
+                    },
+                    "end_time": {
+                        "type": "string",
+                        "format": "date-time"
+                    },
+                    "attributes": {
+                        "type": "object",
+                        "additionalProperties": {
+                            "oneOf": [
+                                {
+                                    "type": "null"
+                                },
+                                {
+                                    "type": "boolean"
+                                },
+                                {
+                                    "type": "number"
+                                },
+                                {
+                                    "type": "string"
+                                },
+                                {
+                                    "type": "array"
+                                },
+                                {
+                                    "type": "object"
+                                }
+                            ]
+                        }
+                    }
+                },
+                "additionalProperties": false,
+                "required": [
+                    "span_id",
+                    "trace_id",
+                    "name",
+                    "start_time"
+                ],
+                "title": "Span"
+            },
+            "GetSpanTreeRequest": {
+                "type": "object",
+                "properties": {
+                    "attributes_to_return": {
+                        "type": "array",
+                        "items": {
+                            "type": "string"
+                        }
+                    },
+                    "max_depth": {
+                        "type": "integer"
+                    }
+                },
+                "additionalProperties": false,
+                "title": "GetSpanTreeRequest"
+            },
+            "SpanStatus": {
+                "type": "string",
+                "enum": [
+                    "ok",
+                    "error"
+                ],
+                "title": "SpanStatus"
+            },
+            "SpanWithStatus": {
+                "type": "object",
+                "properties": {
+                    "span_id": {
+                        "type": "string"
+                    },
+                    "trace_id": {
+                        "type": "string"
+                    },
+                    "parent_span_id": {
+                        "type": "string"
+                    },
+                    "name": {
+                        "type": "string"
+                    },
+                    "start_time": {
+                        "type": "string",
+                        "format": "date-time"
+                    },
+                    "end_time": {
+                        "type": "string",
+                        "format": "date-time"
+                    },
+                    "attributes": {
+                        "type": "object",
+                        "additionalProperties": {
+                            "oneOf": [
+                                {
+                                    "type": "null"
+                                },
+                                {
+                                    "type": "boolean"
+                                },
+                                {
+                                    "type": "number"
+                                },
+                                {
+                                    "type": "string"
+                                },
+                                {
+                                    "type": "array"
+                                },
+                                {
+                                    "type": "object"
+                                }
+                            ]
+                        }
+                    },
+                    "status": {
+                        "$ref": "#/components/schemas/SpanStatus"
+                    }
+                },
+                "additionalProperties": false,
+                "required": [
+                    "span_id",
+                    "trace_id",
+                    "name",
+                    "start_time"
+                ],
+                "title": "SpanWithStatus"
+            },
+            "QuerySpanTreeResponse": {
+                "type": "object",
+                "properties": {
+                    "data": {
+                        "type": "object",
+                        "additionalProperties": {
+                            "$ref": "#/components/schemas/SpanWithStatus"
+                        }
+                    }
+                },
+                "additionalProperties": false,
+                "required": [
+                    "data"
+                ],
+                "title": "QuerySpanTreeResponse"
             },
             "Tool": {
                 "type": "object",
@@ -7553,7 +7407,6 @@
                 ],
                 "title": "Tool"
             },
-<<<<<<< HEAD
             "ToolHost": {
                 "type": "string",
                 "enum": [
@@ -7564,39 +7417,6 @@
                 "title": "ToolHost"
             },
             "ToolGroup": {
-=======
-            "StringType": {
-                "type": "object",
-                "properties": {
-                    "type": {
-                        "type": "string",
-                        "const": "string",
-                        "default": "string"
-                    }
-                },
-                "additionalProperties": false,
-                "required": [
-                    "type"
-                ],
-                "title": "StringType"
-            },
-            "UnionType": {
-                "type": "object",
-                "properties": {
-                    "type": {
-                        "type": "string",
-                        "const": "union",
-                        "default": "union"
-                    }
-                },
-                "additionalProperties": false,
-                "required": [
-                    "type"
-                ],
-                "title": "UnionType"
-            },
-            "Shield": {
->>>>>>> 5287b437
                 "type": "object",
                 "properties": {
                     "identifier": {
@@ -8510,11 +8330,7 @@
                         },
                         "description": "The rows in the current page."
                     },
-<<<<<<< HEAD
-                    "next_index": {
-=======
                     "next_start_index": {
->>>>>>> 5287b437
                         "type": "integer",
                         "description": "Index into dataset for the first row in the next page. None if there are no more rows."
                     }
@@ -9820,11 +9636,10 @@
                             "eval/messages-answer"
                         ],
                         "description": "The purpose of the dataset. One of - \"post-training/messages\": The dataset contains a messages column with list of messages for post-training. { \"messages\": [ {\"role\": \"user\", \"content\": \"Hello, world!\"}, {\"role\": \"assistant\", \"content\": \"Hello, world!\"}, ] } - \"eval/question-answer\": The dataset contains a question column and an answer column for evaluation. { \"question\": \"What is the capital of France?\", \"answer\": \"Paris\" } - \"eval/messages-answer\": The dataset contains a messages column with list of messages and an answer column for evaluation. { \"messages\": [ {\"role\": \"user\", \"content\": \"Hello, my name is John Doe.\"}, {\"role\": \"assistant\", \"content\": \"Hello, John Doe. How can I help you today?\"}, {\"role\": \"user\", \"content\": \"What's my name?\"}, ], \"answer\": \"John Doe\" }"
-<<<<<<< HEAD
                     },
                     "source": {
                         "$ref": "#/components/schemas/DataSource",
-                        "description": "The data source of the dataset. Examples: - { \"type\": \"uri\", \"uri\": \"https://mywebsite.com/mydata.jsonl\" } - { \"type\": \"uri\", \"uri\": \"lsfs://mydata.jsonl\" } - { \"type\": \"uri\", \"uri\": \"data:csv;base64,{base64_content}\" } - { \"type\": \"uri\", \"uri\": \"huggingface://llamastack/simpleqa?split=train\" } - { \"type\": \"rows\", \"rows\": [ { \"messages\": [ {\"role\": \"user\", \"content\": \"Hello, world!\"}, {\"role\": \"assistant\", \"content\": \"Hello, world!\"}, ] } ] }"
+                        "description": "The data source of the dataset. Ensure that the data source schema is compatible with the purpose of the dataset. Examples: - { \"type\": \"uri\", \"uri\": \"https://mywebsite.com/mydata.jsonl\" } - { \"type\": \"uri\", \"uri\": \"lsfs://mydata.jsonl\" } - { \"type\": \"uri\", \"uri\": \"data:csv;base64,{base64_content}\" } - { \"type\": \"uri\", \"uri\": \"huggingface://llamastack/simpleqa?split=train\" } - { \"type\": \"rows\", \"rows\": [ { \"messages\": [ {\"role\": \"user\", \"content\": \"Hello, world!\"}, {\"role\": \"assistant\", \"content\": \"Hello, world!\"}, ] } ] }"
                     },
                     "metadata": {
                         "type": "object",
@@ -9861,69 +9676,6 @@
                 "required": [
                     "purpose",
                     "source"
-                ],
-                "title": "RegisterDatasetRequest"
-            },
-            "RegisterGraderRequest": {
-                "type": "object",
-                "properties": {
-                    "grader": {
-                        "$ref": "#/components/schemas/GraderDefinition",
-                        "description": "The grader definition, E.g. - { \"type\": \"llm\", \"llm\": { \"model\": \"llama-405b\", \"prompt\": \"You are a judge. Score the answer based on the question. {question} {answer}\", } }"
-                    },
-                    "grader_id": {
-                        "type": "string",
-                        "description": "(Optional) The ID of the grader. If not provided, a random ID will be generated."
-=======
-                    },
-                    "source": {
-                        "$ref": "#/components/schemas/DataSource",
-                        "description": "The data source of the dataset. Ensure that the data source schema is compatible with the purpose of the dataset. Examples: - { \"type\": \"uri\", \"uri\": \"https://mywebsite.com/mydata.jsonl\" } - { \"type\": \"uri\", \"uri\": \"lsfs://mydata.jsonl\" } - { \"type\": \"uri\", \"uri\": \"data:csv;base64,{base64_content}\" } - { \"type\": \"uri\", \"uri\": \"huggingface://llamastack/simpleqa?split=train\" } - { \"type\": \"rows\", \"rows\": [ { \"messages\": [ {\"role\": \"user\", \"content\": \"Hello, world!\"}, {\"role\": \"assistant\", \"content\": \"Hello, world!\"}, ] } ] }"
->>>>>>> 5287b437
-                    },
-                    "metadata": {
-                        "type": "object",
-                        "additionalProperties": {
-                            "oneOf": [
-                                {
-                                    "type": "null"
-                                },
-                                {
-                                    "type": "boolean"
-                                },
-                                {
-                                    "type": "number"
-                                },
-                                {
-                                    "type": "string"
-                                },
-                                {
-                                    "type": "array"
-                                },
-                                {
-                                    "type": "object"
-                                }
-                            ]
-                        },
-<<<<<<< HEAD
-                        "description": "(Optional) Any additional metadata for this grader. - E.g. { \"description\": \"A grader that scores the answer based on the question.\", }"
-=======
-                        "description": "The metadata for the dataset. - E.g. {\"description\": \"My dataset\"}"
-                    },
-                    "dataset_id": {
-                        "type": "string",
-                        "description": "The ID of the dataset. If not provided, an ID will be generated."
->>>>>>> 5287b437
-                    }
-                },
-                "additionalProperties": false,
-                "required": [
-<<<<<<< HEAD
-                    "grader"
-=======
-                    "purpose",
-                    "source"
->>>>>>> 5287b437
                 ],
                 "title": "RegisterGraderRequest"
             },
@@ -10601,13 +10353,6 @@
         },
         {
             "name": "Files"
-        },
-        {
-<<<<<<< HEAD
-            "name": "Graders"
-=======
-            "name": "Files"
->>>>>>> 5287b437
         },
         {
             "name": "Inference",
@@ -10661,14 +10406,8 @@
                 "Benchmarks",
                 "DatasetIO",
                 "Datasets",
-<<<<<<< HEAD
-                "Evaluation",
-                "Files",
-                "Graders",
-=======
                 "Eval",
                 "Files",
->>>>>>> 5287b437
                 "Inference",
                 "Inspect",
                 "Models",
