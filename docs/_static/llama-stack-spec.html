<!DOCTYPE html>
<html>

<head>
    <meta charset="utf-8" />
    <meta name="viewport" content="width=device-width, initial-scale=1">
    <title>OpenAPI specification</title>
    <link href="https://fonts.googleapis.com/css?family=Montserrat:300,400,700|Roboto:300,400,700" rel="stylesheet">
    <script type="module" src="https://unpkg.com/@stoplight/elements/web-components.min.js"></script>
    <link rel="stylesheet" href="https://unpkg.com/@stoplight/elements/styles.min.css">
    <style>
        body {
            margin: 0;
            padding: 0;
            height: 100vh;
        }

        elements-api {
            height: 100%;
        }
    </style>
</head>

<body>
    <elements-api id="openapi-container" router="hash" layout="sidebar" hideExport="true"
        hideInternal="true"></elements-api>

    <script>
        document.addEventListener("DOMContentLoaded", function () {
            const spec = {
    "openapi": "3.1.0",
    "info": {
        "title": "Llama Stack Specification",
        "version": "v1",
        "description": "This is the specification of the Llama Stack that provides\n                a set of endpoints and their corresponding interfaces that are tailored to\n                best leverage Llama Models."
    },
    "servers": [
        {
            "url": "http://any-hosted-llama-stack.com"
        }
    ],
    "paths": {
        "/v1/eval/tasks/{task_id}/evaluations": {
            "post": {
                "responses": {
                    "200": {
                        "description": "OK",
                        "content": {
                            "application/json": {
                                "schema": {
                                    "$ref": "#/components/schemas/EvaluateResponse"
                                }
                            }
                        }
                    }
                },
                "tags": [
                    "Eval"
                ],
                "description": "",
                "parameters": [
                    {
                        "name": "task_id",
                        "in": "path",
                        "required": true,
                        "schema": {
                            "type": "string"
                        }
                    }
                ],
                "requestBody": {
                    "content": {
                        "application/json": {
                            "schema": {
                                "$ref": "#/components/schemas/DeprecatedEvaluateRowsRequest"
                            }
                        }
                    },
                    "required": true
                },
                "deprecated": true
            }
        },
        "/v1/eval-tasks/{task_id}": {
            "get": {
                "responses": {
                    "200": {
                        "description": "OK",
                        "content": {
                            "application/json": {
                                "schema": {
                                    "oneOf": [
                                        {
                                            "$ref": "#/components/schemas/Benchmark"
                                        },
                                        {
                                            "type": "null"
                                        }
                                    ]
                                }
                            }
                        }
                    }
                },
                "tags": [
                    "Benchmarks"
                ],
                "description": "",
                "parameters": [
                    {
                        "name": "task_id",
                        "in": "path",
                        "required": true,
                        "schema": {
                            "type": "string"
                        }
                    }
                ],
                "deprecated": true
            }
        },
        "/v1/eval/tasks/{task_id}/jobs/{job_id}": {
            "get": {
                "responses": {
                    "200": {
                        "description": "OK",
                        "content": {
                            "application/json": {
                                "schema": {
                                    "oneOf": [
                                        {
                                            "$ref": "#/components/schemas/JobStatus"
                                        },
                                        {
                                            "type": "null"
                                        }
                                    ]
                                }
                            }
                        }
                    }
                },
                "tags": [
                    "Eval"
                ],
                "description": "",
                "parameters": [
                    {
                        "name": "task_id",
                        "in": "path",
                        "required": true,
                        "schema": {
                            "type": "string"
                        }
                    },
                    {
                        "name": "job_id",
                        "in": "path",
                        "required": true,
                        "schema": {
                            "type": "string"
                        }
                    }
                ],
                "deprecated": true
            },
            "delete": {
                "responses": {
                    "200": {
                        "description": "OK"
                    }
                },
                "tags": [
                    "Eval"
                ],
                "description": "",
                "parameters": [
                    {
                        "name": "task_id",
                        "in": "path",
                        "required": true,
                        "schema": {
                            "type": "string"
                        }
                    },
                    {
                        "name": "job_id",
                        "in": "path",
                        "required": true,
                        "schema": {
                            "type": "string"
                        }
                    }
                ],
                "deprecated": true
            }
        },
        "/v1/eval/tasks/{task_id}/jobs/{job_id}/result": {
            "get": {
                "responses": {
                    "200": {
                        "description": "OK",
                        "content": {
                            "application/json": {
                                "schema": {
                                    "$ref": "#/components/schemas/EvaluateResponse"
                                }
                            }
                        }
                    }
                },
                "tags": [
                    "Eval"
                ],
                "description": "",
                "parameters": [
                    {
                        "name": "task_id",
                        "in": "path",
                        "required": true,
                        "schema": {
                            "type": "string"
                        }
                    },
                    {
                        "name": "job_id",
                        "in": "path",
                        "required": true,
                        "schema": {
                            "type": "string"
                        }
                    }
                ],
                "deprecated": true
            }
        },
        "/v1/eval-tasks": {
            "get": {
                "responses": {
                    "200": {
                        "description": "OK",
                        "content": {
                            "application/json": {
                                "schema": {
                                    "$ref": "#/components/schemas/ListBenchmarksResponse"
                                }
                            }
                        }
                    }
                },
                "tags": [
                    "Benchmarks"
                ],
                "description": "",
                "parameters": [],
                "deprecated": true
            },
            "post": {
                "responses": {
                    "200": {
                        "description": "OK"
                    }
                },
                "tags": [
                    "Benchmarks"
                ],
                "description": "",
                "parameters": [],
                "requestBody": {
                    "content": {
                        "application/json": {
                            "schema": {
                                "$ref": "#/components/schemas/DeprecatedRegisterEvalTaskRequest"
                            }
                        }
                    },
                    "required": true
                },
                "deprecated": true
            }
        },
        "/v1/eval/tasks/{task_id}/jobs": {
            "post": {
                "responses": {
                    "200": {
                        "description": "OK",
                        "content": {
                            "application/json": {
                                "schema": {
                                    "$ref": "#/components/schemas/Job"
                                }
                            }
                        }
                    }
                },
                "tags": [
                    "Eval"
                ],
                "description": "",
                "parameters": [
                    {
                        "name": "task_id",
                        "in": "path",
                        "required": true,
                        "schema": {
                            "type": "string"
                        }
                    }
                ],
                "requestBody": {
                    "content": {
                        "application/json": {
                            "schema": {
                                "$ref": "#/components/schemas/DeprecatedRunEvalRequest"
                            }
                        }
                    },
                    "required": true
                },
                "deprecated": true
            }
        },
        "/v1/datasetio/rows": {
            "get": {
                "responses": {
                    "200": {
                        "description": "OK",
                        "content": {
                            "application/json": {
                                "schema": {
                                    "$ref": "#/components/schemas/PaginatedRowsResult"
                                }
                            }
                        }
                    }
                },
                "tags": [
                    "DatasetIO"
                ],
                "description": "",
                "parameters": [
                    {
                        "name": "dataset_id",
                        "in": "query",
                        "required": true,
                        "schema": {
                            "type": "string"
                        }
                    },
                    {
                        "name": "rows_in_page",
                        "in": "query",
                        "required": true,
                        "schema": {
                            "type": "integer"
                        }
                    },
                    {
                        "name": "page_token",
                        "in": "query",
                        "required": false,
                        "schema": {
                            "type": "string"
                        }
                    },
                    {
                        "name": "filter_condition",
                        "in": "query",
                        "required": false,
                        "schema": {
                            "type": "string"
                        }
                    }
                ]
            },
            "post": {
                "responses": {
                    "200": {
                        "description": "OK"
                    }
                },
                "tags": [
                    "DatasetIO"
                ],
                "description": "",
                "parameters": [],
                "requestBody": {
                    "content": {
                        "application/json": {
                            "schema": {
                                "$ref": "#/components/schemas/AppendRowsRequest"
                            }
                        }
                    },
                    "required": true
                }
            }
        },
        "/v1/batch-inference/chat-completion": {
            "post": {
                "responses": {
                    "200": {
                        "description": "OK",
                        "content": {
                            "application/json": {
                                "schema": {
                                    "$ref": "#/components/schemas/BatchChatCompletionResponse"
                                }
                            }
                        }
                    }
                },
                "tags": [
                    "BatchInference (Coming Soon)"
                ],
                "description": "",
                "parameters": [],
                "requestBody": {
                    "content": {
                        "application/json": {
                            "schema": {
                                "$ref": "#/components/schemas/BatchChatCompletionRequest"
                            }
                        }
                    },
                    "required": true
                }
            }
        },
        "/v1/batch-inference/completion": {
            "post": {
                "responses": {
                    "200": {
                        "description": "OK",
                        "content": {
                            "application/json": {
                                "schema": {
                                    "$ref": "#/components/schemas/BatchCompletionResponse"
                                }
                            }
                        }
                    }
                },
                "tags": [
                    "BatchInference (Coming Soon)"
                ],
                "description": "",
                "parameters": [],
                "requestBody": {
                    "content": {
                        "application/json": {
                            "schema": {
                                "$ref": "#/components/schemas/BatchCompletionRequest"
                            }
                        }
                    },
                    "required": true
                }
            }
        },
        "/v1/post-training/job/cancel": {
            "post": {
                "responses": {
                    "200": {
                        "description": "OK"
                    }
                },
                "tags": [
                    "PostTraining (Coming Soon)"
                ],
                "description": "",
                "parameters": [],
                "requestBody": {
                    "content": {
                        "application/json": {
                            "schema": {
                                "$ref": "#/components/schemas/CancelTrainingJobRequest"
                            }
                        }
                    },
                    "required": true
                }
            }
        },
        "/v1/inference/chat-completion": {
            "post": {
                "responses": {
                    "200": {
                        "description": "If stream=False, returns a ChatCompletionResponse with the full completion. If stream=True, returns an SSE event stream of ChatCompletionResponseStreamChunk",
                        "content": {
                            "application/json": {
                                "schema": {
                                    "$ref": "#/components/schemas/ChatCompletionResponse"
                                }
                            },
                            "text/event-stream": {
                                "schema": {
                                    "$ref": "#/components/schemas/ChatCompletionResponseStreamChunk"
                                }
                            }
                        }
                    }
                },
                "tags": [
                    "Inference"
                ],
                "description": "Generate a chat completion for the given messages using the specified model.",
                "parameters": [],
                "requestBody": {
                    "content": {
                        "application/json": {
                            "schema": {
                                "$ref": "#/components/schemas/ChatCompletionRequest"
                            }
                        }
                    },
                    "required": true
                }
            }
        },
        "/v1/inference/completion": {
            "post": {
                "responses": {
                    "200": {
                        "description": "If stream=False, returns a CompletionResponse with the full completion. If stream=True, returns an SSE event stream of CompletionResponseStreamChunk",
                        "content": {
                            "application/json": {
                                "schema": {
                                    "$ref": "#/components/schemas/CompletionResponse"
                                }
                            },
                            "text/event-stream": {
                                "schema": {
                                    "$ref": "#/components/schemas/CompletionResponseStreamChunk"
                                }
                            }
                        }
                    }
                },
                "tags": [
                    "Inference"
                ],
                "description": "Generate a completion for the given content using the specified model.",
                "parameters": [],
                "requestBody": {
                    "content": {
                        "application/json": {
                            "schema": {
                                "$ref": "#/components/schemas/CompletionRequest"
                            }
                        }
                    },
                    "required": true
                }
            }
        },
        "/v1/agents": {
            "post": {
                "responses": {
                    "200": {
                        "description": "OK",
                        "content": {
                            "application/json": {
                                "schema": {
                                    "$ref": "#/components/schemas/AgentCreateResponse"
                                }
                            }
                        }
                    }
                },
                "tags": [
                    "Agents"
                ],
                "description": "",
                "parameters": [],
                "requestBody": {
                    "content": {
                        "application/json": {
                            "schema": {
                                "$ref": "#/components/schemas/CreateAgentRequest"
                            }
                        }
                    },
                    "required": true
                }
            }
        },
        "/v1/agents/{agent_id}/session": {
            "post": {
                "responses": {
                    "200": {
                        "description": "OK",
                        "content": {
                            "application/json": {
                                "schema": {
                                    "$ref": "#/components/schemas/AgentSessionCreateResponse"
                                }
                            }
                        }
                    }
                },
                "tags": [
                    "Agents"
                ],
                "description": "",
                "parameters": [
                    {
                        "name": "agent_id",
                        "in": "path",
                        "required": true,
                        "schema": {
                            "type": "string"
                        }
                    }
                ],
                "requestBody": {
                    "content": {
                        "application/json": {
                            "schema": {
                                "$ref": "#/components/schemas/CreateAgentSessionRequest"
                            }
                        }
                    },
                    "required": true
                }
            }
        },
        "/v1/agents/{agent_id}/session/{session_id}/turn": {
            "post": {
                "responses": {
                    "200": {
                        "description": "A single turn in an interaction with an Agentic System. **OR** streamed agent turn completion response.",
                        "content": {
                            "application/json": {
                                "schema": {
                                    "$ref": "#/components/schemas/Turn"
                                }
                            },
                            "text/event-stream": {
                                "schema": {
                                    "$ref": "#/components/schemas/AgentTurnResponseStreamChunk"
                                }
                            }
                        }
                    }
                },
                "tags": [
                    "Agents"
                ],
                "description": "",
                "parameters": [
                    {
                        "name": "agent_id",
                        "in": "path",
                        "required": true,
                        "schema": {
                            "type": "string"
                        }
                    },
                    {
                        "name": "session_id",
                        "in": "path",
                        "required": true,
                        "schema": {
                            "type": "string"
                        }
                    }
                ],
                "requestBody": {
                    "content": {
                        "application/json": {
                            "schema": {
                                "$ref": "#/components/schemas/CreateAgentTurnRequest"
                            }
                        }
                    },
                    "required": true
                }
            }
        },
        "/v1/agents/{agent_id}": {
            "delete": {
                "responses": {
                    "200": {
                        "description": "OK"
                    }
                },
                "tags": [
                    "Agents"
                ],
                "description": "",
                "parameters": [
                    {
                        "name": "agent_id",
                        "in": "path",
                        "required": true,
                        "schema": {
                            "type": "string"
                        }
                    }
                ]
            }
        },
        "/v1/agents/{agent_id}/session/{session_id}": {
            "get": {
                "responses": {
                    "200": {
                        "description": "OK",
                        "content": {
                            "application/json": {
                                "schema": {
                                    "$ref": "#/components/schemas/Session"
                                }
                            }
                        }
                    }
                },
                "tags": [
                    "Agents"
                ],
                "description": "",
                "parameters": [
                    {
                        "name": "session_id",
                        "in": "path",
                        "required": true,
                        "schema": {
                            "type": "string"
                        }
                    },
                    {
                        "name": "agent_id",
                        "in": "path",
                        "required": true,
                        "schema": {
                            "type": "string"
                        }
                    },
                    {
                        "name": "turn_ids",
                        "in": "query",
                        "required": false,
                        "schema": {
                            "type": "array",
                            "items": {
                                "type": "string"
                            }
                        }
                    }
                ]
            },
            "delete": {
                "responses": {
                    "200": {
                        "description": "OK"
                    }
                },
                "tags": [
                    "Agents"
                ],
                "description": "",
                "parameters": [
                    {
                        "name": "session_id",
                        "in": "path",
                        "required": true,
                        "schema": {
                            "type": "string"
                        }
                    },
                    {
                        "name": "agent_id",
                        "in": "path",
                        "required": true,
                        "schema": {
                            "type": "string"
                        }
                    }
                ]
            }
        },
        "/v1/inference/embeddings": {
            "post": {
                "responses": {
                    "200": {
                        "description": "An array of embeddings, one for each content. Each embedding is a list of floats. The dimensionality of the embedding is model-specific; you can check model metadata using /models/{model_id}",
                        "content": {
                            "application/json": {
                                "schema": {
                                    "$ref": "#/components/schemas/EmbeddingsResponse"
                                }
                            }
                        }
                    }
                },
                "tags": [
                    "Inference"
                ],
                "description": "Generate embeddings for content pieces using the specified model.",
                "parameters": [],
                "requestBody": {
                    "content": {
                        "application/json": {
                            "schema": {
                                "$ref": "#/components/schemas/EmbeddingsRequest"
                            }
                        }
                    },
                    "required": true
                }
            }
        },
        "/v1/eval/benchmarks/{benchmark_id}/evaluations": {
            "post": {
                "responses": {
                    "200": {
                        "description": "OK",
                        "content": {
                            "application/json": {
                                "schema": {
                                    "$ref": "#/components/schemas/EvaluateResponse"
                                }
                            }
                        }
                    }
                },
                "tags": [
                    "Eval"
                ],
                "description": "",
                "parameters": [
                    {
                        "name": "benchmark_id",
                        "in": "path",
                        "required": true,
                        "schema": {
                            "type": "string"
                        }
                    }
                ],
                "requestBody": {
                    "content": {
                        "application/json": {
                            "schema": {
                                "$ref": "#/components/schemas/EvaluateRowsRequest"
                            }
                        }
                    },
                    "required": true
                }
            }
        },
        "/v1/agents/{agent_id}/session/{session_id}/turn/{turn_id}/step/{step_id}": {
            "get": {
                "responses": {
                    "200": {
                        "description": "OK",
                        "content": {
                            "application/json": {
                                "schema": {
                                    "$ref": "#/components/schemas/AgentStepResponse"
                                }
                            }
                        }
                    }
                },
                "tags": [
                    "Agents"
                ],
                "description": "",
                "parameters": [
                    {
                        "name": "agent_id",
                        "in": "path",
                        "required": true,
                        "schema": {
                            "type": "string"
                        }
                    },
                    {
                        "name": "session_id",
                        "in": "path",
                        "required": true,
                        "schema": {
                            "type": "string"
                        }
                    },
                    {
                        "name": "turn_id",
                        "in": "path",
                        "required": true,
                        "schema": {
                            "type": "string"
                        }
                    },
                    {
                        "name": "step_id",
                        "in": "path",
                        "required": true,
                        "schema": {
                            "type": "string"
                        }
                    }
                ]
            }
        },
        "/v1/agents/{agent_id}/session/{session_id}/turn/{turn_id}": {
            "get": {
                "responses": {
                    "200": {
                        "description": "OK",
                        "content": {
                            "application/json": {
                                "schema": {
                                    "$ref": "#/components/schemas/Turn"
                                }
                            }
                        }
                    }
                },
                "tags": [
                    "Agents"
                ],
                "description": "",
                "parameters": [
                    {
                        "name": "agent_id",
                        "in": "path",
                        "required": true,
                        "schema": {
                            "type": "string"
                        }
                    },
                    {
                        "name": "session_id",
                        "in": "path",
                        "required": true,
                        "schema": {
                            "type": "string"
                        }
                    },
                    {
                        "name": "turn_id",
                        "in": "path",
                        "required": true,
                        "schema": {
                            "type": "string"
                        }
                    }
                ]
            }
        },
        "/v1/eval/benchmarks/{benchmark_id}": {
            "get": {
                "responses": {
                    "200": {
                        "description": "OK",
                        "content": {
                            "application/json": {
                                "schema": {
                                    "oneOf": [
                                        {
                                            "$ref": "#/components/schemas/Benchmark"
                                        },
                                        {
                                            "type": "null"
                                        }
                                    ]
                                }
                            }
                        }
                    }
                },
                "tags": [
                    "Benchmarks"
                ],
                "description": "",
                "parameters": [
                    {
                        "name": "benchmark_id",
                        "in": "path",
                        "required": true,
                        "schema": {
                            "type": "string"
                        }
                    }
                ]
            }
        },
        "/v1/datasets/{dataset_id}": {
            "get": {
                "responses": {
                    "200": {
                        "description": "OK",
                        "content": {
                            "application/json": {
                                "schema": {
                                    "oneOf": [
                                        {
                                            "$ref": "#/components/schemas/Dataset"
                                        },
                                        {
                                            "type": "null"
                                        }
                                    ]
                                }
                            }
                        }
                    }
                },
                "tags": [
                    "Datasets"
                ],
                "description": "",
                "parameters": [
                    {
                        "name": "dataset_id",
                        "in": "path",
                        "required": true,
                        "schema": {
                            "type": "string"
                        }
                    }
                ]
            },
            "delete": {
                "responses": {
                    "200": {
                        "description": "OK"
                    }
                },
                "tags": [
                    "Datasets"
                ],
                "description": "",
                "parameters": [
                    {
                        "name": "dataset_id",
                        "in": "path",
                        "required": true,
                        "schema": {
                            "type": "string"
                        }
                    }
                ]
            }
        },
        "/v1/models/{model_id}": {
            "get": {
                "responses": {
                    "200": {
                        "description": "OK",
                        "content": {
                            "application/json": {
                                "schema": {
                                    "oneOf": [
                                        {
                                            "$ref": "#/components/schemas/Model"
                                        },
                                        {
                                            "type": "null"
                                        }
                                    ]
                                }
                            }
                        }
                    }
                },
                "tags": [
                    "Models"
                ],
                "description": "",
                "parameters": [
                    {
                        "name": "model_id",
                        "in": "path",
                        "required": true,
                        "schema": {
                            "type": "string"
                        }
                    }
                ]
            },
            "delete": {
                "responses": {
                    "200": {
                        "description": "OK"
                    }
                },
                "tags": [
                    "Models"
                ],
                "description": "",
                "parameters": [
                    {
                        "name": "model_id",
                        "in": "path",
                        "required": true,
                        "schema": {
                            "type": "string"
                        }
                    }
                ]
            }
        },
        "/v1/scoring-functions/{scoring_fn_id}": {
            "get": {
                "responses": {
                    "200": {
                        "description": "OK",
                        "content": {
                            "application/json": {
                                "schema": {
                                    "oneOf": [
                                        {
                                            "$ref": "#/components/schemas/ScoringFn"
                                        },
                                        {
                                            "type": "null"
                                        }
                                    ]
                                }
                            }
                        }
                    }
                },
                "tags": [
                    "ScoringFunctions"
                ],
                "description": "",
                "parameters": [
                    {
                        "name": "scoring_fn_id",
                        "in": "path",
                        "required": true,
                        "schema": {
                            "type": "string"
                        }
                    }
                ]
            }
        },
        "/v1/shields/{identifier}": {
            "get": {
                "responses": {
                    "200": {
                        "description": "OK",
                        "content": {
                            "application/json": {
                                "schema": {
                                    "oneOf": [
                                        {
                                            "$ref": "#/components/schemas/Shield"
                                        },
                                        {
                                            "type": "null"
                                        }
                                    ]
                                }
                            }
                        }
                    }
                },
                "tags": [
                    "Shields"
                ],
                "description": "",
                "parameters": [
                    {
                        "name": "identifier",
                        "in": "path",
                        "required": true,
                        "schema": {
                            "type": "string"
                        }
                    }
                ]
            }
        },
        "/v1/telemetry/traces/{trace_id}/spans/{span_id}": {
            "get": {
                "responses": {
                    "200": {
                        "description": "OK",
                        "content": {
                            "application/json": {
                                "schema": {
                                    "$ref": "#/components/schemas/Span"
                                }
                            }
                        }
                    }
                },
                "tags": [
                    "Telemetry"
                ],
                "description": "",
                "parameters": [
                    {
                        "name": "trace_id",
                        "in": "path",
                        "required": true,
                        "schema": {
                            "type": "string"
                        }
                    },
                    {
                        "name": "span_id",
                        "in": "path",
                        "required": true,
                        "schema": {
                            "type": "string"
                        }
                    }
                ]
            }
        },
        "/v1/telemetry/spans/{span_id}/tree": {
            "get": {
                "responses": {
                    "200": {
                        "description": "OK",
                        "content": {
                            "application/json": {
                                "schema": {
                                    "$ref": "#/components/schemas/QuerySpanTreeResponse"
                                }
                            }
                        }
                    }
                },
                "tags": [
                    "Telemetry"
                ],
                "description": "",
                "parameters": [
                    {
                        "name": "span_id",
                        "in": "path",
                        "required": true,
                        "schema": {
                            "type": "string"
                        }
                    },
                    {
                        "name": "attributes_to_return",
                        "in": "query",
                        "required": false,
                        "schema": {
                            "type": "array",
                            "items": {
                                "type": "string"
                            }
                        }
                    },
                    {
                        "name": "max_depth",
                        "in": "query",
                        "required": false,
                        "schema": {
                            "type": "integer"
                        }
                    }
                ]
            }
        },
        "/v1/tools/{tool_name}": {
            "get": {
                "responses": {
                    "200": {
                        "description": "OK",
                        "content": {
                            "application/json": {
                                "schema": {
                                    "$ref": "#/components/schemas/Tool"
                                }
                            }
                        }
                    }
                },
                "tags": [
                    "ToolGroups"
                ],
                "description": "",
                "parameters": [
                    {
                        "name": "tool_name",
                        "in": "path",
                        "required": true,
                        "schema": {
                            "type": "string"
                        }
                    }
                ]
            }
        },
        "/v1/toolgroups/{toolgroup_id}": {
            "get": {
                "responses": {
                    "200": {
                        "description": "OK",
                        "content": {
                            "application/json": {
                                "schema": {
                                    "$ref": "#/components/schemas/ToolGroup"
                                }
                            }
                        }
                    }
                },
                "tags": [
                    "ToolGroups"
                ],
                "description": "",
                "parameters": [
                    {
                        "name": "toolgroup_id",
                        "in": "path",
                        "required": true,
                        "schema": {
                            "type": "string"
                        }
                    }
                ]
            },
            "delete": {
                "responses": {
                    "200": {
                        "description": "OK"
                    }
                },
                "tags": [
                    "ToolGroups"
                ],
                "description": "Unregister a tool group",
                "parameters": [
                    {
                        "name": "toolgroup_id",
                        "in": "path",
                        "required": true,
                        "schema": {
                            "type": "string"
                        }
                    }
                ]
            }
        },
        "/v1/telemetry/traces/{trace_id}": {
            "get": {
                "responses": {
                    "200": {
                        "description": "OK",
                        "content": {
                            "application/json": {
                                "schema": {
                                    "$ref": "#/components/schemas/Trace"
                                }
                            }
                        }
                    }
                },
                "tags": [
                    "Telemetry"
                ],
                "description": "",
                "parameters": [
                    {
                        "name": "trace_id",
                        "in": "path",
                        "required": true,
                        "schema": {
                            "type": "string"
                        }
                    }
                ]
            }
        },
        "/v1/post-training/job/artifacts": {
            "get": {
                "responses": {
                    "200": {
                        "description": "OK",
                        "content": {
                            "application/json": {
                                "schema": {
                                    "oneOf": [
                                        {
                                            "$ref": "#/components/schemas/PostTrainingJobArtifactsResponse"
                                        },
                                        {
                                            "type": "null"
                                        }
                                    ]
                                }
                            }
                        }
                    }
                },
                "tags": [
                    "PostTraining (Coming Soon)"
                ],
                "description": "",
                "parameters": [
                    {
                        "name": "job_uuid",
                        "in": "query",
                        "required": true,
                        "schema": {
                            "type": "string"
                        }
                    }
                ]
            }
        },
        "/v1/post-training/job/status": {
            "get": {
                "responses": {
                    "200": {
                        "description": "OK",
                        "content": {
                            "application/json": {
                                "schema": {
                                    "oneOf": [
                                        {
                                            "$ref": "#/components/schemas/PostTrainingJobStatusResponse"
                                        },
                                        {
                                            "type": "null"
                                        }
                                    ]
                                }
                            }
                        }
                    }
                },
                "tags": [
                    "PostTraining (Coming Soon)"
                ],
                "description": "",
                "parameters": [
                    {
                        "name": "job_uuid",
                        "in": "query",
                        "required": true,
                        "schema": {
                            "type": "string"
                        }
                    }
                ]
            }
        },
        "/v1/post-training/jobs": {
            "get": {
                "responses": {
                    "200": {
                        "description": "OK",
                        "content": {
                            "application/json": {
                                "schema": {
                                    "$ref": "#/components/schemas/ListPostTrainingJobsResponse"
                                }
                            }
                        }
                    }
                },
                "tags": [
                    "PostTraining (Coming Soon)"
                ],
                "description": "",
                "parameters": []
            }
        },
        "/v1/vector-dbs/{vector_db_id}": {
            "get": {
                "responses": {
                    "200": {
                        "description": "OK",
                        "content": {
                            "application/json": {
                                "schema": {
                                    "oneOf": [
                                        {
                                            "$ref": "#/components/schemas/VectorDB"
                                        },
                                        {
                                            "type": "null"
                                        }
                                    ]
                                }
                            }
                        }
                    }
                },
                "tags": [
                    "VectorDBs"
                ],
                "description": "",
                "parameters": [
                    {
                        "name": "vector_db_id",
                        "in": "path",
                        "required": true,
                        "schema": {
                            "type": "string"
                        }
                    }
                ]
            },
            "delete": {
                "responses": {
                    "200": {
                        "description": "OK"
                    }
                },
                "tags": [
                    "VectorDBs"
                ],
                "description": "",
                "parameters": [
                    {
                        "name": "vector_db_id",
                        "in": "path",
                        "required": true,
                        "schema": {
                            "type": "string"
                        }
                    }
                ]
            }
        },
        "/v1/health": {
            "get": {
                "responses": {
                    "200": {
                        "description": "OK",
                        "content": {
                            "application/json": {
                                "schema": {
                                    "$ref": "#/components/schemas/HealthInfo"
                                }
                            }
                        }
                    }
                },
                "tags": [
                    "Inspect"
                ],
                "description": "",
                "parameters": []
            }
        },
        "/v1/tool-runtime/rag-tool/insert": {
            "post": {
                "responses": {
                    "200": {
                        "description": "OK"
                    }
                },
                "tags": [
                    "ToolRuntime"
                ],
                "description": "Index documents so they can be used by the RAG system",
                "parameters": [],
                "requestBody": {
                    "content": {
                        "application/json": {
                            "schema": {
                                "$ref": "#/components/schemas/InsertRequest"
                            }
                        }
                    },
                    "required": true
                }
            }
        },
        "/v1/vector-io/insert": {
            "post": {
                "responses": {
                    "200": {
                        "description": "OK"
                    }
                },
                "tags": [
                    "VectorIO"
                ],
                "description": "",
                "parameters": [],
                "requestBody": {
                    "content": {
                        "application/json": {
                            "schema": {
                                "$ref": "#/components/schemas/InsertChunksRequest"
                            }
                        }
                    },
                    "required": true
                }
            }
        },
        "/v1/tool-runtime/invoke": {
            "post": {
                "responses": {
                    "200": {
                        "description": "OK",
                        "content": {
                            "application/json": {
                                "schema": {
                                    "$ref": "#/components/schemas/ToolInvocationResult"
                                }
                            }
                        }
                    }
                },
                "tags": [
                    "ToolRuntime"
                ],
                "description": "Run a tool with the given arguments",
                "parameters": [],
                "requestBody": {
                    "content": {
                        "application/json": {
                            "schema": {
                                "$ref": "#/components/schemas/InvokeToolRequest"
                            }
                        }
                    },
                    "required": true
                }
            }
        },
        "/v1/eval/benchmarks/{benchmark_id}/jobs/{job_id}": {
            "get": {
                "responses": {
                    "200": {
                        "description": "OK",
                        "content": {
                            "application/json": {
                                "schema": {
                                    "oneOf": [
                                        {
                                            "$ref": "#/components/schemas/JobStatus"
                                        },
                                        {
                                            "type": "null"
                                        }
                                    ]
                                }
                            }
                        }
                    }
                },
                "tags": [
                    "Eval"
                ],
                "description": "",
                "parameters": [
                    {
                        "name": "benchmark_id",
                        "in": "path",
                        "required": true,
                        "schema": {
                            "type": "string"
                        }
                    },
                    {
                        "name": "job_id",
                        "in": "path",
                        "required": true,
                        "schema": {
                            "type": "string"
                        }
                    }
                ]
            },
            "delete": {
                "responses": {
                    "200": {
                        "description": "OK"
                    }
                },
                "tags": [
                    "Eval"
                ],
                "description": "",
                "parameters": [
                    {
                        "name": "benchmark_id",
                        "in": "path",
                        "required": true,
                        "schema": {
                            "type": "string"
                        }
                    },
                    {
                        "name": "job_id",
                        "in": "path",
                        "required": true,
                        "schema": {
                            "type": "string"
                        }
                    }
                ]
            }
        },
        "/v1/eval/benchmarks/{benchmark_id}/jobs/{job_id}/result": {
            "get": {
                "responses": {
                    "200": {
                        "description": "OK",
                        "content": {
                            "application/json": {
                                "schema": {
                                    "$ref": "#/components/schemas/EvaluateResponse"
                                }
                            }
                        }
                    }
                },
                "tags": [
                    "Eval"
                ],
                "description": "",
                "parameters": [
                    {
                        "name": "benchmark_id",
                        "in": "path",
                        "required": true,
                        "schema": {
                            "type": "string"
                        }
                    },
                    {
                        "name": "job_id",
                        "in": "path",
                        "required": true,
                        "schema": {
                            "type": "string"
                        }
                    }
                ]
            }
        },
        "/v1/eval/benchmarks": {
            "get": {
                "responses": {
                    "200": {
                        "description": "OK",
                        "content": {
                            "application/json": {
                                "schema": {
                                    "$ref": "#/components/schemas/ListBenchmarksResponse"
                                }
                            }
                        }
                    }
                },
                "tags": [
                    "Benchmarks"
                ],
                "description": "",
                "parameters": []
            },
            "post": {
                "responses": {
                    "200": {
                        "description": "OK"
                    }
                },
                "tags": [
                    "Benchmarks"
                ],
                "description": "",
                "parameters": [],
                "requestBody": {
                    "content": {
                        "application/json": {
                            "schema": {
                                "$ref": "#/components/schemas/RegisterBenchmarkRequest"
                            }
                        }
                    },
                    "required": true
                }
            }
        },
        "/v1/datasets": {
            "get": {
                "responses": {
                    "200": {
                        "description": "OK",
                        "content": {
                            "application/json": {
                                "schema": {
                                    "$ref": "#/components/schemas/ListDatasetsResponse"
                                }
                            }
                        }
                    }
                },
                "tags": [
                    "Datasets"
                ],
                "description": "",
                "parameters": []
            },
            "post": {
                "responses": {
                    "200": {
                        "description": "OK"
                    }
                },
                "tags": [
                    "Datasets"
                ],
                "description": "",
                "parameters": [],
                "requestBody": {
                    "content": {
                        "application/json": {
                            "schema": {
                                "$ref": "#/components/schemas/RegisterDatasetRequest"
                            }
                        }
                    },
                    "required": true
                }
            }
        },
        "/v1/models": {
            "get": {
                "responses": {
                    "200": {
                        "description": "OK",
                        "content": {
                            "application/json": {
                                "schema": {
                                    "$ref": "#/components/schemas/ListModelsResponse"
                                }
                            }
                        }
                    }
                },
                "tags": [
                    "Models"
                ],
                "description": "",
                "parameters": []
            },
            "post": {
                "responses": {
                    "200": {
                        "description": "OK",
                        "content": {
                            "application/json": {
                                "schema": {
                                    "$ref": "#/components/schemas/Model"
                                }
                            }
                        }
                    }
                },
                "tags": [
                    "Models"
                ],
                "description": "",
                "parameters": [],
                "requestBody": {
                    "content": {
                        "application/json": {
                            "schema": {
                                "$ref": "#/components/schemas/RegisterModelRequest"
                            }
                        }
                    },
                    "required": true
                }
            }
        },
        "/v1/inspect/providers": {
            "get": {
                "responses": {
                    "200": {
                        "description": "OK",
                        "content": {
                            "application/json": {
                                "schema": {
                                    "$ref": "#/components/schemas/ListProvidersResponse"
                                }
                            }
                        }
                    }
                },
                "tags": [
                    "Inspect"
                ],
                "description": "",
                "parameters": []
            }
        },
        "/v1/inspect/routes": {
            "get": {
                "responses": {
                    "200": {
                        "description": "OK",
                        "content": {
                            "application/json": {
                                "schema": {
                                    "$ref": "#/components/schemas/ListRoutesResponse"
                                }
                            }
                        }
                    }
                },
                "tags": [
                    "Inspect"
                ],
                "description": "",
                "parameters": []
            }
        },
        "/v1/tool-runtime/list-tools": {
            "get": {
                "responses": {
                    "200": {
                        "description": "OK",
                        "content": {
                            "application/jsonl": {
                                "schema": {
                                    "$ref": "#/components/schemas/ToolDef"
                                }
                            }
                        }
                    }
                },
                "tags": [
                    "ToolRuntime"
                ],
                "description": "",
                "parameters": [
                    {
                        "name": "tool_group_id",
                        "in": "query",
                        "required": false,
                        "schema": {
                            "type": "string"
                        }
                    },
                    {
                        "name": "mcp_endpoint",
                        "in": "query",
                        "required": false,
                        "schema": {
                            "$ref": "#/components/schemas/URL"
                        }
                    }
                ]
            }
        },
        "/v1/scoring-functions": {
            "get": {
                "responses": {
                    "200": {
                        "description": "OK",
                        "content": {
                            "application/json": {
                                "schema": {
                                    "$ref": "#/components/schemas/ListScoringFunctionsResponse"
                                }
                            }
                        }
                    }
                },
                "tags": [
                    "ScoringFunctions"
                ],
                "description": "",
                "parameters": []
            },
            "post": {
                "responses": {
                    "200": {
                        "description": "OK"
                    }
                },
                "tags": [
                    "ScoringFunctions"
                ],
                "description": "",
                "parameters": [],
                "requestBody": {
                    "content": {
                        "application/json": {
                            "schema": {
                                "$ref": "#/components/schemas/RegisterScoringFunctionRequest"
                            }
                        }
                    },
                    "required": true
                }
            }
        },
        "/v1/shields": {
            "get": {
                "responses": {
                    "200": {
                        "description": "OK",
                        "content": {
                            "application/json": {
                                "schema": {
                                    "$ref": "#/components/schemas/ListShieldsResponse"
                                }
                            }
                        }
                    }
                },
                "tags": [
                    "Shields"
                ],
                "description": "",
                "parameters": []
            },
            "post": {
                "responses": {
                    "200": {
                        "description": "OK",
                        "content": {
                            "application/json": {
                                "schema": {
                                    "$ref": "#/components/schemas/Shield"
                                }
                            }
                        }
                    }
                },
                "tags": [
                    "Shields"
                ],
                "description": "",
                "parameters": [],
                "requestBody": {
                    "content": {
                        "application/json": {
                            "schema": {
                                "$ref": "#/components/schemas/RegisterShieldRequest"
                            }
                        }
                    },
                    "required": true
                }
            }
        },
        "/v1/toolgroups": {
            "get": {
                "responses": {
                    "200": {
                        "description": "OK",
                        "content": {
                            "application/json": {
                                "schema": {
                                    "$ref": "#/components/schemas/ListToolGroupsResponse"
                                }
                            }
                        }
                    }
                },
                "tags": [
                    "ToolGroups"
                ],
                "description": "List tool groups with optional provider",
                "parameters": []
            },
            "post": {
                "responses": {
                    "200": {
                        "description": "OK"
                    }
                },
                "tags": [
                    "ToolGroups"
                ],
                "description": "Register a tool group",
                "parameters": [],
                "requestBody": {
                    "content": {
                        "application/json": {
                            "schema": {
                                "$ref": "#/components/schemas/RegisterToolGroupRequest"
                            }
                        }
                    },
                    "required": true
                }
            }
        },
        "/v1/tools": {
            "get": {
                "responses": {
                    "200": {
                        "description": "OK",
                        "content": {
                            "application/json": {
                                "schema": {
                                    "$ref": "#/components/schemas/ListToolsResponse"
                                }
                            }
                        }
                    }
                },
                "tags": [
                    "ToolGroups"
                ],
                "description": "List tools with optional tool group",
                "parameters": [
                    {
                        "name": "toolgroup_id",
                        "in": "query",
                        "required": false,
                        "schema": {
                            "type": "string"
                        }
                    }
                ]
            }
        },
        "/v1/vector-dbs": {
            "get": {
                "responses": {
                    "200": {
                        "description": "OK",
                        "content": {
                            "application/json": {
                                "schema": {
                                    "$ref": "#/components/schemas/ListVectorDBsResponse"
                                }
                            }
                        }
                    }
                },
                "tags": [
                    "VectorDBs"
                ],
                "description": "",
                "parameters": []
            },
            "post": {
                "responses": {
                    "200": {
                        "description": "OK",
                        "content": {
                            "application/json": {
                                "schema": {
                                    "$ref": "#/components/schemas/VectorDB"
                                }
                            }
                        }
                    }
                },
                "tags": [
                    "VectorDBs"
                ],
                "description": "",
                "parameters": [],
                "requestBody": {
                    "content": {
                        "application/json": {
                            "schema": {
                                "$ref": "#/components/schemas/RegisterVectorDbRequest"
                            }
                        }
                    },
                    "required": true
                }
            }
        },
        "/v1/telemetry/events": {
            "post": {
                "responses": {
                    "200": {
                        "description": "OK"
                    }
                },
                "tags": [
                    "Telemetry"
                ],
                "description": "",
                "parameters": [],
                "requestBody": {
                    "content": {
                        "application/json": {
                            "schema": {
                                "$ref": "#/components/schemas/LogEventRequest"
                            }
                        }
                    },
                    "required": true
                }
            }
        },
        "/v1/post-training/preference-optimize": {
            "post": {
                "responses": {
                    "200": {
                        "description": "OK",
                        "content": {
                            "application/json": {
                                "schema": {
                                    "$ref": "#/components/schemas/PostTrainingJob"
                                }
                            }
                        }
                    }
                },
                "tags": [
                    "PostTraining (Coming Soon)"
                ],
                "description": "",
                "parameters": [],
                "requestBody": {
                    "content": {
                        "application/json": {
                            "schema": {
                                "$ref": "#/components/schemas/PreferenceOptimizeRequest"
                            }
                        }
                    },
                    "required": true
                }
            }
        },
        "/v1/tool-runtime/rag-tool/query": {
            "post": {
                "responses": {
                    "200": {
                        "description": "OK",
                        "content": {
                            "application/json": {
                                "schema": {
                                    "$ref": "#/components/schemas/RAGQueryResult"
                                }
                            }
                        }
                    }
                },
                "tags": [
                    "ToolRuntime"
                ],
                "description": "Query the RAG system for context; typically invoked by the agent",
                "parameters": [],
                "requestBody": {
                    "content": {
                        "application/json": {
                            "schema": {
                                "$ref": "#/components/schemas/QueryRequest"
                            }
                        }
                    },
                    "required": true
                }
            }
        },
        "/v1/vector-io/query": {
            "post": {
                "responses": {
                    "200": {
                        "description": "OK",
                        "content": {
                            "application/json": {
                                "schema": {
                                    "$ref": "#/components/schemas/QueryChunksResponse"
                                }
                            }
                        }
                    }
                },
                "tags": [
                    "VectorIO"
                ],
                "description": "",
                "parameters": [],
                "requestBody": {
                    "content": {
                        "application/json": {
                            "schema": {
                                "$ref": "#/components/schemas/QueryChunksRequest"
                            }
                        }
                    },
                    "required": true
                }
            }
        },
        "/v1/telemetry/spans": {
            "get": {
                "responses": {
                    "200": {
                        "description": "OK",
                        "content": {
                            "application/json": {
                                "schema": {
                                    "$ref": "#/components/schemas/QuerySpansResponse"
                                }
                            }
                        }
                    }
                },
                "tags": [
                    "Telemetry"
                ],
                "description": "",
                "parameters": [
                    {
                        "name": "attribute_filters",
                        "in": "query",
                        "required": true,
                        "schema": {
                            "type": "array",
                            "items": {
                                "$ref": "#/components/schemas/QueryCondition"
                            }
                        }
                    },
                    {
                        "name": "attributes_to_return",
                        "in": "query",
                        "required": true,
                        "schema": {
                            "type": "array",
                            "items": {
                                "type": "string"
                            }
                        }
                    },
                    {
                        "name": "max_depth",
                        "in": "query",
                        "required": false,
                        "schema": {
                            "type": "integer"
                        }
                    }
                ]
            }
        },
        "/v1/telemetry/traces": {
            "get": {
                "responses": {
                    "200": {
                        "description": "OK",
                        "content": {
                            "application/json": {
                                "schema": {
                                    "$ref": "#/components/schemas/QueryTracesResponse"
                                }
                            }
                        }
                    }
                },
                "tags": [
                    "Telemetry"
                ],
                "description": "",
                "parameters": [
                    {
                        "name": "attribute_filters",
                        "in": "query",
                        "required": false,
                        "schema": {
                            "type": "array",
                            "items": {
                                "$ref": "#/components/schemas/QueryCondition"
                            }
                        }
                    },
                    {
                        "name": "limit",
                        "in": "query",
                        "required": false,
                        "schema": {
                            "type": "integer"
                        }
                    },
                    {
                        "name": "offset",
                        "in": "query",
                        "required": false,
                        "schema": {
                            "type": "integer"
                        }
                    },
                    {
                        "name": "order_by",
                        "in": "query",
                        "required": false,
                        "schema": {
                            "type": "array",
                            "items": {
                                "type": "string"
                            }
                        }
                    }
                ]
            }
        },
        "/v1/eval/benchmarks/{benchmark_id}/jobs": {
            "post": {
                "responses": {
                    "200": {
                        "description": "OK",
                        "content": {
                            "application/json": {
                                "schema": {
                                    "$ref": "#/components/schemas/Job"
                                }
                            }
                        }
                    }
                },
                "tags": [
                    "Eval"
                ],
                "description": "",
                "parameters": [
                    {
                        "name": "benchmark_id",
                        "in": "path",
                        "required": true,
                        "schema": {
                            "type": "string"
                        }
                    }
                ],
                "requestBody": {
                    "content": {
                        "application/json": {
                            "schema": {
                                "$ref": "#/components/schemas/RunEvalRequest"
                            }
                        }
                    },
                    "required": true
                }
            }
        },
        "/v1/safety/run-shield": {
            "post": {
                "responses": {
                    "200": {
                        "description": "OK",
                        "content": {
                            "application/json": {
                                "schema": {
                                    "$ref": "#/components/schemas/RunShieldResponse"
                                }
                            }
                        }
                    }
                },
                "tags": [
                    "Safety"
                ],
                "description": "",
                "parameters": [],
                "requestBody": {
                    "content": {
                        "application/json": {
                            "schema": {
                                "$ref": "#/components/schemas/RunShieldRequest"
                            }
                        }
                    },
                    "required": true
                }
            }
        },
        "/v1/telemetry/spans/export": {
            "post": {
                "responses": {
                    "200": {
                        "description": "OK"
                    }
                },
                "tags": [
                    "Telemetry"
                ],
                "description": "",
                "parameters": [],
                "requestBody": {
                    "content": {
                        "application/json": {
                            "schema": {
                                "$ref": "#/components/schemas/SaveSpansToDatasetRequest"
                            }
                        }
                    },
                    "required": true
                }
            }
        },
        "/v1/scoring/score": {
            "post": {
                "responses": {
                    "200": {
                        "description": "OK",
                        "content": {
                            "application/json": {
                                "schema": {
                                    "$ref": "#/components/schemas/ScoreResponse"
                                }
                            }
                        }
                    }
                },
                "tags": [
                    "Scoring"
                ],
                "description": "",
                "parameters": [],
                "requestBody": {
                    "content": {
                        "application/json": {
                            "schema": {
                                "$ref": "#/components/schemas/ScoreRequest"
                            }
                        }
                    },
                    "required": true
                }
            }
        },
        "/v1/scoring/score-batch": {
            "post": {
                "responses": {
                    "200": {
                        "description": "OK",
                        "content": {
                            "application/json": {
                                "schema": {
                                    "$ref": "#/components/schemas/ScoreBatchResponse"
                                }
                            }
                        }
                    }
                },
                "tags": [
                    "Scoring"
                ],
                "description": "",
                "parameters": [],
                "requestBody": {
                    "content": {
                        "application/json": {
                            "schema": {
                                "$ref": "#/components/schemas/ScoreBatchRequest"
                            }
                        }
                    },
                    "required": true
                }
            }
        },
        "/v1/post-training/supervised-fine-tune": {
            "post": {
                "responses": {
                    "200": {
                        "description": "OK",
                        "content": {
                            "application/json": {
                                "schema": {
                                    "$ref": "#/components/schemas/PostTrainingJob"
                                }
                            }
                        }
                    }
                },
                "tags": [
                    "PostTraining (Coming Soon)"
                ],
                "description": "",
                "parameters": [],
                "requestBody": {
                    "content": {
                        "application/json": {
                            "schema": {
                                "$ref": "#/components/schemas/SupervisedFineTuneRequest"
                            }
                        }
                    },
                    "required": true
                }
            }
        },
        "/v1/synthetic-data-generation/generate": {
            "post": {
                "responses": {
                    "200": {
                        "description": "OK",
                        "content": {
                            "application/json": {
                                "schema": {
                                    "$ref": "#/components/schemas/SyntheticDataGenerationResponse"
                                }
                            }
                        }
                    }
                },
                "tags": [
                    "SyntheticDataGeneration (Coming Soon)"
                ],
                "description": "",
                "parameters": [],
                "requestBody": {
                    "content": {
                        "application/json": {
                            "schema": {
                                "$ref": "#/components/schemas/SyntheticDataGenerateRequest"
                            }
                        }
                    },
                    "required": true
                }
            }
        },
        "/v1/version": {
            "get": {
                "responses": {
                    "200": {
                        "description": "OK",
                        "content": {
                            "application/json": {
                                "schema": {
                                    "$ref": "#/components/schemas/VersionInfo"
                                }
                            }
                        }
                    }
                },
                "tags": [
                    "Inspect"
                ],
                "description": "",
                "parameters": []
            }
        }
    },
    "jsonSchemaDialect": "https://json-schema.org/draft/2020-12/schema",
    "components": {
        "schemas": {
            "AgentCandidate": {
                "type": "object",
                "properties": {
                    "type": {
                        "type": "string",
                        "const": "agent",
                        "default": "agent"
                    },
                    "config": {
                        "$ref": "#/components/schemas/AgentConfig"
                    }
                },
                "additionalProperties": false,
                "required": [
                    "type",
                    "config"
                ]
            },
            "AgentConfig": {
                "type": "object",
                "properties": {
                    "sampling_params": {
                        "$ref": "#/components/schemas/SamplingParams"
                    },
                    "input_shields": {
                        "type": "array",
                        "items": {
                            "type": "string"
                        }
                    },
                    "output_shields": {
                        "type": "array",
                        "items": {
                            "type": "string"
                        }
                    },
                    "toolgroups": {
                        "type": "array",
                        "items": {
                            "$ref": "#/components/schemas/AgentTool"
                        }
                    },
                    "client_tools": {
                        "type": "array",
                        "items": {
                            "$ref": "#/components/schemas/ToolDef"
                        }
                    },
                    "tool_choice": {
                        "type": "string",
                        "enum": [
                            "auto",
                            "required"
                        ],
                        "description": "Whether tool use is required or automatic. This is a hint to the model which may not be followed. It depends on the Instruction Following capabilities of the model.",
                        "default": "auto"
                    },
                    "tool_prompt_format": {
                        "type": "string",
                        "enum": [
                            "json",
                            "function_tag",
                            "python_list"
                        ],
                        "description": "Prompt format for calling custom / zero shot tools."
                    },
                    "tool_config": {
                        "$ref": "#/components/schemas/ToolConfig"
                    },
                    "max_infer_iters": {
                        "type": "integer",
                        "default": 10
                    },
                    "model": {
                        "type": "string"
                    },
                    "instructions": {
                        "type": "string"
                    },
                    "enable_session_persistence": {
                        "type": "boolean"
                    },
                    "response_format": {
                        "$ref": "#/components/schemas/ResponseFormat"
                    }
                },
                "additionalProperties": false,
                "required": [
                    "model",
                    "instructions",
                    "enable_session_persistence"
                ]
            },
            "AgentTool": {
                "oneOf": [
                    {
                        "type": "string"
                    },
                    {
                        "type": "object",
                        "properties": {
                            "name": {
                                "type": "string"
                            },
                            "args": {
                                "type": "object",
                                "additionalProperties": {
                                    "oneOf": [
                                        {
                                            "type": "null"
                                        },
                                        {
                                            "type": "boolean"
                                        },
                                        {
                                            "type": "number"
                                        },
                                        {
                                            "type": "string"
                                        },
                                        {
                                            "type": "array"
                                        },
                                        {
                                            "type": "object"
                                        }
                                    ]
                                }
                            }
                        },
                        "additionalProperties": false,
                        "required": [
                            "name",
                            "args"
                        ]
                    }
                ]
            },
            "AggregationFunctionType": {
                "type": "string",
                "enum": [
                    "average",
                    "median",
                    "categorical_count",
                    "accuracy"
                ]
            },
            "BasicScoringFnParams": {
                "type": "object",
                "properties": {
                    "type": {
                        "type": "string",
                        "const": "basic",
                        "default": "basic"
                    },
                    "aggregation_functions": {
                        "type": "array",
                        "items": {
                            "$ref": "#/components/schemas/AggregationFunctionType"
                        }
                    }
                },
                "additionalProperties": false,
                "required": [
                    "type"
                ]
            },
            "BenchmarkConfig": {
                "type": "object",
                "properties": {
                    "eval_candidate": {
                        "$ref": "#/components/schemas/EvalCandidate"
                    },
                    "scoring_params": {
                        "type": "object",
                        "additionalProperties": {
                            "$ref": "#/components/schemas/ScoringFnParams"
                        }
                    },
                    "num_examples": {
                        "type": "integer"
                    }
                },
                "additionalProperties": false,
                "required": [
                    "eval_candidate",
                    "scoring_params"
                ]
            },
            "EvalCandidate": {
                "oneOf": [
                    {
                        "$ref": "#/components/schemas/ModelCandidate"
                    },
                    {
                        "$ref": "#/components/schemas/AgentCandidate"
                    }
                ],
                "discriminator": {
                    "propertyName": "type",
                    "mapping": {
                        "model": "#/components/schemas/ModelCandidate",
                        "agent": "#/components/schemas/AgentCandidate"
                    }
                }
            },
            "GrammarResponseFormat": {
                "type": "object",
                "properties": {
                    "type": {
                        "type": "string",
                        "const": "grammar",
                        "default": "grammar",
                        "description": "Must be \"grammar\" to identify this format type"
                    },
                    "bnf": {
                        "type": "object",
                        "additionalProperties": {
                            "oneOf": [
                                {
                                    "type": "null"
                                },
                                {
                                    "type": "boolean"
                                },
                                {
                                    "type": "number"
                                },
                                {
                                    "type": "string"
                                },
                                {
                                    "type": "array"
                                },
                                {
                                    "type": "object"
                                }
                            ]
                        },
                        "description": "The BNF grammar specification the response should conform to"
                    }
                },
                "additionalProperties": false,
                "required": [
                    "type",
                    "bnf"
                ],
                "description": "Configuration for grammar-guided response generation."
            },
            "GreedySamplingStrategy": {
                "type": "object",
                "properties": {
                    "type": {
                        "type": "string",
                        "const": "greedy",
                        "default": "greedy"
                    }
                },
                "additionalProperties": false,
                "required": [
                    "type"
                ]
            },
            "ImageContentItem": {
                "type": "object",
                "properties": {
                    "type": {
                        "type": "string",
                        "const": "image",
                        "default": "image",
                        "description": "Discriminator type of the content item. Always \"image\""
                    },
                    "image": {
                        "type": "object",
                        "properties": {
                            "url": {
                                "$ref": "#/components/schemas/URL",
                                "description": "A URL of the image or data URL in the format of data:image/{type};base64,{data}. Note that URL could have length limits."
                            },
                            "data": {
                                "type": "string",
                                "contentEncoding": "base64",
                                "description": "base64 encoded image data as string"
                            }
                        },
                        "additionalProperties": false,
                        "description": "Image as a base64 encoded string or an URL"
                    }
                },
                "additionalProperties": false,
                "required": [
                    "type",
                    "image"
                ],
                "description": "A image content item"
            },
            "InterleavedContent": {
                "oneOf": [
                    {
                        "type": "string"
                    },
                    {
                        "$ref": "#/components/schemas/InterleavedContentItem"
                    },
                    {
                        "type": "array",
                        "items": {
                            "$ref": "#/components/schemas/InterleavedContentItem"
                        }
                    }
                ]
            },
            "InterleavedContentItem": {
                "oneOf": [
                    {
                        "$ref": "#/components/schemas/ImageContentItem"
                    },
                    {
                        "$ref": "#/components/schemas/TextContentItem"
                    }
                ],
                "discriminator": {
                    "propertyName": "type",
                    "mapping": {
                        "image": "#/components/schemas/ImageContentItem",
                        "text": "#/components/schemas/TextContentItem"
                    }
                }
            },
            "JsonSchemaResponseFormat": {
                "type": "object",
                "properties": {
                    "type": {
                        "type": "string",
                        "const": "json_schema",
                        "default": "json_schema",
                        "description": "Must be \"json_schema\" to identify this format type"
                    },
                    "json_schema": {
                        "type": "object",
                        "additionalProperties": {
                            "oneOf": [
                                {
                                    "type": "null"
                                },
                                {
                                    "type": "boolean"
                                },
                                {
                                    "type": "number"
                                },
                                {
                                    "type": "string"
                                },
                                {
                                    "type": "array"
                                },
                                {
                                    "type": "object"
                                }
                            ]
                        },
                        "description": "The JSON schema the response should conform to. In a Python SDK, this is often a `pydantic` model."
                    }
                },
                "additionalProperties": false,
                "required": [
                    "type",
                    "json_schema"
                ],
                "description": "Configuration for JSON schema-guided response generation."
            },
            "LLMAsJudgeScoringFnParams": {
                "type": "object",
                "properties": {
                    "type": {
                        "type": "string",
                        "const": "llm_as_judge",
                        "default": "llm_as_judge"
                    },
                    "judge_model": {
                        "type": "string"
                    },
                    "prompt_template": {
                        "type": "string"
                    },
                    "judge_score_regexes": {
                        "type": "array",
                        "items": {
                            "type": "string"
                        }
                    },
                    "aggregation_functions": {
                        "type": "array",
                        "items": {
                            "$ref": "#/components/schemas/AggregationFunctionType"
                        }
                    }
                },
                "additionalProperties": false,
                "required": [
                    "type",
                    "judge_model"
                ]
            },
            "ModelCandidate": {
                "type": "object",
                "properties": {
                    "type": {
                        "type": "string",
                        "const": "model",
                        "default": "model"
                    },
                    "model": {
                        "type": "string"
                    },
                    "sampling_params": {
                        "$ref": "#/components/schemas/SamplingParams"
                    },
                    "system_message": {
                        "$ref": "#/components/schemas/SystemMessage"
                    }
                },
                "additionalProperties": false,
                "required": [
                    "type",
                    "model",
                    "sampling_params"
                ]
            },
            "RegexParserScoringFnParams": {
                "type": "object",
                "properties": {
                    "type": {
                        "type": "string",
                        "const": "regex_parser",
                        "default": "regex_parser"
                    },
                    "parsing_regexes": {
                        "type": "array",
                        "items": {
                            "type": "string"
                        }
                    },
                    "aggregation_functions": {
                        "type": "array",
                        "items": {
                            "$ref": "#/components/schemas/AggregationFunctionType"
                        }
                    }
                },
                "additionalProperties": false,
                "required": [
                    "type"
                ]
            },
            "ResponseFormat": {
                "oneOf": [
                    {
                        "$ref": "#/components/schemas/JsonSchemaResponseFormat"
                    },
                    {
                        "$ref": "#/components/schemas/GrammarResponseFormat"
                    }
                ],
                "discriminator": {
                    "propertyName": "type",
                    "mapping": {
                        "json_schema": "#/components/schemas/JsonSchemaResponseFormat",
                        "grammar": "#/components/schemas/GrammarResponseFormat"
                    }
                }
            },
            "SamplingParams": {
                "type": "object",
                "properties": {
                    "strategy": {
                        "$ref": "#/components/schemas/SamplingStrategy"
                    },
                    "max_tokens": {
                        "type": "integer",
                        "default": 0
                    },
                    "repetition_penalty": {
                        "type": "number",
                        "default": 1.0
                    }
                },
                "additionalProperties": false,
                "required": [
                    "strategy"
                ]
            },
            "SamplingStrategy": {
                "oneOf": [
                    {
                        "$ref": "#/components/schemas/GreedySamplingStrategy"
                    },
                    {
                        "$ref": "#/components/schemas/TopPSamplingStrategy"
                    },
                    {
                        "$ref": "#/components/schemas/TopKSamplingStrategy"
                    }
                ],
                "discriminator": {
                    "propertyName": "type",
                    "mapping": {
                        "greedy": "#/components/schemas/GreedySamplingStrategy",
                        "top_p": "#/components/schemas/TopPSamplingStrategy",
                        "top_k": "#/components/schemas/TopKSamplingStrategy"
                    }
                }
            },
            "ScoringFnParams": {
                "oneOf": [
                    {
                        "$ref": "#/components/schemas/LLMAsJudgeScoringFnParams"
                    },
                    {
                        "$ref": "#/components/schemas/RegexParserScoringFnParams"
                    },
                    {
                        "$ref": "#/components/schemas/BasicScoringFnParams"
                    }
                ],
                "discriminator": {
                    "propertyName": "type",
                    "mapping": {
                        "llm_as_judge": "#/components/schemas/LLMAsJudgeScoringFnParams",
                        "regex_parser": "#/components/schemas/RegexParserScoringFnParams",
                        "basic": "#/components/schemas/BasicScoringFnParams"
                    }
                }
            },
            "SystemMessage": {
                "type": "object",
                "properties": {
                    "role": {
                        "type": "string",
                        "const": "system",
                        "default": "system",
                        "description": "Must be \"system\" to identify this as a system message"
                    },
                    "content": {
                        "$ref": "#/components/schemas/InterleavedContent",
                        "description": "The content of the \"system prompt\". If multiple system messages are provided, they are concatenated. The underlying Llama Stack code may also add other system messages (for example, for formatting tool definitions)."
                    }
                },
                "additionalProperties": false,
                "required": [
                    "role",
                    "content"
                ],
                "description": "A system message providing instructions or context to the model."
            },
            "TextContentItem": {
                "type": "object",
                "properties": {
                    "type": {
                        "type": "string",
                        "const": "text",
                        "default": "text",
                        "description": "Discriminator type of the content item. Always \"text\""
                    },
                    "text": {
                        "type": "string",
                        "description": "Text content"
                    }
                },
                "additionalProperties": false,
                "required": [
                    "type",
                    "text"
                ],
                "description": "A text content item"
            },
            "ToolConfig": {
                "type": "object",
                "properties": {
                    "tool_choice": {
                        "type": "string",
                        "enum": [
                            "auto",
                            "required"
                        ],
                        "description": "(Optional) Whether tool use is required or automatic. Defaults to ToolChoice.auto.",
                        "default": "auto"
                    },
                    "tool_prompt_format": {
                        "type": "string",
                        "enum": [
                            "json",
                            "function_tag",
                            "python_list"
                        ],
                        "description": "(Optional) Instructs the model how to format tool calls. By default, Llama Stack will attempt to use a format that is best adapted to the model. - `ToolPromptFormat.json`: The tool calls are formatted as a JSON object. - `ToolPromptFormat.function_tag`: The tool calls are enclosed in a <function=function_name> tag. - `ToolPromptFormat.python_list`: The tool calls are output as Python syntax -- a list of function calls."
                    },
                    "system_message_behavior": {
                        "type": "string",
                        "enum": [
                            "append",
                            "replace"
                        ],
                        "description": "(Optional) Config for how to override the default system prompt. - `SystemMessageBehavior.append`: Appends the provided system message to the default system prompt. - `SystemMessageBehavior.replace`: Replaces the default system prompt with the provided system message. The system message can include the string '{{function_definitions}}' to indicate where the function definitions should be inserted.",
                        "default": "append"
                    }
                },
                "additionalProperties": false,
                "required": [
                    "system_message_behavior"
                ],
                "description": "Configuration for tool use."
            },
            "ToolDef": {
                "type": "object",
                "properties": {
                    "name": {
                        "type": "string"
                    },
                    "description": {
                        "type": "string"
                    },
                    "parameters": {
                        "type": "array",
                        "items": {
                            "$ref": "#/components/schemas/ToolParameter"
                        }
                    },
                    "metadata": {
                        "type": "object",
                        "additionalProperties": {
                            "oneOf": [
                                {
                                    "type": "null"
                                },
                                {
                                    "type": "boolean"
                                },
                                {
                                    "type": "number"
                                },
                                {
                                    "type": "string"
                                },
                                {
                                    "type": "array"
                                },
                                {
                                    "type": "object"
                                }
                            ]
                        }
                    }
                },
                "additionalProperties": false,
                "required": [
                    "name"
                ]
            },
            "ToolParameter": {
                "type": "object",
                "properties": {
                    "name": {
                        "type": "string"
                    },
                    "parameter_type": {
                        "type": "string"
                    },
                    "description": {
                        "type": "string"
                    },
                    "required": {
                        "type": "boolean",
                        "default": true
                    },
                    "default": {
                        "oneOf": [
                            {
                                "type": "null"
                            },
                            {
                                "type": "boolean"
                            },
                            {
                                "type": "number"
                            },
                            {
                                "type": "string"
                            },
                            {
                                "type": "array"
                            },
                            {
                                "type": "object"
                            }
                        ]
                    }
                },
                "additionalProperties": false,
                "required": [
                    "name",
                    "parameter_type",
                    "description",
                    "required"
                ]
            },
            "TopKSamplingStrategy": {
                "type": "object",
                "properties": {
                    "type": {
                        "type": "string",
                        "const": "top_k",
                        "default": "top_k"
                    },
                    "top_k": {
                        "type": "integer"
                    }
                },
                "additionalProperties": false,
                "required": [
                    "type",
                    "top_k"
                ]
            },
            "TopPSamplingStrategy": {
                "type": "object",
                "properties": {
                    "type": {
                        "type": "string",
                        "const": "top_p",
                        "default": "top_p"
                    },
                    "temperature": {
                        "type": "number"
                    },
                    "top_p": {
                        "type": "number",
                        "default": 0.95
                    }
                },
                "additionalProperties": false,
                "required": [
                    "type"
                ]
            },
            "URL": {
                "type": "object",
                "properties": {
                    "uri": {
                        "type": "string"
                    }
                },
                "additionalProperties": false,
                "required": [
                    "uri"
                ]
            },
            "DeprecatedEvaluateRowsRequest": {
                "type": "object",
                "properties": {
                    "input_rows": {
                        "type": "array",
                        "items": {
                            "type": "object",
                            "additionalProperties": {
                                "oneOf": [
                                    {
                                        "type": "null"
                                    },
                                    {
                                        "type": "boolean"
                                    },
                                    {
                                        "type": "number"
                                    },
                                    {
                                        "type": "string"
                                    },
                                    {
                                        "type": "array"
                                    },
                                    {
                                        "type": "object"
                                    }
                                ]
                            }
                        }
                    },
                    "scoring_functions": {
                        "type": "array",
                        "items": {
                            "type": "string"
                        }
                    },
                    "task_config": {
                        "$ref": "#/components/schemas/BenchmarkConfig"
                    }
                },
                "additionalProperties": false,
                "required": [
                    "input_rows",
                    "scoring_functions",
                    "task_config"
                ]
            },
            "EvaluateResponse": {
                "type": "object",
                "properties": {
                    "generations": {
                        "type": "array",
                        "items": {
                            "type": "object",
                            "additionalProperties": {
                                "oneOf": [
                                    {
                                        "type": "null"
                                    },
                                    {
                                        "type": "boolean"
                                    },
                                    {
                                        "type": "number"
                                    },
                                    {
                                        "type": "string"
                                    },
                                    {
                                        "type": "array"
                                    },
                                    {
                                        "type": "object"
                                    }
                                ]
                            }
                        }
                    },
                    "scores": {
                        "type": "object",
                        "additionalProperties": {
                            "$ref": "#/components/schemas/ScoringResult"
                        }
                    }
                },
                "additionalProperties": false,
                "required": [
                    "generations",
                    "scores"
                ]
            },
            "ScoringResult": {
                "type": "object",
                "properties": {
<<<<<<< HEAD
                    "score_rows": {
=======
                    "metrics": {
                        "type": "array",
                        "items": {
                            "$ref": "#/components/schemas/MetricEvent"
                        }
                    },
                    "completion_message": {
                        "$ref": "#/components/schemas/CompletionMessage",
                        "description": "The complete response message"
                    },
                    "logprobs": {
>>>>>>> 119fe874
                        "type": "array",
                        "items": {
                            "type": "object",
                            "additionalProperties": {
                                "oneOf": [
                                    {
                                        "type": "null"
                                    },
                                    {
                                        "type": "boolean"
                                    },
                                    {
                                        "type": "number"
                                    },
                                    {
                                        "type": "string"
                                    },
                                    {
                                        "type": "array"
                                    },
                                    {
                                        "type": "object"
                                    }
                                ]
                            }
                        }
                    },
                    "aggregated_results": {
                        "type": "object",
                        "additionalProperties": {
                            "oneOf": [
                                {
                                    "type": "null"
                                },
                                {
                                    "type": "boolean"
                                },
                                {
                                    "type": "number"
                                },
                                {
                                    "type": "string"
                                },
                                {
                                    "type": "array"
                                },
                                {
                                    "type": "object"
                                }
                            ]
                        }
                    }
                },
                "additionalProperties": false,
                "required": [
                    "score_rows",
                    "aggregated_results"
                ]
            },
<<<<<<< HEAD
            "Benchmark": {
=======
            "MetricEvent": {
                "type": "object",
                "properties": {
                    "trace_id": {
                        "type": "string"
                    },
                    "span_id": {
                        "type": "string"
                    },
                    "timestamp": {
                        "type": "string",
                        "format": "date-time"
                    },
                    "attributes": {
                        "type": "object",
                        "additionalProperties": {
                            "oneOf": [
                                {
                                    "type": "string"
                                },
                                {
                                    "type": "integer"
                                },
                                {
                                    "type": "number"
                                },
                                {
                                    "type": "boolean"
                                },
                                {
                                    "type": "null"
                                }
                            ]
                        }
                    },
                    "type": {
                        "type": "string",
                        "const": "metric",
                        "default": "metric"
                    },
                    "metric": {
                        "type": "string"
                    },
                    "value": {
                        "oneOf": [
                            {
                                "type": "integer"
                            },
                            {
                                "type": "number"
                            }
                        ]
                    },
                    "unit": {
                        "type": "string"
                    }
                },
                "additionalProperties": false,
                "required": [
                    "trace_id",
                    "span_id",
                    "timestamp",
                    "type",
                    "metric",
                    "value",
                    "unit"
                ]
            },
            "TokenLogProbs": {
>>>>>>> 119fe874
                "type": "object",
                "properties": {
                    "identifier": {
                        "type": "string"
                    },
                    "provider_resource_id": {
                        "type": "string"
                    },
                    "provider_id": {
                        "type": "string"
                    },
                    "type": {
                        "type": "string",
                        "const": "benchmark",
                        "default": "benchmark"
                    },
                    "dataset_id": {
                        "type": "string"
                    },
                    "scoring_functions": {
                        "type": "array",
                        "items": {
                            "type": "string"
                        }
                    },
                    "metadata": {
                        "type": "object",
                        "additionalProperties": {
                            "oneOf": [
                                {
                                    "type": "null"
                                },
                                {
                                    "type": "boolean"
                                },
                                {
                                    "type": "number"
                                },
                                {
                                    "type": "string"
                                },
                                {
                                    "type": "array"
                                },
                                {
                                    "type": "object"
                                }
                            ]
                        }
                    }
                },
                "additionalProperties": false,
                "required": [
                    "identifier",
                    "provider_resource_id",
                    "provider_id",
                    "type",
                    "dataset_id",
                    "scoring_functions",
                    "metadata"
                ]
            },
            "JobStatus": {
                "type": "string",
                "enum": [
                    "completed",
                    "in_progress",
                    "failed",
                    "scheduled"
                ]
            },
            "ListBenchmarksResponse": {
                "type": "object",
                "properties": {
                    "data": {
                        "type": "array",
                        "items": {
                            "$ref": "#/components/schemas/Benchmark"
                        }
                    }
                },
                "additionalProperties": false,
                "required": [
                    "data"
                ]
            },
            "DeprecatedRegisterEvalTaskRequest": {
                "type": "object",
                "properties": {
                    "task_id": {
                        "type": "string"
                    },
                    "dataset_id": {
                        "type": "string"
                    },
                    "scoring_functions": {
                        "type": "array",
                        "items": {
                            "type": "string"
                        }
                    },
                    "provider_benchmark_id": {
                        "type": "string"
                    },
                    "provider_id": {
                        "type": "string"
                    },
                    "metadata": {
                        "type": "object",
                        "additionalProperties": {
                            "oneOf": [
                                {
                                    "type": "null"
                                },
                                {
                                    "type": "boolean"
                                },
                                {
                                    "type": "number"
                                },
                                {
                                    "type": "string"
                                },
                                {
                                    "type": "array"
                                },
                                {
                                    "type": "object"
                                }
                            ]
                        }
                    }
                },
                "additionalProperties": false,
                "required": [
                    "task_id",
                    "dataset_id",
                    "scoring_functions"
                ]
            },
            "DeprecatedRunEvalRequest": {
                "type": "object",
                "properties": {
                    "task_config": {
                        "$ref": "#/components/schemas/BenchmarkConfig"
                    }
                },
                "additionalProperties": false,
                "required": [
                    "task_config"
                ]
            },
            "Job": {
                "type": "object",
                "properties": {
                    "job_id": {
                        "type": "string"
                    }
                },
                "additionalProperties": false,
                "required": [
                    "job_id"
                ]
            },
            "AppendRowsRequest": {
                "type": "object",
                "properties": {
                    "dataset_id": {
                        "type": "string"
                    },
                    "rows": {
                        "type": "array",
                        "items": {
                            "type": "object",
                            "additionalProperties": {
                                "oneOf": [
                                    {
                                        "type": "null"
                                    },
                                    {
                                        "type": "boolean"
                                    },
                                    {
                                        "type": "number"
                                    },
                                    {
                                        "type": "string"
                                    },
                                    {
                                        "type": "array"
                                    },
                                    {
                                        "type": "object"
                                    }
                                ]
                            }
                        }
                    }
                },
                "additionalProperties": false,
                "required": [
                    "dataset_id",
                    "rows"
                ]
            },
            "CompletionMessage": {
                "type": "object",
                "properties": {
                    "role": {
                        "type": "string",
                        "const": "assistant",
                        "default": "assistant",
                        "description": "Must be \"assistant\" to identify this as the model's response"
                    },
                    "content": {
                        "$ref": "#/components/schemas/InterleavedContent",
                        "description": "The content of the model's response"
                    },
                    "stop_reason": {
                        "type": "string",
                        "enum": [
                            "end_of_turn",
                            "end_of_message",
                            "out_of_tokens"
                        ],
                        "description": "Reason why the model stopped generating. Options are: - `StopReason.end_of_turn`: The model finished generating the entire response. - `StopReason.end_of_message`: The model finished generating but generated a partial response -- usually, a tool call. The user may call the tool and continue the conversation with the tool's response. - `StopReason.out_of_tokens`: The model ran out of token budget."
                    },
                    "tool_calls": {
                        "type": "array",
                        "items": {
                            "$ref": "#/components/schemas/ToolCall"
                        },
<<<<<<< HEAD
                        "description": "List of tool calls. Each tool call is a ToolCall object."
=======
                        "description": "Optional log probabilities for generated tokens"
                    },
                    "stop_reason": {
                        "type": "string",
                        "enum": [
                            "end_of_turn",
                            "end_of_message",
                            "out_of_tokens"
                        ],
                        "description": "Optional reason why generation stopped, if complete"
                    }
                },
                "additionalProperties": false,
                "required": [
                    "event_type",
                    "delta"
                ],
                "description": "An event during chat completion generation."
            },
            "ChatCompletionResponseStreamChunk": {
                "type": "object",
                "properties": {
                    "metrics": {
                        "type": "array",
                        "items": {
                            "$ref": "#/components/schemas/MetricEvent"
                        }
                    },
                    "event": {
                        "$ref": "#/components/schemas/ChatCompletionResponseEvent",
                        "description": "The event containing the new content"
>>>>>>> 119fe874
                    }
                },
                "additionalProperties": false,
                "required": [
                    "role",
                    "content",
                    "stop_reason"
                ],
                "description": "A message containing the model's (assistant) response in a chat conversation."
            },
            "Message": {
                "oneOf": [
                    {
                        "$ref": "#/components/schemas/UserMessage"
                    },
                    {
                        "$ref": "#/components/schemas/SystemMessage"
                    },
                    {
                        "$ref": "#/components/schemas/ToolResponseMessage"
                    },
                    {
                        "$ref": "#/components/schemas/CompletionMessage"
                    }
                ],
                "discriminator": {
                    "propertyName": "role",
                    "mapping": {
                        "user": "#/components/schemas/UserMessage",
                        "system": "#/components/schemas/SystemMessage",
                        "tool": "#/components/schemas/ToolResponseMessage",
                        "assistant": "#/components/schemas/CompletionMessage"
                    }
                }
            },
            "ToolCall": {
                "type": "object",
                "properties": {
                    "call_id": {
                        "type": "string"
                    },
                    "tool_name": {
                        "oneOf": [
                            {
                                "type": "string",
                                "enum": [
                                    "brave_search",
                                    "wolfram_alpha",
                                    "photogen",
                                    "code_interpreter"
                                ]
                            },
                            {
                                "type": "string"
                            }
                        ]
                    },
                    "arguments": {
                        "type": "object",
                        "additionalProperties": {
                            "oneOf": [
                                {
                                    "type": "string"
                                },
                                {
                                    "type": "integer"
                                },
                                {
                                    "type": "number"
                                },
                                {
                                    "type": "boolean"
                                },
                                {
                                    "type": "null"
                                },
                                {
                                    "type": "array",
                                    "items": {
                                        "oneOf": [
                                            {
                                                "type": "string"
                                            },
                                            {
                                                "type": "integer"
                                            },
                                            {
                                                "type": "number"
                                            },
                                            {
                                                "type": "boolean"
                                            },
                                            {
                                                "type": "null"
                                            }
                                        ]
                                    }
                                },
                                {
                                    "type": "object",
                                    "additionalProperties": {
                                        "oneOf": [
                                            {
                                                "type": "string"
                                            },
                                            {
                                                "type": "integer"
                                            },
                                            {
                                                "type": "number"
                                            },
                                            {
                                                "type": "boolean"
                                            },
                                            {
                                                "type": "null"
                                            }
                                        ]
                                    }
                                }
                            ]
                        }
                    }
                },
                "additionalProperties": false,
                "required": [
                    "call_id",
                    "tool_name",
                    "arguments"
                ]
            },
            "ToolDefinition": {
                "type": "object",
                "properties": {
                    "tool_name": {
                        "oneOf": [
                            {
                                "type": "string",
                                "enum": [
                                    "brave_search",
                                    "wolfram_alpha",
                                    "photogen",
                                    "code_interpreter"
                                ]
                            },
                            {
                                "type": "string"
                            }
                        ]
                    },
                    "description": {
                        "type": "string"
                    },
                    "parameters": {
                        "type": "object",
                        "additionalProperties": {
                            "$ref": "#/components/schemas/ToolParamDefinition"
                        }
                    }
                },
                "additionalProperties": false,
                "required": [
                    "tool_name"
                ]
            },
            "ToolParamDefinition": {
                "type": "object",
                "properties": {
                    "param_type": {
                        "type": "string"
                    },
                    "description": {
                        "type": "string"
                    },
                    "required": {
                        "type": "boolean",
                        "default": true
                    },
                    "default": {
                        "oneOf": [
                            {
                                "type": "null"
                            },
                            {
                                "type": "boolean"
                            },
                            {
                                "type": "number"
                            },
                            {
                                "type": "string"
                            },
                            {
                                "type": "array"
                            },
                            {
                                "type": "object"
                            }
                        ]
                    }
                },
                "additionalProperties": false,
                "required": [
                    "param_type"
                ]
            },
            "ToolResponseMessage": {
                "type": "object",
                "properties": {
                    "role": {
                        "type": "string",
                        "const": "tool",
                        "default": "tool",
                        "description": "Must be \"tool\" to identify this as a tool response"
                    },
                    "call_id": {
                        "type": "string",
                        "description": "Unique identifier for the tool call this response is for"
                    },
                    "tool_name": {
                        "oneOf": [
                            {
                                "type": "string",
                                "enum": [
                                    "brave_search",
                                    "wolfram_alpha",
                                    "photogen",
                                    "code_interpreter"
                                ]
                            },
                            {
                                "type": "string"
                            }
                        ],
                        "description": "Name of the tool that was called"
                    },
                    "content": {
                        "$ref": "#/components/schemas/InterleavedContent",
                        "description": "The response content from the tool"
                    }
                },
                "additionalProperties": false,
                "required": [
                    "role",
                    "call_id",
                    "tool_name",
                    "content"
                ],
                "description": "A message representing the result of a tool invocation."
            },
            "UserMessage": {
                "type": "object",
                "properties": {
                    "role": {
                        "type": "string",
                        "const": "user",
                        "default": "user",
                        "description": "Must be \"user\" to identify this as a user message"
                    },
                    "content": {
                        "$ref": "#/components/schemas/InterleavedContent",
                        "description": "The content of the message, which can include text and other media"
                    },
                    "context": {
                        "$ref": "#/components/schemas/InterleavedContent",
                        "description": "(Optional) This field is used internally by Llama Stack to pass RAG context. This field may be removed in the API in the future."
                    }
                },
                "additionalProperties": false,
                "required": [
                    "role",
                    "content"
                ],
                "description": "A message from the user in a chat conversation."
            },
            "BatchChatCompletionRequest": {
                "type": "object",
                "properties": {
                    "model": {
                        "type": "string"
                    },
                    "messages_batch": {
                        "type": "array",
                        "items": {
                            "type": "array",
                            "items": {
                                "$ref": "#/components/schemas/Message"
                            }
                        }
                    },
                    "sampling_params": {
                        "$ref": "#/components/schemas/SamplingParams"
                    },
                    "tools": {
                        "type": "array",
                        "items": {
                            "$ref": "#/components/schemas/ToolDefinition"
                        }
                    },
                    "tool_choice": {
                        "type": "string",
                        "enum": [
                            "auto",
                            "required"
                        ],
                        "description": "Whether tool use is required or automatic. This is a hint to the model which may not be followed. It depends on the Instruction Following capabilities of the model."
                    },
                    "tool_prompt_format": {
                        "type": "string",
                        "enum": [
                            "json",
                            "function_tag",
                            "python_list"
                        ],
                        "description": "Prompt format for calling custom / zero shot tools."
                    },
                    "response_format": {
                        "$ref": "#/components/schemas/ResponseFormat"
                    },
                    "logprobs": {
                        "type": "object",
                        "properties": {
                            "top_k": {
                                "type": "integer",
                                "default": 0,
                                "description": "How many tokens (for each position) to return log probabilities for."
                            }
                        },
                        "additionalProperties": false
                    }
                },
                "additionalProperties": false,
                "required": [
                    "model",
                    "messages_batch"
                ]
            },
            "BatchChatCompletionResponse": {
                "type": "object",
                "properties": {
                    "batch": {
                        "type": "array",
                        "items": {
                            "$ref": "#/components/schemas/ChatCompletionResponse"
                        }
                    }
                },
                "additionalProperties": false,
                "required": [
                    "batch"
                ]
            },
            "ChatCompletionResponse": {
                "type": "object",
                "properties": {
                    "completion_message": {
                        "$ref": "#/components/schemas/CompletionMessage",
                        "description": "The complete response message"
                    },
                    "logprobs": {
                        "type": "array",
                        "items": {
                            "$ref": "#/components/schemas/TokenLogProbs"
                        },
                        "description": "Optional log probabilities for generated tokens"
                    }
                },
                "additionalProperties": false,
                "required": [
                    "completion_message"
                ],
                "description": "Response from a chat completion request."
            },
            "TokenLogProbs": {
                "type": "object",
                "properties": {
                    "logprobs_by_token": {
                        "type": "object",
                        "additionalProperties": {
                            "type": "number"
                        },
                        "description": "Dictionary mapping tokens to their log probabilities"
                    }
                },
                "additionalProperties": false,
                "required": [
                    "logprobs_by_token"
                ],
                "description": "Log probabilities for generated tokens."
            },
            "BatchCompletionRequest": {
                "type": "object",
                "properties": {
                    "model": {
                        "type": "string"
                    },
                    "content_batch": {
                        "type": "array",
                        "items": {
                            "$ref": "#/components/schemas/InterleavedContent"
                        }
                    },
                    "sampling_params": {
                        "$ref": "#/components/schemas/SamplingParams"
                    },
                    "response_format": {
                        "$ref": "#/components/schemas/ResponseFormat"
                    },
                    "logprobs": {
                        "type": "object",
                        "properties": {
                            "top_k": {
                                "type": "integer",
                                "default": 0,
                                "description": "How many tokens (for each position) to return log probabilities for."
                            }
                        },
                        "additionalProperties": false
                    }
                },
                "additionalProperties": false,
                "required": [
                    "model",
                    "content_batch"
                ]
            },
            "BatchCompletionResponse": {
                "type": "object",
                "properties": {
                    "batch": {
                        "type": "array",
                        "items": {
                            "$ref": "#/components/schemas/CompletionResponse"
                        }
                    }
                },
                "additionalProperties": false,
                "required": [
                    "batch"
                ]
            },
            "CompletionResponse": {
                "type": "object",
                "properties": {
                    "content": {
                        "type": "string",
                        "description": "The generated completion text"
                    },
                    "stop_reason": {
                        "type": "string",
                        "enum": [
                            "end_of_turn",
                            "end_of_message",
                            "out_of_tokens"
                        ],
                        "description": "Reason why generation stopped"
                    },
                    "logprobs": {
                        "type": "array",
                        "items": {
                            "$ref": "#/components/schemas/TokenLogProbs"
                        },
                        "description": "Optional log probabilities for generated tokens"
                    }
                },
                "additionalProperties": false,
                "required": [
                    "content",
                    "stop_reason"
                ],
                "description": "Response from a completion request."
            },
            "CancelTrainingJobRequest": {
                "type": "object",
                "properties": {
                    "job_uuid": {
                        "type": "string"
                    }
                },
                "additionalProperties": false,
                "required": [
                    "job_uuid"
                ]
            },
            "ChatCompletionRequest": {
                "type": "object",
                "properties": {
                    "model_id": {
                        "type": "string",
                        "description": "The identifier of the model to use. The model must be registered with Llama Stack and available via the /models endpoint."
                    },
                    "messages": {
                        "type": "array",
                        "items": {
                            "$ref": "#/components/schemas/Message"
                        },
                        "description": "List of messages in the conversation"
                    },
                    "sampling_params": {
                        "$ref": "#/components/schemas/SamplingParams",
                        "description": "Parameters to control the sampling strategy"
                    },
                    "tools": {
                        "type": "array",
                        "items": {
                            "$ref": "#/components/schemas/ToolDefinition"
                        },
                        "description": "(Optional) List of tool definitions available to the model"
                    },
                    "tool_choice": {
                        "type": "string",
                        "enum": [
                            "auto",
                            "required"
                        ],
                        "description": "(Optional) Whether tool use is required or automatic. Defaults to ToolChoice.auto. .. deprecated:: Use tool_config instead."
                    },
                    "tool_prompt_format": {
                        "type": "string",
                        "enum": [
                            "json",
                            "function_tag",
                            "python_list"
                        ],
                        "description": "(Optional) Instructs the model how to format tool calls. By default, Llama Stack will attempt to use a format that is best adapted to the model. - `ToolPromptFormat.json`: The tool calls are formatted as a JSON object. - `ToolPromptFormat.function_tag`: The tool calls are enclosed in a <function=function_name> tag. - `ToolPromptFormat.python_list`: The tool calls are output as Python syntax -- a list of function calls. .. deprecated:: Use tool_config instead."
                    },
                    "response_format": {
                        "$ref": "#/components/schemas/ResponseFormat",
                        "description": "(Optional) Grammar specification for guided (structured) decoding. There are two options: - `ResponseFormat.json_schema`: The grammar is a JSON schema. Most providers support this format. - `ResponseFormat.grammar`: The grammar is a BNF grammar. This format is more flexible, but not all providers support it."
                    },
                    "stream": {
                        "type": "boolean",
                        "description": "(Optional) If True, generate an SSE event stream of the response. Defaults to False."
                    },
                    "logprobs": {
                        "type": "object",
                        "properties": {
                            "top_k": {
                                "type": "integer",
                                "default": 0,
                                "description": "How many tokens (for each position) to return log probabilities for."
                            }
                        },
                        "additionalProperties": false,
                        "description": "(Optional) If specified, log probabilities for each token position will be returned."
                    },
                    "tool_config": {
                        "$ref": "#/components/schemas/ToolConfig",
                        "description": "(Optional) Configuration for tool use."
                    }
                },
                "additionalProperties": false,
                "required": [
                    "model_id",
                    "messages"
                ]
            },
            "ChatCompletionResponseEvent": {
                "type": "object",
                "properties": {
                    "event_type": {
                        "type": "string",
                        "enum": [
                            "start",
                            "complete",
                            "progress"
                        ],
                        "description": "Type of the event"
                    },
                    "delta": {
                        "$ref": "#/components/schemas/ContentDelta",
                        "description": "Content generated since last event. This can be one or more tokens, or a tool call."
                    },
                    "logprobs": {
                        "type": "array",
                        "items": {
                            "$ref": "#/components/schemas/TokenLogProbs"
                        },
                        "description": "Optional log probabilities for generated tokens"
                    },
                    "stop_reason": {
                        "type": "string",
                        "enum": [
                            "end_of_turn",
                            "end_of_message",
                            "out_of_tokens"
                        ],
                        "description": "Optional reason why generation stopped, if complete"
                    }
                },
                "additionalProperties": false,
                "required": [
                    "event_type",
                    "delta"
                ],
                "description": "An event during chat completion generation."
            },
            "ChatCompletionResponseStreamChunk": {
                "type": "object",
                "properties": {
                    "event": {
                        "$ref": "#/components/schemas/ChatCompletionResponseEvent",
                        "description": "The event containing the new content"
                    }
                },
                "additionalProperties": false,
                "required": [
                    "event"
                ],
                "description": "A chunk of a streamed chat completion response."
            },
            "ContentDelta": {
                "oneOf": [
                    {
                        "$ref": "#/components/schemas/TextDelta"
                    },
                    {
                        "$ref": "#/components/schemas/ImageDelta"
                    },
                    {
                        "$ref": "#/components/schemas/ToolCallDelta"
                    }
                ],
                "discriminator": {
                    "propertyName": "type",
                    "mapping": {
                        "text": "#/components/schemas/TextDelta",
                        "image": "#/components/schemas/ImageDelta",
                        "tool_call": "#/components/schemas/ToolCallDelta"
                    }
                }
            },
            "ImageDelta": {
                "type": "object",
                "properties": {
                    "type": {
                        "type": "string",
                        "const": "image",
                        "default": "image"
                    },
                    "image": {
                        "type": "string",
                        "contentEncoding": "base64"
                    }
                },
                "additionalProperties": false,
                "required": [
                    "type",
                    "image"
                ]
            },
            "TextDelta": {
                "type": "object",
                "properties": {
                    "type": {
                        "type": "string",
                        "const": "text",
                        "default": "text"
                    },
                    "text": {
                        "type": "string"
                    }
                },
                "additionalProperties": false,
                "required": [
                    "type",
                    "text"
                ]
            },
            "ToolCallDelta": {
                "type": "object",
                "properties": {
                    "type": {
                        "type": "string",
                        "const": "tool_call",
                        "default": "tool_call"
                    },
                    "tool_call": {
                        "oneOf": [
                            {
                                "type": "string"
                            },
                            {
                                "$ref": "#/components/schemas/ToolCall"
                            }
                        ]
                    },
                    "parse_status": {
                        "type": "string",
                        "enum": [
                            "started",
                            "in_progress",
                            "failed",
                            "succeeded"
                        ]
                    }
                },
                "additionalProperties": false,
                "required": [
                    "type",
                    "tool_call",
                    "parse_status"
                ]
            },
            "CompletionRequest": {
                "type": "object",
                "properties": {
                    "model_id": {
                        "type": "string",
                        "description": "The identifier of the model to use. The model must be registered with Llama Stack and available via the /models endpoint."
                    },
                    "content": {
                        "$ref": "#/components/schemas/InterleavedContent",
                        "description": "The content to generate a completion for"
                    },
                    "sampling_params": {
                        "$ref": "#/components/schemas/SamplingParams",
                        "description": "(Optional) Parameters to control the sampling strategy"
                    },
                    "response_format": {
                        "$ref": "#/components/schemas/ResponseFormat",
                        "description": "(Optional) Grammar specification for guided (structured) decoding"
                    },
                    "stream": {
                        "type": "boolean",
                        "description": "(Optional) If True, generate an SSE event stream of the response. Defaults to False."
                    },
                    "logprobs": {
                        "type": "object",
                        "properties": {
                            "top_k": {
                                "type": "integer",
                                "default": 0,
                                "description": "How many tokens (for each position) to return log probabilities for."
                            }
                        },
                        "additionalProperties": false,
                        "description": "(Optional) If specified, log probabilities for each token position will be returned."
                    }
                },
                "additionalProperties": false,
                "required": [
                    "model_id",
                    "content"
                ]
            },
            "CompletionResponseStreamChunk": {
                "type": "object",
                "properties": {
                    "delta": {
                        "type": "string",
                        "description": "New content generated since last chunk. This can be one or more tokens."
                    },
                    "stop_reason": {
                        "type": "string",
                        "enum": [
                            "end_of_turn",
                            "end_of_message",
                            "out_of_tokens"
                        ],
                        "description": "Optional reason why generation stopped, if complete"
                    },
                    "logprobs": {
                        "type": "array",
                        "items": {
                            "$ref": "#/components/schemas/TokenLogProbs"
                        },
                        "description": "Optional log probabilities for generated tokens"
                    }
                },
                "additionalProperties": false,
                "required": [
                    "delta"
                ],
                "description": "A chunk of a streamed completion response."
            },
            "CreateAgentRequest": {
                "type": "object",
                "properties": {
                    "agent_config": {
                        "$ref": "#/components/schemas/AgentConfig"
                    }
                },
                "additionalProperties": false,
                "required": [
                    "agent_config"
                ]
            },
            "AgentCreateResponse": {
                "type": "object",
                "properties": {
                    "agent_id": {
                        "type": "string"
                    }
                },
                "additionalProperties": false,
                "required": [
                    "agent_id"
                ]
            },
            "CreateAgentSessionRequest": {
                "type": "object",
                "properties": {
                    "session_name": {
                        "type": "string"
                    }
                },
                "additionalProperties": false,
                "required": [
                    "session_name"
                ]
            },
            "AgentSessionCreateResponse": {
                "type": "object",
                "properties": {
                    "session_id": {
                        "type": "string"
                    }
                },
                "additionalProperties": false,
                "required": [
                    "session_id"
                ]
            },
            "CreateAgentTurnRequest": {
                "type": "object",
                "properties": {
                    "messages": {
                        "type": "array",
                        "items": {
                            "oneOf": [
                                {
                                    "$ref": "#/components/schemas/UserMessage"
                                },
                                {
                                    "$ref": "#/components/schemas/ToolResponseMessage"
                                }
                            ]
                        }
                    },
                    "stream": {
                        "type": "boolean"
                    },
                    "documents": {
                        "type": "array",
                        "items": {
                            "type": "object",
                            "properties": {
                                "content": {
                                    "oneOf": [
                                        {
                                            "type": "string"
                                        },
                                        {
                                            "$ref": "#/components/schemas/InterleavedContentItem"
                                        },
                                        {
                                            "type": "array",
                                            "items": {
                                                "$ref": "#/components/schemas/InterleavedContentItem"
                                            }
                                        },
                                        {
                                            "$ref": "#/components/schemas/URL"
                                        }
                                    ]
                                },
                                "mime_type": {
                                    "type": "string"
                                }
                            },
                            "additionalProperties": false,
                            "required": [
                                "content",
                                "mime_type"
                            ]
                        }
                    },
                    "toolgroups": {
                        "type": "array",
                        "items": {
                            "$ref": "#/components/schemas/AgentTool"
                        }
                    },
                    "tool_config": {
                        "$ref": "#/components/schemas/ToolConfig"
                    }
                },
                "additionalProperties": false,
                "required": [
                    "messages"
                ]
            },
            "InferenceStep": {
                "type": "object",
                "properties": {
                    "turn_id": {
                        "type": "string"
                    },
                    "step_id": {
                        "type": "string"
                    },
                    "started_at": {
                        "type": "string",
                        "format": "date-time"
                    },
                    "completed_at": {
                        "type": "string",
                        "format": "date-time"
                    },
                    "step_type": {
                        "type": "string",
                        "const": "inference",
                        "default": "inference"
                    },
                    "model_response": {
                        "$ref": "#/components/schemas/CompletionMessage"
                    }
                },
                "additionalProperties": false,
                "required": [
                    "turn_id",
                    "step_id",
                    "step_type",
                    "model_response"
                ]
            },
            "MemoryRetrievalStep": {
                "type": "object",
                "properties": {
                    "turn_id": {
                        "type": "string"
                    },
                    "step_id": {
                        "type": "string"
                    },
                    "started_at": {
                        "type": "string",
                        "format": "date-time"
                    },
                    "completed_at": {
                        "type": "string",
                        "format": "date-time"
                    },
                    "step_type": {
                        "type": "string",
                        "const": "memory_retrieval",
                        "default": "memory_retrieval"
                    },
                    "vector_db_ids": {
                        "type": "string"
                    },
                    "inserted_context": {
                        "$ref": "#/components/schemas/InterleavedContent"
                    }
                },
                "additionalProperties": false,
                "required": [
                    "turn_id",
                    "step_id",
                    "step_type",
                    "vector_db_ids",
                    "inserted_context"
                ]
            },
            "SafetyViolation": {
                "type": "object",
                "properties": {
                    "violation_level": {
                        "$ref": "#/components/schemas/ViolationLevel"
                    },
                    "user_message": {
                        "type": "string"
                    },
                    "metadata": {
                        "type": "object",
                        "additionalProperties": {
                            "oneOf": [
                                {
                                    "type": "null"
                                },
                                {
                                    "type": "boolean"
                                },
                                {
                                    "type": "number"
                                },
                                {
                                    "type": "string"
                                },
                                {
                                    "type": "array"
                                },
                                {
                                    "type": "object"
                                }
                            ]
                        }
                    }
                },
                "additionalProperties": false,
                "required": [
                    "violation_level",
                    "metadata"
                ]
            },
            "ShieldCallStep": {
                "type": "object",
                "properties": {
                    "turn_id": {
                        "type": "string"
                    },
                    "step_id": {
                        "type": "string"
                    },
                    "started_at": {
                        "type": "string",
                        "format": "date-time"
                    },
                    "completed_at": {
                        "type": "string",
                        "format": "date-time"
                    },
                    "step_type": {
                        "type": "string",
                        "const": "shield_call",
                        "default": "shield_call"
                    },
                    "violation": {
                        "$ref": "#/components/schemas/SafetyViolation"
                    }
                },
                "additionalProperties": false,
                "required": [
                    "turn_id",
                    "step_id",
                    "step_type"
                ]
            },
            "ToolExecutionStep": {
                "type": "object",
                "properties": {
                    "turn_id": {
                        "type": "string"
                    },
                    "step_id": {
                        "type": "string"
                    },
                    "started_at": {
                        "type": "string",
                        "format": "date-time"
                    },
                    "completed_at": {
                        "type": "string",
                        "format": "date-time"
                    },
                    "step_type": {
                        "type": "string",
                        "const": "tool_execution",
                        "default": "tool_execution"
                    },
                    "tool_calls": {
                        "type": "array",
                        "items": {
                            "$ref": "#/components/schemas/ToolCall"
                        }
                    },
                    "tool_responses": {
                        "type": "array",
                        "items": {
                            "$ref": "#/components/schemas/ToolResponse"
                        }
                    }
                },
                "additionalProperties": false,
                "required": [
                    "turn_id",
                    "step_id",
                    "step_type",
                    "tool_calls",
                    "tool_responses"
                ]
            },
            "ToolResponse": {
                "type": "object",
                "properties": {
                    "call_id": {
                        "type": "string"
                    },
                    "tool_name": {
                        "oneOf": [
                            {
                                "type": "string",
                                "enum": [
                                    "brave_search",
                                    "wolfram_alpha",
                                    "photogen",
                                    "code_interpreter"
                                ]
                            },
                            {
                                "type": "string"
                            }
                        ]
                    },
                    "content": {
                        "$ref": "#/components/schemas/InterleavedContent"
                    }
                },
                "additionalProperties": false,
                "required": [
                    "call_id",
                    "tool_name",
                    "content"
                ]
            },
            "Turn": {
                "type": "object",
                "properties": {
                    "turn_id": {
                        "type": "string"
                    },
                    "session_id": {
                        "type": "string"
                    },
                    "input_messages": {
                        "type": "array",
                        "items": {
                            "oneOf": [
                                {
                                    "$ref": "#/components/schemas/UserMessage"
                                },
                                {
                                    "$ref": "#/components/schemas/ToolResponseMessage"
                                }
                            ]
                        }
                    },
                    "steps": {
                        "type": "array",
                        "items": {
                            "oneOf": [
                                {
                                    "$ref": "#/components/schemas/InferenceStep"
                                },
                                {
                                    "$ref": "#/components/schemas/ToolExecutionStep"
                                },
                                {
                                    "$ref": "#/components/schemas/ShieldCallStep"
                                },
                                {
                                    "$ref": "#/components/schemas/MemoryRetrievalStep"
                                }
                            ],
                            "discriminator": {
                                "propertyName": "step_type",
                                "mapping": {
                                    "inference": "#/components/schemas/InferenceStep",
                                    "tool_execution": "#/components/schemas/ToolExecutionStep",
                                    "shield_call": "#/components/schemas/ShieldCallStep",
                                    "memory_retrieval": "#/components/schemas/MemoryRetrievalStep"
                                }
                            }
                        }
                    },
                    "output_message": {
                        "$ref": "#/components/schemas/CompletionMessage"
                    },
                    "output_attachments": {
                        "type": "array",
                        "items": {
                            "type": "object",
                            "properties": {
                                "content": {
                                    "oneOf": [
                                        {
                                            "type": "string"
                                        },
                                        {
                                            "$ref": "#/components/schemas/InterleavedContentItem"
                                        },
                                        {
                                            "type": "array",
                                            "items": {
                                                "$ref": "#/components/schemas/InterleavedContentItem"
                                            }
                                        },
                                        {
                                            "$ref": "#/components/schemas/URL"
                                        }
                                    ]
                                },
                                "mime_type": {
                                    "type": "string"
                                }
                            },
                            "additionalProperties": false,
                            "required": [
                                "content",
                                "mime_type"
                            ]
                        }
                    },
                    "started_at": {
                        "type": "string",
                        "format": "date-time"
                    },
                    "completed_at": {
                        "type": "string",
                        "format": "date-time"
                    }
                },
                "additionalProperties": false,
                "required": [
                    "turn_id",
                    "session_id",
                    "input_messages",
                    "steps",
                    "output_message",
                    "started_at"
                ],
                "description": "A single turn in an interaction with an Agentic System."
            },
            "ViolationLevel": {
                "type": "string",
                "enum": [
                    "info",
                    "warn",
                    "error"
                ]
            },
            "AgentTurnResponseEvent": {
                "type": "object",
                "properties": {
                    "payload": {
                        "$ref": "#/components/schemas/AgentTurnResponseEventPayload"
                    }
                },
                "additionalProperties": false,
                "required": [
                    "payload"
                ]
            },
            "AgentTurnResponseEventPayload": {
                "oneOf": [
                    {
                        "$ref": "#/components/schemas/AgentTurnResponseStepStartPayload"
                    },
                    {
                        "$ref": "#/components/schemas/AgentTurnResponseStepProgressPayload"
                    },
                    {
                        "$ref": "#/components/schemas/AgentTurnResponseStepCompletePayload"
                    },
                    {
                        "$ref": "#/components/schemas/AgentTurnResponseTurnStartPayload"
                    },
                    {
                        "$ref": "#/components/schemas/AgentTurnResponseTurnCompletePayload"
                    }
                ],
                "discriminator": {
                    "propertyName": "event_type",
                    "mapping": {
                        "step_start": "#/components/schemas/AgentTurnResponseStepStartPayload",
                        "step_progress": "#/components/schemas/AgentTurnResponseStepProgressPayload",
                        "step_complete": "#/components/schemas/AgentTurnResponseStepCompletePayload",
                        "turn_start": "#/components/schemas/AgentTurnResponseTurnStartPayload",
                        "turn_complete": "#/components/schemas/AgentTurnResponseTurnCompletePayload"
                    }
                }
            },
            "AgentTurnResponseStepCompletePayload": {
                "type": "object",
                "properties": {
                    "event_type": {
                        "type": "string",
                        "const": "step_complete",
                        "default": "step_complete"
                    },
                    "step_type": {
                        "type": "string",
                        "enum": [
                            "inference",
                            "tool_execution",
                            "shield_call",
                            "memory_retrieval"
                        ]
                    },
                    "step_id": {
                        "type": "string"
                    },
                    "step_details": {
                        "oneOf": [
                            {
                                "$ref": "#/components/schemas/InferenceStep"
                            },
                            {
                                "$ref": "#/components/schemas/ToolExecutionStep"
                            },
                            {
                                "$ref": "#/components/schemas/ShieldCallStep"
                            },
                            {
                                "$ref": "#/components/schemas/MemoryRetrievalStep"
                            }
                        ],
                        "discriminator": {
                            "propertyName": "step_type",
                            "mapping": {
                                "inference": "#/components/schemas/InferenceStep",
                                "tool_execution": "#/components/schemas/ToolExecutionStep",
                                "shield_call": "#/components/schemas/ShieldCallStep",
                                "memory_retrieval": "#/components/schemas/MemoryRetrievalStep"
                            }
                        }
                    }
                },
                "additionalProperties": false,
                "required": [
                    "event_type",
                    "step_type",
                    "step_id",
                    "step_details"
                ]
            },
            "AgentTurnResponseStepProgressPayload": {
                "type": "object",
                "properties": {
                    "event_type": {
                        "type": "string",
                        "const": "step_progress",
                        "default": "step_progress"
                    },
                    "step_type": {
                        "type": "string",
                        "enum": [
                            "inference",
                            "tool_execution",
                            "shield_call",
                            "memory_retrieval"
                        ]
                    },
                    "step_id": {
                        "type": "string"
                    },
                    "delta": {
                        "$ref": "#/components/schemas/ContentDelta"
                    }
                },
                "additionalProperties": false,
                "required": [
                    "event_type",
                    "step_type",
                    "step_id",
                    "delta"
                ]
            },
            "AgentTurnResponseStepStartPayload": {
                "type": "object",
                "properties": {
                    "event_type": {
                        "type": "string",
                        "const": "step_start",
                        "default": "step_start"
                    },
                    "step_type": {
                        "type": "string",
                        "enum": [
                            "inference",
                            "tool_execution",
                            "shield_call",
                            "memory_retrieval"
                        ]
                    },
                    "step_id": {
                        "type": "string"
                    },
                    "metadata": {
                        "type": "object",
                        "additionalProperties": {
                            "oneOf": [
                                {
                                    "type": "null"
                                },
                                {
                                    "type": "boolean"
                                },
                                {
                                    "type": "number"
                                },
                                {
                                    "type": "string"
                                },
                                {
                                    "type": "array"
                                },
                                {
                                    "type": "object"
                                }
                            ]
                        }
                    }
                },
                "additionalProperties": false,
                "required": [
                    "event_type",
                    "step_type",
                    "step_id"
                ]
            },
            "AgentTurnResponseStreamChunk": {
                "type": "object",
                "properties": {
                    "event": {
                        "$ref": "#/components/schemas/AgentTurnResponseEvent"
                    }
                },
                "additionalProperties": false,
                "required": [
                    "event"
                ],
                "description": "streamed agent turn completion response."
            },
            "AgentTurnResponseTurnCompletePayload": {
                "type": "object",
                "properties": {
                    "event_type": {
                        "type": "string",
                        "const": "turn_complete",
                        "default": "turn_complete"
                    },
                    "turn": {
                        "$ref": "#/components/schemas/Turn"
                    }
                },
                "additionalProperties": false,
                "required": [
                    "event_type",
                    "turn"
                ]
            },
            "AgentTurnResponseTurnStartPayload": {
                "type": "object",
                "properties": {
                    "event_type": {
                        "type": "string",
                        "const": "turn_start",
                        "default": "turn_start"
                    },
                    "turn_id": {
                        "type": "string"
                    }
                },
                "additionalProperties": false,
                "required": [
                    "event_type",
                    "turn_id"
                ]
            },
            "EmbeddingsRequest": {
                "type": "object",
                "properties": {
                    "model_id": {
                        "type": "string",
                        "description": "The identifier of the model to use. The model must be an embedding model registered with Llama Stack and available via the /models endpoint."
                    },
                    "contents": {
                        "type": "array",
                        "items": {
                            "$ref": "#/components/schemas/InterleavedContent"
                        },
                        "description": "List of contents to generate embeddings for. Note that content can be multimodal. The behavior depends on the model and provider. Some models may only support text."
                    }
                },
                "additionalProperties": false,
                "required": [
                    "model_id",
                    "contents"
                ]
            },
            "EmbeddingsResponse": {
                "type": "object",
                "properties": {
                    "embeddings": {
                        "type": "array",
                        "items": {
                            "type": "array",
                            "items": {
                                "type": "number"
                            }
                        },
                        "description": "List of embedding vectors, one per input content. Each embedding is a list of floats. The dimensionality of the embedding is model-specific; you can check model metadata using /models/{model_id}"
                    }
                },
                "additionalProperties": false,
                "required": [
                    "embeddings"
                ],
                "description": "Response containing generated embeddings."
            },
            "EvaluateRowsRequest": {
                "type": "object",
                "properties": {
                    "input_rows": {
                        "type": "array",
                        "items": {
                            "type": "object",
                            "additionalProperties": {
                                "oneOf": [
                                    {
                                        "type": "null"
                                    },
                                    {
                                        "type": "boolean"
                                    },
                                    {
                                        "type": "number"
                                    },
                                    {
                                        "type": "string"
                                    },
                                    {
                                        "type": "array"
                                    },
                                    {
                                        "type": "object"
                                    }
                                ]
                            }
                        }
                    },
                    "scoring_functions": {
                        "type": "array",
                        "items": {
                            "type": "string"
                        }
                    },
                    "task_config": {
                        "$ref": "#/components/schemas/BenchmarkConfig"
                    }
                },
                "additionalProperties": false,
                "required": [
                    "input_rows",
                    "scoring_functions",
                    "task_config"
                ]
            },
            "Session": {
                "type": "object",
                "properties": {
                    "session_id": {
                        "type": "string"
                    },
                    "session_name": {
                        "type": "string"
                    },
                    "turns": {
                        "type": "array",
                        "items": {
                            "$ref": "#/components/schemas/Turn"
                        }
                    },
                    "started_at": {
                        "type": "string",
                        "format": "date-time"
                    }
                },
                "additionalProperties": false,
                "required": [
                    "session_id",
                    "session_name",
                    "turns",
                    "started_at"
                ],
                "description": "A single session of an interaction with an Agentic System."
            },
            "AgentStepResponse": {
                "type": "object",
                "properties": {
                    "step": {
                        "oneOf": [
                            {
                                "$ref": "#/components/schemas/InferenceStep"
                            },
                            {
                                "$ref": "#/components/schemas/ToolExecutionStep"
                            },
                            {
                                "$ref": "#/components/schemas/ShieldCallStep"
                            },
                            {
                                "$ref": "#/components/schemas/MemoryRetrievalStep"
                            }
                        ],
                        "discriminator": {
                            "propertyName": "step_type",
                            "mapping": {
                                "inference": "#/components/schemas/InferenceStep",
                                "tool_execution": "#/components/schemas/ToolExecutionStep",
                                "shield_call": "#/components/schemas/ShieldCallStep",
                                "memory_retrieval": "#/components/schemas/MemoryRetrievalStep"
                            }
                        }
                    }
                },
                "additionalProperties": false,
                "required": [
                    "step"
                ]
            },
            "AgentTurnInputType": {
                "type": "object",
                "properties": {
                    "type": {
                        "type": "string",
                        "const": "agent_turn_input",
                        "default": "agent_turn_input"
                    }
                },
                "additionalProperties": false,
                "required": [
                    "type"
                ]
            },
            "ArrayType": {
                "type": "object",
                "properties": {
                    "type": {
                        "type": "string",
                        "const": "array",
                        "default": "array"
                    }
                },
                "additionalProperties": false,
                "required": [
                    "type"
                ]
            },
            "BooleanType": {
                "type": "object",
                "properties": {
                    "type": {
                        "type": "string",
                        "const": "boolean",
                        "default": "boolean"
                    }
                },
                "additionalProperties": false,
                "required": [
                    "type"
                ]
            },
            "ChatCompletionInputType": {
                "type": "object",
                "properties": {
                    "type": {
                        "type": "string",
                        "const": "chat_completion_input",
                        "default": "chat_completion_input"
                    }
                },
                "additionalProperties": false,
                "required": [
                    "type"
                ]
            },
            "CompletionInputType": {
                "type": "object",
                "properties": {
                    "type": {
                        "type": "string",
                        "const": "completion_input",
                        "default": "completion_input"
                    }
                },
                "additionalProperties": false,
                "required": [
                    "type"
                ]
            },
            "Dataset": {
                "type": "object",
                "properties": {
                    "identifier": {
                        "type": "string"
                    },
                    "provider_resource_id": {
                        "type": "string"
                    },
                    "provider_id": {
                        "type": "string"
                    },
                    "type": {
                        "type": "string",
                        "const": "dataset",
                        "default": "dataset"
                    },
                    "dataset_schema": {
                        "type": "object",
                        "additionalProperties": {
                            "$ref": "#/components/schemas/ParamType"
                        }
                    },
                    "url": {
                        "$ref": "#/components/schemas/URL"
                    },
                    "metadata": {
                        "type": "object",
                        "additionalProperties": {
                            "oneOf": [
                                {
                                    "type": "null"
                                },
                                {
                                    "type": "boolean"
                                },
                                {
                                    "type": "number"
                                },
                                {
                                    "type": "string"
                                },
                                {
                                    "type": "array"
                                },
                                {
                                    "type": "object"
                                }
                            ]
                        }
                    }
                },
                "additionalProperties": false,
                "required": [
                    "identifier",
                    "provider_resource_id",
                    "provider_id",
                    "type",
                    "dataset_schema",
                    "url",
                    "metadata"
                ]
            },
            "JsonType": {
                "type": "object",
                "properties": {
                    "type": {
                        "type": "string",
                        "const": "json",
                        "default": "json"
                    }
                },
                "additionalProperties": false,
                "required": [
                    "type"
                ]
            },
            "NumberType": {
                "type": "object",
                "properties": {
                    "type": {
                        "type": "string",
                        "const": "number",
                        "default": "number"
                    }
                },
                "additionalProperties": false,
                "required": [
                    "type"
                ]
            },
            "ObjectType": {
                "type": "object",
                "properties": {
                    "type": {
                        "type": "string",
                        "const": "object",
                        "default": "object"
                    }
                },
                "additionalProperties": false,
                "required": [
                    "type"
                ]
            },
            "ParamType": {
                "oneOf": [
                    {
                        "$ref": "#/components/schemas/StringType"
                    },
                    {
                        "$ref": "#/components/schemas/NumberType"
                    },
                    {
                        "$ref": "#/components/schemas/BooleanType"
                    },
                    {
                        "$ref": "#/components/schemas/ArrayType"
                    },
                    {
                        "$ref": "#/components/schemas/ObjectType"
                    },
                    {
                        "$ref": "#/components/schemas/JsonType"
                    },
                    {
                        "$ref": "#/components/schemas/UnionType"
                    },
                    {
                        "$ref": "#/components/schemas/ChatCompletionInputType"
                    },
                    {
                        "$ref": "#/components/schemas/CompletionInputType"
                    },
                    {
                        "$ref": "#/components/schemas/AgentTurnInputType"
                    }
                ],
                "discriminator": {
                    "propertyName": "type",
                    "mapping": {
                        "string": "#/components/schemas/StringType",
                        "number": "#/components/schemas/NumberType",
                        "boolean": "#/components/schemas/BooleanType",
                        "array": "#/components/schemas/ArrayType",
                        "object": "#/components/schemas/ObjectType",
                        "json": "#/components/schemas/JsonType",
                        "union": "#/components/schemas/UnionType",
                        "chat_completion_input": "#/components/schemas/ChatCompletionInputType",
                        "completion_input": "#/components/schemas/CompletionInputType",
                        "agent_turn_input": "#/components/schemas/AgentTurnInputType"
                    }
                }
            },
            "StringType": {
                "type": "object",
                "properties": {
                    "type": {
                        "type": "string",
                        "const": "string",
                        "default": "string"
                    }
                },
                "additionalProperties": false,
                "required": [
                    "type"
                ]
            },
            "UnionType": {
                "type": "object",
                "properties": {
                    "type": {
                        "type": "string",
                        "const": "union",
                        "default": "union"
                    }
                },
                "additionalProperties": false,
                "required": [
                    "type"
                ]
            },
            "Model": {
                "type": "object",
                "properties": {
                    "identifier": {
                        "type": "string"
                    },
                    "provider_resource_id": {
                        "type": "string"
                    },
                    "provider_id": {
                        "type": "string"
                    },
                    "type": {
                        "type": "string",
                        "const": "model",
                        "default": "model"
                    },
                    "metadata": {
                        "type": "object",
                        "additionalProperties": {
                            "oneOf": [
                                {
                                    "type": "null"
                                },
                                {
                                    "type": "boolean"
                                },
                                {
                                    "type": "number"
                                },
                                {
                                    "type": "string"
                                },
                                {
                                    "type": "array"
                                },
                                {
                                    "type": "object"
                                }
                            ]
                        }
                    },
                    "model_type": {
                        "$ref": "#/components/schemas/ModelType",
                        "default": "llm"
                    }
                },
                "additionalProperties": false,
                "required": [
                    "identifier",
                    "provider_resource_id",
                    "provider_id",
                    "type",
                    "metadata",
                    "model_type"
                ]
            },
            "ModelType": {
                "type": "string",
                "enum": [
                    "llm",
                    "embedding"
                ]
            },
            "PaginatedRowsResult": {
                "type": "object",
                "properties": {
                    "rows": {
                        "type": "array",
                        "items": {
                            "type": "object",
                            "additionalProperties": {
                                "oneOf": [
                                    {
                                        "type": "null"
                                    },
                                    {
                                        "type": "boolean"
                                    },
                                    {
                                        "type": "number"
                                    },
                                    {
                                        "type": "string"
                                    },
                                    {
                                        "type": "array"
                                    },
                                    {
                                        "type": "object"
                                    }
                                ]
                            }
                        }
                    },
                    "total_count": {
                        "type": "integer"
                    },
                    "next_page_token": {
                        "type": "string"
                    }
                },
                "additionalProperties": false,
                "required": [
                    "rows",
                    "total_count"
                ]
            },
            "ScoringFn": {
                "type": "object",
                "properties": {
                    "identifier": {
                        "type": "string"
                    },
                    "provider_resource_id": {
                        "type": "string"
                    },
                    "provider_id": {
                        "type": "string"
                    },
                    "type": {
                        "type": "string",
                        "const": "scoring_function",
                        "default": "scoring_function"
                    },
                    "description": {
                        "type": "string"
                    },
                    "metadata": {
                        "type": "object",
                        "additionalProperties": {
                            "oneOf": [
                                {
                                    "type": "null"
                                },
                                {
                                    "type": "boolean"
                                },
                                {
                                    "type": "number"
                                },
                                {
                                    "type": "string"
                                },
                                {
                                    "type": "array"
                                },
                                {
                                    "type": "object"
                                }
                            ]
                        }
                    },
                    "return_type": {
                        "$ref": "#/components/schemas/ParamType"
                    },
                    "params": {
                        "$ref": "#/components/schemas/ScoringFnParams"
                    }
                },
                "additionalProperties": false,
                "required": [
                    "identifier",
                    "provider_resource_id",
                    "provider_id",
                    "type",
                    "metadata",
                    "return_type"
                ]
            },
            "Shield": {
                "type": "object",
                "properties": {
                    "identifier": {
                        "type": "string"
                    },
                    "provider_resource_id": {
                        "type": "string"
                    },
                    "provider_id": {
                        "type": "string"
                    },
                    "type": {
                        "type": "string",
                        "const": "shield",
                        "default": "shield"
                    },
                    "params": {
                        "type": "object",
                        "additionalProperties": {
                            "oneOf": [
                                {
                                    "type": "null"
                                },
                                {
                                    "type": "boolean"
                                },
                                {
                                    "type": "number"
                                },
                                {
                                    "type": "string"
                                },
                                {
                                    "type": "array"
                                },
                                {
                                    "type": "object"
                                }
                            ]
                        }
                    }
                },
                "additionalProperties": false,
                "required": [
                    "identifier",
                    "provider_resource_id",
                    "provider_id",
                    "type"
                ],
                "description": "A safety shield resource that can be used to check content"
            },
            "Span": {
                "type": "object",
                "properties": {
                    "span_id": {
                        "type": "string"
                    },
                    "trace_id": {
                        "type": "string"
                    },
                    "parent_span_id": {
                        "type": "string"
                    },
                    "name": {
                        "type": "string"
                    },
                    "start_time": {
                        "type": "string",
                        "format": "date-time"
                    },
                    "end_time": {
                        "type": "string",
                        "format": "date-time"
                    },
                    "attributes": {
                        "type": "object",
                        "additionalProperties": {
                            "oneOf": [
                                {
                                    "type": "null"
                                },
                                {
                                    "type": "boolean"
                                },
                                {
                                    "type": "number"
                                },
                                {
                                    "type": "string"
                                },
                                {
                                    "type": "array"
                                },
                                {
                                    "type": "object"
                                }
                            ]
                        }
                    }
                },
                "additionalProperties": false,
                "required": [
                    "span_id",
                    "trace_id",
                    "name",
                    "start_time"
                ]
            },
            "SpanStatus": {
                "type": "string",
                "enum": [
                    "ok",
                    "error"
                ]
            },
            "SpanWithStatus": {
                "type": "object",
                "properties": {
                    "span_id": {
                        "type": "string"
                    },
                    "trace_id": {
                        "type": "string"
                    },
                    "parent_span_id": {
                        "type": "string"
                    },
                    "name": {
                        "type": "string"
                    },
                    "start_time": {
                        "type": "string",
                        "format": "date-time"
                    },
                    "end_time": {
                        "type": "string",
                        "format": "date-time"
                    },
                    "attributes": {
                        "type": "object",
                        "additionalProperties": {
                            "oneOf": [
                                {
                                    "type": "null"
                                },
                                {
                                    "type": "boolean"
                                },
                                {
                                    "type": "number"
                                },
                                {
                                    "type": "string"
                                },
                                {
                                    "type": "array"
                                },
                                {
                                    "type": "object"
                                }
                            ]
                        }
                    },
                    "status": {
                        "$ref": "#/components/schemas/SpanStatus"
                    }
                },
                "additionalProperties": false,
                "required": [
                    "span_id",
                    "trace_id",
                    "name",
                    "start_time"
                ]
            },
            "QuerySpanTreeResponse": {
                "type": "object",
                "properties": {
                    "data": {
                        "type": "object",
                        "additionalProperties": {
                            "$ref": "#/components/schemas/SpanWithStatus"
                        }
                    }
                },
                "additionalProperties": false,
                "required": [
                    "data"
                ]
            },
            "Tool": {
                "type": "object",
                "properties": {
                    "identifier": {
                        "type": "string"
                    },
                    "provider_resource_id": {
                        "type": "string"
                    },
                    "provider_id": {
                        "type": "string"
                    },
                    "type": {
                        "type": "string",
                        "const": "tool",
                        "default": "tool"
                    },
                    "toolgroup_id": {
                        "type": "string"
                    },
                    "tool_host": {
                        "$ref": "#/components/schemas/ToolHost"
                    },
                    "description": {
                        "type": "string"
                    },
                    "parameters": {
                        "type": "array",
                        "items": {
                            "$ref": "#/components/schemas/ToolParameter"
                        }
                    },
                    "metadata": {
                        "type": "object",
                        "additionalProperties": {
                            "oneOf": [
                                {
                                    "type": "null"
                                },
                                {
                                    "type": "boolean"
                                },
                                {
                                    "type": "number"
                                },
                                {
                                    "type": "string"
                                },
                                {
                                    "type": "array"
                                },
                                {
                                    "type": "object"
                                }
                            ]
                        }
                    }
                },
                "additionalProperties": false,
                "required": [
                    "identifier",
                    "provider_resource_id",
                    "provider_id",
                    "type",
                    "toolgroup_id",
                    "tool_host",
                    "description",
                    "parameters"
                ]
            },
            "ToolHost": {
                "type": "string",
                "enum": [
                    "distribution",
                    "client",
                    "model_context_protocol"
                ]
            },
            "ToolGroup": {
                "type": "object",
                "properties": {
                    "identifier": {
                        "type": "string"
                    },
                    "provider_resource_id": {
                        "type": "string"
                    },
                    "provider_id": {
                        "type": "string"
                    },
                    "type": {
                        "type": "string",
                        "const": "tool_group",
                        "default": "tool_group"
                    },
                    "mcp_endpoint": {
                        "$ref": "#/components/schemas/URL"
                    },
                    "args": {
                        "type": "object",
                        "additionalProperties": {
                            "oneOf": [
                                {
                                    "type": "null"
                                },
                                {
                                    "type": "boolean"
                                },
                                {
                                    "type": "number"
                                },
                                {
                                    "type": "string"
                                },
                                {
                                    "type": "array"
                                },
                                {
                                    "type": "object"
                                }
                            ]
                        }
                    }
                },
                "additionalProperties": false,
                "required": [
                    "identifier",
                    "provider_resource_id",
                    "provider_id",
                    "type"
                ]
            },
            "Trace": {
                "type": "object",
                "properties": {
                    "trace_id": {
                        "type": "string"
                    },
                    "root_span_id": {
                        "type": "string"
                    },
                    "start_time": {
                        "type": "string",
                        "format": "date-time"
                    },
                    "end_time": {
                        "type": "string",
                        "format": "date-time"
                    }
                },
                "additionalProperties": false,
                "required": [
                    "trace_id",
                    "root_span_id",
                    "start_time"
                ]
            },
            "Checkpoint": {
                "description": "Checkpoint created during training runs"
            },
            "PostTrainingJobArtifactsResponse": {
                "type": "object",
                "properties": {
                    "job_uuid": {
                        "type": "string"
                    },
                    "checkpoints": {
                        "type": "array",
                        "items": {
                            "$ref": "#/components/schemas/Checkpoint"
                        }
                    }
                },
                "additionalProperties": false,
                "required": [
                    "job_uuid",
                    "checkpoints"
                ],
                "description": "Artifacts of a finetuning job."
            },
            "PostTrainingJobStatusResponse": {
                "type": "object",
                "properties": {
                    "job_uuid": {
                        "type": "string"
                    },
                    "status": {
                        "$ref": "#/components/schemas/JobStatus"
                    },
                    "scheduled_at": {
                        "type": "string",
                        "format": "date-time"
                    },
                    "started_at": {
                        "type": "string",
                        "format": "date-time"
                    },
                    "completed_at": {
                        "type": "string",
                        "format": "date-time"
                    },
                    "resources_allocated": {
                        "type": "object",
                        "additionalProperties": {
                            "oneOf": [
                                {
                                    "type": "null"
                                },
                                {
                                    "type": "boolean"
                                },
                                {
                                    "type": "number"
                                },
                                {
                                    "type": "string"
                                },
                                {
                                    "type": "array"
                                },
                                {
                                    "type": "object"
                                }
                            ]
                        }
                    },
                    "checkpoints": {
                        "type": "array",
                        "items": {
                            "$ref": "#/components/schemas/Checkpoint"
                        }
                    }
                },
                "additionalProperties": false,
                "required": [
                    "job_uuid",
                    "status",
                    "checkpoints"
                ],
                "description": "Status of a finetuning job."
            },
            "ListPostTrainingJobsResponse": {
                "type": "object",
                "properties": {
                    "data": {
                        "type": "array",
                        "items": {
                            "type": "object",
                            "properties": {
                                "job_uuid": {
                                    "type": "string"
                                }
                            },
                            "additionalProperties": false,
                            "required": [
                                "job_uuid"
                            ]
                        }
                    }
                },
                "additionalProperties": false,
                "required": [
                    "data"
                ]
            },
            "VectorDB": {
                "type": "object",
                "properties": {
                    "identifier": {
                        "type": "string"
                    },
                    "provider_resource_id": {
                        "type": "string"
                    },
                    "provider_id": {
                        "type": "string"
                    },
                    "type": {
                        "type": "string",
                        "const": "vector_db",
                        "default": "vector_db"
                    },
                    "embedding_model": {
                        "type": "string"
                    },
                    "embedding_dimension": {
                        "type": "integer"
                    }
                },
                "additionalProperties": false,
                "required": [
                    "identifier",
                    "provider_resource_id",
                    "provider_id",
                    "type",
                    "embedding_model",
                    "embedding_dimension"
                ]
            },
            "HealthInfo": {
                "type": "object",
                "properties": {
                    "status": {
                        "type": "string"
                    }
                },
                "additionalProperties": false,
                "required": [
                    "status"
                ]
            },
            "RAGDocument": {
                "type": "object",
                "properties": {
                    "document_id": {
                        "type": "string"
                    },
                    "content": {
                        "oneOf": [
                            {
                                "type": "string"
                            },
                            {
                                "$ref": "#/components/schemas/InterleavedContentItem"
                            },
                            {
                                "type": "array",
                                "items": {
                                    "$ref": "#/components/schemas/InterleavedContentItem"
                                }
                            },
                            {
                                "$ref": "#/components/schemas/URL"
                            }
                        ]
                    },
                    "mime_type": {
                        "type": "string"
                    },
                    "metadata": {
                        "type": "object",
                        "additionalProperties": {
                            "oneOf": [
                                {
                                    "type": "null"
                                },
                                {
                                    "type": "boolean"
                                },
                                {
                                    "type": "number"
                                },
                                {
                                    "type": "string"
                                },
                                {
                                    "type": "array"
                                },
                                {
                                    "type": "object"
                                }
                            ]
                        }
                    }
                },
                "additionalProperties": false,
                "required": [
                    "document_id",
                    "content",
                    "metadata"
                ]
            },
            "InsertRequest": {
                "type": "object",
                "properties": {
                    "documents": {
                        "type": "array",
                        "items": {
                            "$ref": "#/components/schemas/RAGDocument"
                        }
                    },
                    "vector_db_id": {
                        "type": "string"
                    },
                    "chunk_size_in_tokens": {
                        "type": "integer"
                    }
                },
                "additionalProperties": false,
                "required": [
                    "documents",
                    "vector_db_id",
                    "chunk_size_in_tokens"
                ]
            },
            "InsertChunksRequest": {
                "type": "object",
                "properties": {
                    "vector_db_id": {
                        "type": "string"
                    },
                    "chunks": {
                        "type": "array",
                        "items": {
                            "type": "object",
                            "properties": {
                                "content": {
                                    "$ref": "#/components/schemas/InterleavedContent"
                                },
                                "metadata": {
                                    "type": "object",
                                    "additionalProperties": {
                                        "oneOf": [
                                            {
                                                "type": "null"
                                            },
                                            {
                                                "type": "boolean"
                                            },
                                            {
                                                "type": "number"
                                            },
                                            {
                                                "type": "string"
                                            },
                                            {
                                                "type": "array"
                                            },
                                            {
                                                "type": "object"
                                            }
                                        ]
                                    }
                                }
                            },
                            "additionalProperties": false,
                            "required": [
                                "content",
                                "metadata"
                            ]
                        }
                    },
                    "ttl_seconds": {
                        "type": "integer"
                    }
                },
                "additionalProperties": false,
                "required": [
                    "vector_db_id",
                    "chunks"
                ]
            },
            "InvokeToolRequest": {
                "type": "object",
                "properties": {
                    "tool_name": {
                        "type": "string"
                    },
                    "kwargs": {
                        "type": "object",
                        "additionalProperties": {
                            "oneOf": [
                                {
                                    "type": "null"
                                },
                                {
                                    "type": "boolean"
                                },
                                {
                                    "type": "number"
                                },
                                {
                                    "type": "string"
                                },
                                {
                                    "type": "array"
                                },
                                {
                                    "type": "object"
                                }
                            ]
                        }
                    }
                },
                "additionalProperties": false,
                "required": [
                    "tool_name",
                    "kwargs"
                ]
            },
            "ToolInvocationResult": {
                "type": "object",
                "properties": {
                    "content": {
                        "$ref": "#/components/schemas/InterleavedContent"
                    },
                    "error_message": {
                        "type": "string"
                    },
                    "error_code": {
                        "type": "integer"
                    }
                },
                "additionalProperties": false,
                "required": [
                    "content"
                ]
            },
            "ListDatasetsResponse": {
                "type": "object",
                "properties": {
                    "data": {
                        "type": "array",
                        "items": {
                            "$ref": "#/components/schemas/Dataset"
                        }
                    }
                },
                "additionalProperties": false,
                "required": [
                    "data"
                ]
            },
            "ListModelsResponse": {
                "type": "object",
                "properties": {
                    "data": {
                        "type": "array",
                        "items": {
                            "$ref": "#/components/schemas/Model"
                        }
                    }
                },
                "additionalProperties": false,
                "required": [
                    "data"
                ]
            },
            "ProviderInfo": {
                "type": "object",
                "properties": {
                    "api": {
                        "type": "string"
                    },
                    "provider_id": {
                        "type": "string"
                    },
                    "provider_type": {
                        "type": "string"
                    }
                },
                "additionalProperties": false,
                "required": [
                    "api",
                    "provider_id",
                    "provider_type"
                ]
            },
            "ListProvidersResponse": {
                "type": "object",
                "properties": {
                    "data": {
                        "type": "array",
                        "items": {
                            "$ref": "#/components/schemas/ProviderInfo"
                        }
                    }
                },
                "additionalProperties": false,
                "required": [
                    "data"
                ]
            },
            "RouteInfo": {
                "type": "object",
                "properties": {
                    "route": {
                        "type": "string"
                    },
                    "method": {
                        "type": "string"
                    },
                    "provider_types": {
                        "type": "array",
                        "items": {
                            "type": "string"
                        }
                    }
                },
                "additionalProperties": false,
                "required": [
                    "route",
                    "method",
                    "provider_types"
                ]
            },
            "ListRoutesResponse": {
                "type": "object",
                "properties": {
                    "data": {
                        "type": "array",
                        "items": {
                            "$ref": "#/components/schemas/RouteInfo"
                        }
                    }
                },
                "additionalProperties": false,
                "required": [
                    "data"
                ]
            },
            "ListScoringFunctionsResponse": {
                "type": "object",
                "properties": {
                    "data": {
                        "type": "array",
                        "items": {
                            "$ref": "#/components/schemas/ScoringFn"
                        }
                    }
                },
                "additionalProperties": false,
                "required": [
                    "data"
                ]
            },
            "ListShieldsResponse": {
                "type": "object",
                "properties": {
                    "data": {
                        "type": "array",
                        "items": {
                            "$ref": "#/components/schemas/Shield"
                        }
                    }
                },
                "additionalProperties": false,
                "required": [
                    "data"
                ]
            },
            "ListToolGroupsResponse": {
                "type": "object",
                "properties": {
                    "data": {
                        "type": "array",
                        "items": {
                            "$ref": "#/components/schemas/ToolGroup"
                        }
                    }
                },
                "additionalProperties": false,
                "required": [
                    "data"
                ]
            },
            "ListToolsResponse": {
                "type": "object",
                "properties": {
                    "data": {
                        "type": "array",
                        "items": {
                            "$ref": "#/components/schemas/Tool"
                        }
                    }
                },
                "additionalProperties": false,
                "required": [
                    "data"
                ]
            },
            "ListVectorDBsResponse": {
                "type": "object",
                "properties": {
                    "data": {
                        "type": "array",
                        "items": {
                            "$ref": "#/components/schemas/VectorDB"
                        }
                    }
                },
                "additionalProperties": false,
                "required": [
                    "data"
                ]
            },
            "Event": {
                "oneOf": [
                    {
                        "$ref": "#/components/schemas/UnstructuredLogEvent"
                    },
                    {
                        "$ref": "#/components/schemas/MetricEvent"
                    },
                    {
                        "$ref": "#/components/schemas/StructuredLogEvent"
                    }
                ],
                "discriminator": {
                    "propertyName": "type",
                    "mapping": {
                        "unstructured_log": "#/components/schemas/UnstructuredLogEvent",
                        "metric": "#/components/schemas/MetricEvent",
                        "structured_log": "#/components/schemas/StructuredLogEvent"
                    }
                }
            },
            "LogSeverity": {
                "type": "string",
                "enum": [
                    "verbose",
                    "debug",
                    "info",
                    "warn",
                    "error",
                    "critical"
                ]
            },
            "SpanEndPayload": {
                "type": "object",
                "properties": {
                    "type": {
                        "type": "string",
                        "const": "span_end",
                        "default": "span_end"
                    },
                    "status": {
                        "$ref": "#/components/schemas/SpanStatus"
                    }
                },
                "additionalProperties": false,
                "required": [
                    "type",
                    "status"
                ]
            },
            "SpanStartPayload": {
                "type": "object",
                "properties": {
                    "type": {
                        "type": "string",
                        "const": "span_start",
                        "default": "span_start"
                    },
                    "name": {
                        "type": "string"
                    },
                    "parent_span_id": {
                        "type": "string"
                    }
                },
                "additionalProperties": false,
                "required": [
                    "type",
                    "name"
                ]
            },
            "StructuredLogEvent": {
                "type": "object",
                "properties": {
                    "trace_id": {
                        "type": "string"
                    },
                    "span_id": {
                        "type": "string"
                    },
                    "timestamp": {
                        "type": "string",
                        "format": "date-time"
                    },
                    "attributes": {
                        "type": "object",
                        "additionalProperties": {
                            "oneOf": [
                                {
                                    "type": "string"
                                },
                                {
                                    "type": "integer"
                                },
                                {
                                    "type": "number"
                                },
                                {
                                    "type": "boolean"
                                },
                                {
                                    "type": "null"
                                }
                            ]
                        }
                    },
                    "type": {
                        "type": "string",
                        "const": "structured_log",
                        "default": "structured_log"
                    },
                    "payload": {
                        "$ref": "#/components/schemas/StructuredLogPayload"
                    }
                },
                "additionalProperties": false,
                "required": [
                    "trace_id",
                    "span_id",
                    "timestamp",
                    "type",
                    "payload"
                ]
            },
            "StructuredLogPayload": {
                "oneOf": [
                    {
                        "$ref": "#/components/schemas/SpanStartPayload"
                    },
                    {
                        "$ref": "#/components/schemas/SpanEndPayload"
                    }
                ],
                "discriminator": {
                    "propertyName": "type",
                    "mapping": {
                        "span_start": "#/components/schemas/SpanStartPayload",
                        "span_end": "#/components/schemas/SpanEndPayload"
                    }
                }
            },
            "UnstructuredLogEvent": {
                "type": "object",
                "properties": {
                    "trace_id": {
                        "type": "string"
                    },
                    "span_id": {
                        "type": "string"
                    },
                    "timestamp": {
                        "type": "string",
                        "format": "date-time"
                    },
                    "attributes": {
                        "type": "object",
                        "additionalProperties": {
                            "oneOf": [
                                {
                                    "type": "string"
                                },
                                {
                                    "type": "integer"
                                },
                                {
                                    "type": "number"
                                },
                                {
                                    "type": "boolean"
                                },
                                {
                                    "type": "null"
                                }
                            ]
                        }
                    },
                    "type": {
                        "type": "string",
                        "const": "unstructured_log",
                        "default": "unstructured_log"
                    },
                    "message": {
                        "type": "string"
                    },
                    "severity": {
                        "$ref": "#/components/schemas/LogSeverity"
                    }
                },
                "additionalProperties": false,
                "required": [
                    "trace_id",
                    "span_id",
                    "timestamp",
                    "type",
                    "message",
                    "severity"
                ]
            },
            "LogEventRequest": {
                "type": "object",
                "properties": {
                    "event": {
                        "$ref": "#/components/schemas/Event"
                    },
                    "ttl_seconds": {
                        "type": "integer"
                    }
                },
                "additionalProperties": false,
                "required": [
                    "event",
                    "ttl_seconds"
                ]
            },
            "DPOAlignmentConfig": {
                "type": "object",
                "properties": {
                    "reward_scale": {
                        "type": "number"
                    },
                    "reward_clip": {
                        "type": "number"
                    },
                    "epsilon": {
                        "type": "number"
                    },
                    "gamma": {
                        "type": "number"
                    }
                },
                "additionalProperties": false,
                "required": [
                    "reward_scale",
                    "reward_clip",
                    "epsilon",
                    "gamma"
                ]
            },
            "DataConfig": {
                "type": "object",
                "properties": {
                    "dataset_id": {
                        "type": "string"
                    },
                    "batch_size": {
                        "type": "integer"
                    },
                    "shuffle": {
                        "type": "boolean"
                    },
                    "data_format": {
                        "$ref": "#/components/schemas/DatasetFormat"
                    },
                    "validation_dataset_id": {
                        "type": "string"
                    },
                    "packed": {
                        "type": "boolean",
                        "default": false
                    },
                    "train_on_input": {
                        "type": "boolean",
                        "default": false
                    }
                },
                "additionalProperties": false,
                "required": [
                    "dataset_id",
                    "batch_size",
                    "shuffle",
                    "data_format"
                ]
            },
            "DatasetFormat": {
                "type": "string",
                "enum": [
                    "instruct",
                    "dialog"
                ]
            },
            "EfficiencyConfig": {
                "type": "object",
                "properties": {
                    "enable_activation_checkpointing": {
                        "type": "boolean",
                        "default": false
                    },
                    "enable_activation_offloading": {
                        "type": "boolean",
                        "default": false
                    },
                    "memory_efficient_fsdp_wrap": {
                        "type": "boolean",
                        "default": false
                    },
                    "fsdp_cpu_offload": {
                        "type": "boolean",
                        "default": false
                    }
                },
                "additionalProperties": false
            },
            "OptimizerConfig": {
                "type": "object",
                "properties": {
                    "optimizer_type": {
                        "$ref": "#/components/schemas/OptimizerType"
                    },
                    "lr": {
                        "type": "number"
                    },
                    "weight_decay": {
                        "type": "number"
                    },
                    "num_warmup_steps": {
                        "type": "integer"
                    }
                },
                "additionalProperties": false,
                "required": [
                    "optimizer_type",
                    "lr",
                    "weight_decay",
                    "num_warmup_steps"
                ]
            },
            "OptimizerType": {
                "type": "string",
                "enum": [
                    "adam",
                    "adamw",
                    "sgd"
                ]
            },
            "TrainingConfig": {
                "type": "object",
                "properties": {
                    "n_epochs": {
                        "type": "integer"
                    },
                    "max_steps_per_epoch": {
                        "type": "integer"
                    },
                    "gradient_accumulation_steps": {
                        "type": "integer"
                    },
                    "max_validation_steps": {
                        "type": "integer"
                    },
                    "data_config": {
                        "$ref": "#/components/schemas/DataConfig"
                    },
                    "optimizer_config": {
                        "$ref": "#/components/schemas/OptimizerConfig"
                    },
                    "efficiency_config": {
                        "$ref": "#/components/schemas/EfficiencyConfig"
                    },
                    "dtype": {
                        "type": "string",
                        "default": "bf16"
                    }
                },
                "additionalProperties": false,
                "required": [
                    "n_epochs",
                    "max_steps_per_epoch",
                    "gradient_accumulation_steps",
                    "max_validation_steps",
                    "data_config",
                    "optimizer_config"
                ]
            },
            "PreferenceOptimizeRequest": {
                "type": "object",
                "properties": {
                    "job_uuid": {
                        "type": "string"
                    },
                    "finetuned_model": {
                        "type": "string"
                    },
                    "algorithm_config": {
                        "$ref": "#/components/schemas/DPOAlignmentConfig"
                    },
                    "training_config": {
                        "$ref": "#/components/schemas/TrainingConfig"
                    },
                    "hyperparam_search_config": {
                        "type": "object",
                        "additionalProperties": {
                            "oneOf": [
                                {
                                    "type": "null"
                                },
                                {
                                    "type": "boolean"
                                },
                                {
                                    "type": "number"
                                },
                                {
                                    "type": "string"
                                },
                                {
                                    "type": "array"
                                },
                                {
                                    "type": "object"
                                }
                            ]
                        }
                    },
                    "logger_config": {
                        "type": "object",
                        "additionalProperties": {
                            "oneOf": [
                                {
                                    "type": "null"
                                },
                                {
                                    "type": "boolean"
                                },
                                {
                                    "type": "number"
                                },
                                {
                                    "type": "string"
                                },
                                {
                                    "type": "array"
                                },
                                {
                                    "type": "object"
                                }
                            ]
                        }
                    }
                },
                "additionalProperties": false,
                "required": [
                    "job_uuid",
                    "finetuned_model",
                    "algorithm_config",
                    "training_config",
                    "hyperparam_search_config",
                    "logger_config"
                ]
            },
            "PostTrainingJob": {
                "type": "object",
                "properties": {
                    "job_uuid": {
                        "type": "string"
                    }
                },
                "additionalProperties": false,
                "required": [
                    "job_uuid"
                ]
            },
            "DefaultRAGQueryGeneratorConfig": {
                "type": "object",
                "properties": {
                    "type": {
                        "type": "string",
                        "const": "default",
                        "default": "default"
                    },
                    "separator": {
                        "type": "string",
                        "default": " "
                    }
                },
                "additionalProperties": false,
                "required": [
                    "type",
                    "separator"
                ]
            },
            "LLMRAGQueryGeneratorConfig": {
                "type": "object",
                "properties": {
                    "type": {
                        "type": "string",
                        "const": "llm",
                        "default": "llm"
                    },
                    "model": {
                        "type": "string"
                    },
                    "template": {
                        "type": "string"
                    }
                },
                "additionalProperties": false,
                "required": [
                    "type",
                    "model",
                    "template"
                ]
            },
            "RAGQueryConfig": {
                "type": "object",
                "properties": {
                    "query_generator_config": {
                        "$ref": "#/components/schemas/RAGQueryGeneratorConfig"
                    },
                    "max_tokens_in_context": {
                        "type": "integer",
                        "default": 4096
                    },
                    "max_chunks": {
                        "type": "integer",
                        "default": 5
                    }
                },
                "additionalProperties": false,
                "required": [
                    "query_generator_config",
                    "max_tokens_in_context",
                    "max_chunks"
                ]
            },
            "RAGQueryGeneratorConfig": {
                "oneOf": [
                    {
                        "$ref": "#/components/schemas/DefaultRAGQueryGeneratorConfig"
                    },
                    {
                        "$ref": "#/components/schemas/LLMRAGQueryGeneratorConfig"
                    }
                ],
                "discriminator": {
                    "propertyName": "type",
                    "mapping": {
                        "default": "#/components/schemas/DefaultRAGQueryGeneratorConfig",
                        "llm": "#/components/schemas/LLMRAGQueryGeneratorConfig"
                    }
                }
            },
            "QueryRequest": {
                "type": "object",
                "properties": {
                    "content": {
                        "$ref": "#/components/schemas/InterleavedContent"
                    },
                    "vector_db_ids": {
                        "type": "array",
                        "items": {
                            "type": "string"
                        }
                    },
                    "query_config": {
                        "$ref": "#/components/schemas/RAGQueryConfig"
                    }
                },
                "additionalProperties": false,
                "required": [
                    "content",
                    "vector_db_ids"
                ]
            },
            "RAGQueryResult": {
                "type": "object",
                "properties": {
                    "content": {
                        "$ref": "#/components/schemas/InterleavedContent"
                    }
                },
                "additionalProperties": false
            },
            "QueryChunksRequest": {
                "type": "object",
                "properties": {
                    "vector_db_id": {
                        "type": "string"
                    },
                    "query": {
                        "$ref": "#/components/schemas/InterleavedContent"
                    },
                    "params": {
                        "type": "object",
                        "additionalProperties": {
                            "oneOf": [
                                {
                                    "type": "null"
                                },
                                {
                                    "type": "boolean"
                                },
                                {
                                    "type": "number"
                                },
                                {
                                    "type": "string"
                                },
                                {
                                    "type": "array"
                                },
                                {
                                    "type": "object"
                                }
                            ]
                        }
                    }
                },
                "additionalProperties": false,
                "required": [
                    "vector_db_id",
                    "query"
                ]
            },
            "QueryChunksResponse": {
                "type": "object",
                "properties": {
                    "chunks": {
                        "type": "array",
                        "items": {
                            "type": "object",
                            "properties": {
                                "content": {
                                    "$ref": "#/components/schemas/InterleavedContent"
                                },
                                "metadata": {
                                    "type": "object",
                                    "additionalProperties": {
                                        "oneOf": [
                                            {
                                                "type": "null"
                                            },
                                            {
                                                "type": "boolean"
                                            },
                                            {
                                                "type": "number"
                                            },
                                            {
                                                "type": "string"
                                            },
                                            {
                                                "type": "array"
                                            },
                                            {
                                                "type": "object"
                                            }
                                        ]
                                    }
                                }
                            },
                            "additionalProperties": false,
                            "required": [
                                "content",
                                "metadata"
                            ]
                        }
                    },
                    "scores": {
                        "type": "array",
                        "items": {
                            "type": "number"
                        }
                    }
                },
                "additionalProperties": false,
                "required": [
                    "chunks",
                    "scores"
                ]
            },
            "QueryCondition": {
                "type": "object",
                "properties": {
                    "key": {
                        "type": "string"
                    },
                    "op": {
                        "$ref": "#/components/schemas/QueryConditionOp"
                    },
                    "value": {
                        "oneOf": [
                            {
                                "type": "null"
                            },
                            {
                                "type": "boolean"
                            },
                            {
                                "type": "number"
                            },
                            {
                                "type": "string"
                            },
                            {
                                "type": "array"
                            },
                            {
                                "type": "object"
                            }
                        ]
                    }
                },
                "additionalProperties": false,
                "required": [
                    "key",
                    "op",
                    "value"
                ]
            },
            "QueryConditionOp": {
                "type": "string",
                "enum": [
                    "eq",
                    "ne",
                    "gt",
                    "lt"
                ]
            },
            "QuerySpansResponse": {
                "type": "object",
                "properties": {
                    "data": {
                        "type": "array",
                        "items": {
                            "$ref": "#/components/schemas/Span"
                        }
                    }
                },
                "additionalProperties": false,
                "required": [
                    "data"
                ]
            },
            "QueryTracesResponse": {
                "type": "object",
                "properties": {
                    "data": {
                        "type": "array",
                        "items": {
                            "$ref": "#/components/schemas/Trace"
                        }
                    }
                },
                "additionalProperties": false,
                "required": [
                    "data"
                ]
            },
            "RegisterBenchmarkRequest": {
                "type": "object",
                "properties": {
                    "benchmark_id": {
                        "type": "string"
                    },
                    "dataset_id": {
                        "type": "string"
                    },
                    "scoring_functions": {
                        "type": "array",
                        "items": {
                            "type": "string"
                        }
                    },
                    "provider_benchmark_id": {
                        "type": "string"
                    },
                    "provider_id": {
                        "type": "string"
                    },
                    "metadata": {
                        "type": "object",
                        "additionalProperties": {
                            "oneOf": [
                                {
                                    "type": "null"
                                },
                                {
                                    "type": "boolean"
                                },
                                {
                                    "type": "number"
                                },
                                {
                                    "type": "string"
                                },
                                {
                                    "type": "array"
                                },
                                {
                                    "type": "object"
                                }
                            ]
                        }
                    }
                },
                "additionalProperties": false,
                "required": [
                    "benchmark_id",
                    "dataset_id",
                    "scoring_functions"
                ]
            },
            "RegisterDatasetRequest": {
                "type": "object",
                "properties": {
                    "dataset_id": {
                        "type": "string"
                    },
                    "dataset_schema": {
                        "type": "object",
                        "additionalProperties": {
                            "$ref": "#/components/schemas/ParamType"
                        }
                    },
                    "url": {
                        "$ref": "#/components/schemas/URL"
                    },
                    "provider_dataset_id": {
                        "type": "string"
                    },
                    "provider_id": {
                        "type": "string"
                    },
                    "metadata": {
                        "type": "object",
                        "additionalProperties": {
                            "oneOf": [
                                {
                                    "type": "null"
                                },
                                {
                                    "type": "boolean"
                                },
                                {
                                    "type": "number"
                                },
                                {
                                    "type": "string"
                                },
                                {
                                    "type": "array"
                                },
                                {
                                    "type": "object"
                                }
                            ]
                        }
                    }
                },
                "additionalProperties": false,
                "required": [
                    "dataset_id",
                    "dataset_schema",
                    "url"
                ]
            },
            "RegisterModelRequest": {
                "type": "object",
                "properties": {
                    "model_id": {
                        "type": "string"
                    },
                    "provider_model_id": {
                        "type": "string"
                    },
                    "provider_id": {
                        "type": "string"
                    },
                    "metadata": {
                        "type": "object",
                        "additionalProperties": {
                            "oneOf": [
                                {
                                    "type": "null"
                                },
                                {
                                    "type": "boolean"
                                },
                                {
                                    "type": "number"
                                },
                                {
                                    "type": "string"
                                },
                                {
                                    "type": "array"
                                },
                                {
                                    "type": "object"
                                }
                            ]
                        }
                    },
                    "model_type": {
                        "$ref": "#/components/schemas/ModelType"
                    }
                },
                "additionalProperties": false,
                "required": [
                    "model_id"
                ]
            },
            "RegisterScoringFunctionRequest": {
                "type": "object",
                "properties": {
                    "scoring_fn_id": {
                        "type": "string"
                    },
                    "description": {
                        "type": "string"
                    },
                    "return_type": {
                        "$ref": "#/components/schemas/ParamType"
                    },
                    "provider_scoring_fn_id": {
                        "type": "string"
                    },
                    "provider_id": {
                        "type": "string"
                    },
                    "params": {
                        "$ref": "#/components/schemas/ScoringFnParams"
                    }
                },
                "additionalProperties": false,
                "required": [
                    "scoring_fn_id",
                    "description",
                    "return_type"
                ]
            },
            "RegisterShieldRequest": {
                "type": "object",
                "properties": {
                    "shield_id": {
                        "type": "string"
                    },
                    "provider_shield_id": {
                        "type": "string"
                    },
                    "provider_id": {
                        "type": "string"
                    },
                    "params": {
                        "type": "object",
                        "additionalProperties": {
                            "oneOf": [
                                {
                                    "type": "null"
                                },
                                {
                                    "type": "boolean"
                                },
                                {
                                    "type": "number"
                                },
                                {
                                    "type": "string"
                                },
                                {
                                    "type": "array"
                                },
                                {
                                    "type": "object"
                                }
                            ]
                        }
                    }
                },
                "additionalProperties": false,
                "required": [
                    "shield_id"
                ]
            },
            "RegisterToolGroupRequest": {
                "type": "object",
                "properties": {
                    "toolgroup_id": {
                        "type": "string"
                    },
                    "provider_id": {
                        "type": "string"
                    },
                    "mcp_endpoint": {
                        "$ref": "#/components/schemas/URL"
                    },
                    "args": {
                        "type": "object",
                        "additionalProperties": {
                            "oneOf": [
                                {
                                    "type": "null"
                                },
                                {
                                    "type": "boolean"
                                },
                                {
                                    "type": "number"
                                },
                                {
                                    "type": "string"
                                },
                                {
                                    "type": "array"
                                },
                                {
                                    "type": "object"
                                }
                            ]
                        }
                    }
                },
                "additionalProperties": false,
                "required": [
                    "toolgroup_id",
                    "provider_id"
                ]
            },
            "RegisterVectorDbRequest": {
                "type": "object",
                "properties": {
                    "vector_db_id": {
                        "type": "string"
                    },
                    "embedding_model": {
                        "type": "string"
                    },
                    "embedding_dimension": {
                        "type": "integer"
                    },
                    "provider_id": {
                        "type": "string"
                    },
                    "provider_vector_db_id": {
                        "type": "string"
                    }
                },
                "additionalProperties": false,
                "required": [
                    "vector_db_id",
                    "embedding_model"
                ]
            },
            "RunEvalRequest": {
                "type": "object",
                "properties": {
                    "task_config": {
                        "$ref": "#/components/schemas/BenchmarkConfig"
                    }
                },
                "additionalProperties": false,
                "required": [
                    "task_config"
                ]
            },
            "RunShieldRequest": {
                "type": "object",
                "properties": {
                    "shield_id": {
                        "type": "string"
                    },
                    "messages": {
                        "type": "array",
                        "items": {
                            "$ref": "#/components/schemas/Message"
                        }
                    },
                    "params": {
                        "type": "object",
                        "additionalProperties": {
                            "oneOf": [
                                {
                                    "type": "null"
                                },
                                {
                                    "type": "boolean"
                                },
                                {
                                    "type": "number"
                                },
                                {
                                    "type": "string"
                                },
                                {
                                    "type": "array"
                                },
                                {
                                    "type": "object"
                                }
                            ]
                        }
                    }
                },
                "additionalProperties": false,
                "required": [
                    "shield_id",
                    "messages",
                    "params"
                ]
            },
            "RunShieldResponse": {
                "type": "object",
                "properties": {
                    "violation": {
                        "$ref": "#/components/schemas/SafetyViolation"
                    }
                },
                "additionalProperties": false
            },
            "SaveSpansToDatasetRequest": {
                "type": "object",
                "properties": {
                    "attribute_filters": {
                        "type": "array",
                        "items": {
                            "$ref": "#/components/schemas/QueryCondition"
                        }
                    },
                    "attributes_to_save": {
                        "type": "array",
                        "items": {
                            "type": "string"
                        }
                    },
                    "dataset_id": {
                        "type": "string"
                    },
                    "max_depth": {
                        "type": "integer"
                    }
                },
                "additionalProperties": false,
                "required": [
                    "attribute_filters",
                    "attributes_to_save",
                    "dataset_id"
                ]
            },
            "ScoreRequest": {
                "type": "object",
                "properties": {
                    "input_rows": {
                        "type": "array",
                        "items": {
                            "type": "object",
                            "additionalProperties": {
                                "oneOf": [
                                    {
                                        "type": "null"
                                    },
                                    {
                                        "type": "boolean"
                                    },
                                    {
                                        "type": "number"
                                    },
                                    {
                                        "type": "string"
                                    },
                                    {
                                        "type": "array"
                                    },
                                    {
                                        "type": "object"
                                    }
                                ]
                            }
                        }
                    },
                    "scoring_functions": {
                        "type": "object",
                        "additionalProperties": {
                            "oneOf": [
                                {
                                    "$ref": "#/components/schemas/ScoringFnParams"
                                },
                                {
                                    "type": "null"
                                }
                            ]
                        }
                    }
                },
                "additionalProperties": false,
                "required": [
                    "input_rows",
                    "scoring_functions"
                ]
            },
            "ScoreResponse": {
                "type": "object",
                "properties": {
                    "results": {
                        "type": "object",
                        "additionalProperties": {
                            "$ref": "#/components/schemas/ScoringResult"
                        }
                    }
                },
                "additionalProperties": false,
                "required": [
                    "results"
                ]
            },
            "ScoreBatchRequest": {
                "type": "object",
                "properties": {
                    "dataset_id": {
                        "type": "string"
                    },
                    "scoring_functions": {
                        "type": "object",
                        "additionalProperties": {
                            "oneOf": [
                                {
                                    "$ref": "#/components/schemas/ScoringFnParams"
                                },
                                {
                                    "type": "null"
                                }
                            ]
                        }
                    },
                    "save_results_dataset": {
                        "type": "boolean"
                    }
                },
                "additionalProperties": false,
                "required": [
                    "dataset_id",
                    "scoring_functions",
                    "save_results_dataset"
                ]
            },
            "ScoreBatchResponse": {
                "type": "object",
                "properties": {
                    "dataset_id": {
                        "type": "string"
                    },
                    "results": {
                        "type": "object",
                        "additionalProperties": {
                            "$ref": "#/components/schemas/ScoringResult"
                        }
                    }
                },
                "additionalProperties": false,
                "required": [
                    "results"
                ]
            },
            "AlgorithmConfig": {
                "oneOf": [
                    {
                        "$ref": "#/components/schemas/LoraFinetuningConfig"
                    },
                    {
                        "$ref": "#/components/schemas/QATFinetuningConfig"
                    }
                ],
                "discriminator": {
                    "propertyName": "type",
                    "mapping": {
                        "LoRA": "#/components/schemas/LoraFinetuningConfig",
                        "QAT": "#/components/schemas/QATFinetuningConfig"
                    }
                }
            },
            "LoraFinetuningConfig": {
                "type": "object",
                "properties": {
                    "type": {
                        "type": "string",
                        "const": "LoRA",
                        "default": "LoRA"
                    },
                    "lora_attn_modules": {
                        "type": "array",
                        "items": {
                            "type": "string"
                        }
                    },
                    "apply_lora_to_mlp": {
                        "type": "boolean"
                    },
                    "apply_lora_to_output": {
                        "type": "boolean"
                    },
                    "rank": {
                        "type": "integer"
                    },
                    "alpha": {
                        "type": "integer"
                    },
                    "use_dora": {
                        "type": "boolean",
                        "default": false
                    },
                    "quantize_base": {
                        "type": "boolean",
                        "default": false
                    }
                },
                "additionalProperties": false,
                "required": [
                    "type",
                    "lora_attn_modules",
                    "apply_lora_to_mlp",
                    "apply_lora_to_output",
                    "rank",
                    "alpha"
                ]
            },
            "QATFinetuningConfig": {
                "type": "object",
                "properties": {
                    "type": {
                        "type": "string",
                        "const": "QAT",
                        "default": "QAT"
                    },
                    "quantizer_name": {
                        "type": "string"
                    },
                    "group_size": {
                        "type": "integer"
                    }
                },
                "additionalProperties": false,
                "required": [
                    "type",
                    "quantizer_name",
                    "group_size"
                ]
            },
            "SupervisedFineTuneRequest": {
                "type": "object",
                "properties": {
                    "job_uuid": {
                        "type": "string"
                    },
                    "training_config": {
                        "$ref": "#/components/schemas/TrainingConfig"
                    },
                    "hyperparam_search_config": {
                        "type": "object",
                        "additionalProperties": {
                            "oneOf": [
                                {
                                    "type": "null"
                                },
                                {
                                    "type": "boolean"
                                },
                                {
                                    "type": "number"
                                },
                                {
                                    "type": "string"
                                },
                                {
                                    "type": "array"
                                },
                                {
                                    "type": "object"
                                }
                            ]
                        }
                    },
                    "logger_config": {
                        "type": "object",
                        "additionalProperties": {
                            "oneOf": [
                                {
                                    "type": "null"
                                },
                                {
                                    "type": "boolean"
                                },
                                {
                                    "type": "number"
                                },
                                {
                                    "type": "string"
                                },
                                {
                                    "type": "array"
                                },
                                {
                                    "type": "object"
                                }
                            ]
                        }
                    },
                    "model": {
                        "type": "string"
                    },
                    "checkpoint_dir": {
                        "type": "string"
                    },
                    "algorithm_config": {
                        "$ref": "#/components/schemas/AlgorithmConfig"
                    }
                },
                "additionalProperties": false,
                "required": [
                    "job_uuid",
                    "training_config",
                    "hyperparam_search_config",
                    "logger_config",
                    "model"
                ]
            },
            "SyntheticDataGenerateRequest": {
                "type": "object",
                "properties": {
                    "dialogs": {
                        "type": "array",
                        "items": {
                            "$ref": "#/components/schemas/Message"
                        }
                    },
                    "filtering_function": {
                        "type": "string",
                        "enum": [
                            "none",
                            "random",
                            "top_k",
                            "top_p",
                            "top_k_top_p",
                            "sigmoid"
                        ],
                        "description": "The type of filtering function."
                    },
                    "model": {
                        "type": "string"
                    }
                },
                "additionalProperties": false,
                "required": [
                    "dialogs",
                    "filtering_function"
                ]
            },
            "SyntheticDataGenerationResponse": {
                "type": "object",
                "properties": {
                    "synthetic_data": {
                        "type": "array",
                        "items": {
                            "type": "object",
                            "additionalProperties": {
                                "oneOf": [
                                    {
                                        "type": "null"
                                    },
                                    {
                                        "type": "boolean"
                                    },
                                    {
                                        "type": "number"
                                    },
                                    {
                                        "type": "string"
                                    },
                                    {
                                        "type": "array"
                                    },
                                    {
                                        "type": "object"
                                    }
                                ]
                            }
                        }
                    },
                    "statistics": {
                        "type": "object",
                        "additionalProperties": {
                            "oneOf": [
                                {
                                    "type": "null"
                                },
                                {
                                    "type": "boolean"
                                },
                                {
                                    "type": "number"
                                },
                                {
                                    "type": "string"
                                },
                                {
                                    "type": "array"
                                },
                                {
                                    "type": "object"
                                }
                            ]
                        }
                    }
                },
                "additionalProperties": false,
                "required": [
                    "synthetic_data"
                ],
                "description": "Response from the synthetic data generation. Batch of (prompt, response, score) tuples that pass the threshold."
            },
            "VersionInfo": {
                "type": "object",
                "properties": {
                    "version": {
                        "type": "string"
                    }
                },
                "additionalProperties": false,
                "required": [
                    "version"
                ]
            }
        },
        "responses": {}
    },
    "security": [
        {
            "Default": []
        }
    ],
    "tags": [
        {
            "name": "Agents",
            "description": "Main functionalities provided by this API:\n- Create agents with specific instructions and ability to use tools.\n- Interactions with agents are grouped into sessions (\"threads\"), and each interaction is called a \"turn\".\n- Agents can be provided with various tools (see the ToolGroups and ToolRuntime APIs for more details).\n- Agents can be provided with various shields (see the Safety API for more details).\n- Agents can also use Memory to retrieve information from knowledge bases. See the RAG Tool and Vector IO APIs for more details.",
            "x-displayName": "Agents API for creating and interacting with agentic systems."
        },
        {
            "name": "BatchInference (Coming Soon)"
        },
        {
            "name": "Benchmarks"
        },
        {
            "name": "DatasetIO"
        },
        {
            "name": "Datasets"
        },
        {
            "name": "Eval"
        },
        {
            "name": "Inference",
            "description": "This API provides the raw interface to the underlying models. Two kinds of models are supported:\n- LLM models: these models generate \"raw\" and \"chat\" (conversational) completions.\n- Embedding models: these models generate embeddings to be used for semantic search.",
            "x-displayName": "Llama Stack Inference API for generating completions, chat completions, and embeddings."
        },
        {
            "name": "Inspect"
        },
        {
            "name": "Models"
        },
        {
            "name": "PostTraining (Coming Soon)"
        },
        {
            "name": "Safety"
        },
        {
            "name": "Scoring"
        },
        {
            "name": "ScoringFunctions"
        },
        {
            "name": "Shields"
        },
        {
            "name": "SyntheticDataGeneration (Coming Soon)"
        },
        {
            "name": "Telemetry"
        },
        {
            "name": "ToolGroups"
        },
        {
            "name": "ToolRuntime"
        },
        {
            "name": "VectorDBs"
        },
        {
            "name": "VectorIO"
        }
    ],
    "x-tagGroups": [
        {
            "name": "Operations",
            "tags": [
                "Agents",
                "BatchInference (Coming Soon)",
                "Benchmarks",
                "DatasetIO",
                "Datasets",
                "Eval",
                "Inference",
                "Inspect",
                "Models",
                "PostTraining (Coming Soon)",
                "Safety",
                "Scoring",
                "ScoringFunctions",
                "Shields",
                "SyntheticDataGeneration (Coming Soon)",
                "Telemetry",
                "ToolGroups",
                "ToolRuntime",
                "VectorDBs",
                "VectorIO"
            ]
        }
    ]
};
            const element = document.getElementById("openapi-container");
            element.apiDescriptionDocument = spec;

            if (spec.info && spec.info.title) {
                document.title = spec.info.title;
            }
        });
    </script>
</body>

</html><|MERGE_RESOLUTION|>--- conflicted
+++ resolved
@@ -3498,9 +3498,6 @@
             "ScoringResult": {
                 "type": "object",
                 "properties": {
-<<<<<<< HEAD
-                    "score_rows": {
-=======
                     "metrics": {
                         "type": "array",
                         "items": {
@@ -3512,7 +3509,6 @@
                         "description": "The complete response message"
                     },
                     "logprobs": {
->>>>>>> 119fe874
                         "type": "array",
                         "items": {
                             "type": "object",
@@ -3572,9 +3568,6 @@
                     "aggregated_results"
                 ]
             },
-<<<<<<< HEAD
-            "Benchmark": {
-=======
             "MetricEvent": {
                 "type": "object",
                 "properties": {
@@ -3644,7 +3637,6 @@
                 ]
             },
             "TokenLogProbs": {
->>>>>>> 119fe874
                 "type": "object",
                 "properties": {
                     "identifier": {
@@ -3877,41 +3869,7 @@
                         "items": {
                             "$ref": "#/components/schemas/ToolCall"
                         },
-<<<<<<< HEAD
                         "description": "List of tool calls. Each tool call is a ToolCall object."
-=======
-                        "description": "Optional log probabilities for generated tokens"
-                    },
-                    "stop_reason": {
-                        "type": "string",
-                        "enum": [
-                            "end_of_turn",
-                            "end_of_message",
-                            "out_of_tokens"
-                        ],
-                        "description": "Optional reason why generation stopped, if complete"
-                    }
-                },
-                "additionalProperties": false,
-                "required": [
-                    "event_type",
-                    "delta"
-                ],
-                "description": "An event during chat completion generation."
-            },
-            "ChatCompletionResponseStreamChunk": {
-                "type": "object",
-                "properties": {
-                    "metrics": {
-                        "type": "array",
-                        "items": {
-                            "$ref": "#/components/schemas/MetricEvent"
-                        }
-                    },
-                    "event": {
-                        "$ref": "#/components/schemas/ChatCompletionResponseEvent",
-                        "description": "The event containing the new content"
->>>>>>> 119fe874
                     }
                 },
                 "additionalProperties": false,
