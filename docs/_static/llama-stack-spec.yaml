--- conflicted
+++ resolved
@@ -8505,24 +8505,32 @@
         A trace representing the complete execution path of a request across multiple
         operations.
     Checkpoint:
-<<<<<<< HEAD
-      description: Checkpoint created during training runs.
-=======
       type: object
       properties:
         identifier:
           type: string
+          description: Unique identifier for the checkpoint
         created_at:
           type: string
           format: date-time
+          description: >-
+            Timestamp when the checkpoint was created
         epoch:
           type: integer
+          description: >-
+            Training epoch when the checkpoint was saved
         post_training_job_id:
           type: string
+          description: >-
+            Identifier of the training job that created this checkpoint
         path:
           type: string
+          description: >-
+            File system path where the checkpoint is stored
         training_metrics:
           $ref: '#/components/schemas/PostTrainingMetric'
+          description: >-
+            (Optional) Training metrics associated with this checkpoint
       additionalProperties: false
       required:
         - identifier
@@ -8530,9 +8538,8 @@
         - epoch
         - post_training_job_id
         - path
->>>>>>> 9069d878
       title: Checkpoint
-      description: Checkpoint created during training runs
+      description: Checkpoint created during training runs.
     PostTrainingJobArtifactsResponse:
       type: object
       properties:
@@ -8556,12 +8563,17 @@
       properties:
         epoch:
           type: integer
+          description: Training epoch number
         train_loss:
           type: number
+          description: Loss value on the training dataset
         validation_loss:
           type: number
+          description: Loss value on the validation dataset
         perplexity:
           type: number
+          description: >-
+            Perplexity metric indicating model confidence
       additionalProperties: false
       required:
         - epoch
@@ -8569,6 +8581,8 @@
         - validation_loss
         - perplexity
       title: PostTrainingMetric
+      description: >-
+        Training metrics captured during post-training jobs.
     PostTrainingJobStatusResponse:
       type: object
       properties:
@@ -8673,12 +8687,9 @@
             Name of the embedding model to use for vector generation
         embedding_dimension:
           type: integer
-<<<<<<< HEAD
           description: Dimension of the embedding vectors
-=======
         vector_db_name:
           type: string
->>>>>>> 9069d878
       additionalProperties: false
       required:
         - identifier
@@ -11125,7 +11136,6 @@
     DPOAlignmentConfig:
       type: object
       properties:
-<<<<<<< HEAD
         reward_scale:
           type: number
           description: Scaling factor for the reward signal
@@ -11140,22 +11150,24 @@
         gamma:
           type: number
           description: Discount factor for future rewards
-=======
         beta:
           type: number
+          description: Temperature parameter for the DPO loss
         loss_type:
           $ref: '#/components/schemas/DPOLossType'
           default: sigmoid
->>>>>>> 9069d878
-      additionalProperties: false
-      required:
+          description: The type of loss function to use for DPO
+      additionalProperties: false
+      required:
+        - reward_scale
+        - reward_clip
+        - epsilon
+        - gamma
         - beta
         - loss_type
       title: DPOAlignmentConfig
-<<<<<<< HEAD
       description: >-
         Configuration for Direct Preference Optimization (DPO) alignment.
-=======
     DPOLossType:
       type: string
       enum:
@@ -11164,7 +11176,6 @@
         - ipo
         - kto_pair
       title: DPOLossType
->>>>>>> 9069d878
     DataConfig:
       type: object
       properties:
