openapi: 3.1.0
info:
  title: Llama Stack Specification
  version: v1
  description: >-
    This is the specification of the Llama Stack that provides
                    a set of endpoints and their corresponding interfaces that are
    tailored to
                    best leverage Llama Models.
servers:
  - url: http://any-hosted-llama-stack.com
paths:
  /v1/datasetio/rows:
    get:
      responses:
        '200':
          description: OK
          content:
            application/json:
              schema:
                $ref: '#/components/schemas/PaginatedRowsResult'
        '400':
          $ref: '#/components/responses/BadRequest400'
        '429':
          $ref: >-
            #/components/responses/TooManyRequests429
        '500':
          $ref: >-
            #/components/responses/InternalServerError500
        default:
          $ref: '#/components/responses/DefaultError'
      tags:
        - DatasetIO
      description: >-
        Get a paginated list of rows from a dataset.
      parameters:
        - name: dataset_id
          in: query
          description: >-
            The ID of the dataset to get the rows from.
          required: true
          schema:
            type: string
        - name: rows_in_page
          in: query
          description: The number of rows to get per page.
          required: true
          schema:
            type: integer
        - name: page_token
          in: query
          description: The token to get the next page of rows.
          required: false
          schema:
            type: string
        - name: filter_condition
          in: query
          description: >-
            (Optional) A condition to filter the rows by.
          required: false
          schema:
            type: string
    post:
      responses:
        '200':
          description: OK
        '400':
          $ref: '#/components/responses/BadRequest400'
        '429':
          $ref: >-
            #/components/responses/TooManyRequests429
        '500':
          $ref: >-
            #/components/responses/InternalServerError500
        default:
          $ref: '#/components/responses/DefaultError'
      tags:
        - DatasetIO
      description: ''
      parameters: []
      requestBody:
        content:
          application/json:
            schema:
              $ref: '#/components/schemas/AppendRowsRequest'
        required: true
  /v1/batch-inference/chat-completion:
    post:
      responses:
        '200':
          description: OK
          content:
            application/json:
              schema:
                $ref: '#/components/schemas/BatchChatCompletionResponse'
        '400':
          $ref: '#/components/responses/BadRequest400'
        '429':
          $ref: >-
            #/components/responses/TooManyRequests429
        '500':
          $ref: >-
            #/components/responses/InternalServerError500
        default:
          $ref: '#/components/responses/DefaultError'
      tags:
        - BatchInference (Coming Soon)
      description: ''
      parameters: []
      requestBody:
        content:
          application/json:
            schema:
              $ref: '#/components/schemas/BatchChatCompletionRequest'
        required: true
  /v1/batch-inference/completion:
    post:
      responses:
        '200':
          description: OK
          content:
            application/json:
              schema:
                $ref: '#/components/schemas/BatchCompletionResponse'
        '400':
          $ref: '#/components/responses/BadRequest400'
        '429':
          $ref: >-
            #/components/responses/TooManyRequests429
        '500':
          $ref: >-
            #/components/responses/InternalServerError500
        default:
          $ref: '#/components/responses/DefaultError'
      tags:
        - BatchInference (Coming Soon)
      description: ''
      parameters: []
      requestBody:
        content:
          application/json:
            schema:
              $ref: '#/components/schemas/BatchCompletionRequest'
        required: true
  /v1/post-training/job/cancel:
    post:
      responses:
        '200':
          description: OK
        '400':
          $ref: '#/components/responses/BadRequest400'
        '429':
          $ref: >-
            #/components/responses/TooManyRequests429
        '500':
          $ref: >-
            #/components/responses/InternalServerError500
        default:
          $ref: '#/components/responses/DefaultError'
      tags:
        - PostTraining (Coming Soon)
      description: ''
      parameters: []
      requestBody:
        content:
          application/json:
            schema:
              $ref: '#/components/schemas/CancelTrainingJobRequest'
        required: true
  /v1/inference/chat-completion:
    post:
      responses:
        '200':
          description: >-
            If stream=False, returns a ChatCompletionResponse with the full completion.
            If stream=True, returns an SSE event stream of ChatCompletionResponseStreamChunk
          content:
            application/json:
              schema:
                $ref: '#/components/schemas/ChatCompletionResponse'
            text/event-stream:
              schema:
                $ref: '#/components/schemas/ChatCompletionResponseStreamChunk'
        '400':
          $ref: '#/components/responses/BadRequest400'
        '429':
          $ref: >-
            #/components/responses/TooManyRequests429
        '500':
          $ref: >-
            #/components/responses/InternalServerError500
        default:
          $ref: '#/components/responses/DefaultError'
      tags:
        - Inference
      description: >-
        Generate a chat completion for the given messages using the specified model.
      parameters: []
      requestBody:
        content:
          application/json:
            schema:
              $ref: '#/components/schemas/ChatCompletionRequest'
        required: true
  /v1/inference/completion:
    post:
      responses:
        '200':
          description: >-
            If stream=False, returns a CompletionResponse with the full completion.
            If stream=True, returns an SSE event stream of CompletionResponseStreamChunk
          content:
            application/json:
              schema:
                $ref: '#/components/schemas/CompletionResponse'
            text/event-stream:
              schema:
                $ref: '#/components/schemas/CompletionResponseStreamChunk'
        '400':
          $ref: '#/components/responses/BadRequest400'
        '429':
          $ref: >-
            #/components/responses/TooManyRequests429
        '500':
          $ref: >-
            #/components/responses/InternalServerError500
        default:
          $ref: '#/components/responses/DefaultError'
      tags:
        - Inference
      description: >-
        Generate a completion for the given content using the specified model.
      parameters: []
      requestBody:
        content:
          application/json:
            schema:
              $ref: '#/components/schemas/CompletionRequest'
        required: true
  /v1/agents:
    get:
      responses:
        '200':
          description: A ListAgentsResponse.
          content:
            application/json:
              schema:
                $ref: '#/components/schemas/ListAgentsResponse'
        '400':
          $ref: '#/components/responses/BadRequest400'
        '429':
          $ref: >-
            #/components/responses/TooManyRequests429
        '500':
          $ref: >-
            #/components/responses/InternalServerError500
        default:
          $ref: '#/components/responses/DefaultError'
      tags:
        - Agents
      description: List all agents.
      parameters: []
    post:
      responses:
        '200':
          description: >-
            An AgentCreateResponse with the agent ID.
          content:
            application/json:
              schema:
                $ref: '#/components/schemas/AgentCreateResponse'
        '400':
          $ref: '#/components/responses/BadRequest400'
        '429':
          $ref: >-
            #/components/responses/TooManyRequests429
        '500':
          $ref: >-
            #/components/responses/InternalServerError500
        default:
          $ref: '#/components/responses/DefaultError'
      tags:
        - Agents
      description: >-
        Create an agent with the given configuration.
      parameters: []
      requestBody:
        content:
          application/json:
            schema:
              $ref: '#/components/schemas/CreateAgentRequest'
        required: true
  /v1/agents/{agent_id}/session:
    post:
      responses:
        '200':
          description: An AgentSessionCreateResponse.
          content:
            application/json:
              schema:
                $ref: '#/components/schemas/AgentSessionCreateResponse'
        '400':
          $ref: '#/components/responses/BadRequest400'
        '429':
          $ref: >-
            #/components/responses/TooManyRequests429
        '500':
          $ref: >-
            #/components/responses/InternalServerError500
        default:
          $ref: '#/components/responses/DefaultError'
      tags:
        - Agents
      description: Create a new session for an agent.
      parameters:
        - name: agent_id
          in: path
          description: >-
            The ID of the agent to create the session for.
          required: true
          schema:
            type: string
      requestBody:
        content:
          application/json:
            schema:
              $ref: '#/components/schemas/CreateAgentSessionRequest'
        required: true
  /v1/agents/{agent_id}/session/{session_id}/turn:
    post:
      responses:
        '200':
          description: >-
            If stream=False, returns a Turn object. If stream=True, returns an SSE
            event stream of AgentTurnResponseStreamChunk
          content:
            application/json:
              schema:
                $ref: '#/components/schemas/Turn'
            text/event-stream:
              schema:
                $ref: '#/components/schemas/AgentTurnResponseStreamChunk'
        '400':
          $ref: '#/components/responses/BadRequest400'
        '429':
          $ref: >-
            #/components/responses/TooManyRequests429
        '500':
          $ref: >-
            #/components/responses/InternalServerError500
        default:
          $ref: '#/components/responses/DefaultError'
      tags:
        - Agents
      description: Create a new turn for an agent.
      parameters:
        - name: agent_id
          in: path
          description: >-
            The ID of the agent to create the turn for.
          required: true
          schema:
            type: string
        - name: session_id
          in: path
          description: >-
            The ID of the session to create the turn for.
          required: true
          schema:
            type: string
      requestBody:
        content:
          application/json:
            schema:
              $ref: '#/components/schemas/CreateAgentTurnRequest'
        required: true
  /v1/files:
    get:
      responses:
        '200':
          description: OK
          content:
            application/json:
              schema:
                $ref: '#/components/schemas/ListBucketResponse'
        '400':
          $ref: '#/components/responses/BadRequest400'
        '429':
          $ref: >-
            #/components/responses/TooManyRequests429
        '500':
          $ref: >-
            #/components/responses/InternalServerError500
        default:
          $ref: '#/components/responses/DefaultError'
      tags:
        - Files (Coming Soon)
      description: List all buckets.
      parameters:
        - name: bucket
          in: query
          required: true
          schema:
            type: string
    post:
      responses:
        '200':
          description: OK
          content:
            application/json:
              schema:
                $ref: '#/components/schemas/FileUploadResponse'
        '400':
          $ref: '#/components/responses/BadRequest400'
        '429':
          $ref: >-
            #/components/responses/TooManyRequests429
        '500':
          $ref: >-
            #/components/responses/InternalServerError500
        default:
          $ref: '#/components/responses/DefaultError'
      tags:
        - Files (Coming Soon)
      description: >-
        Create a new upload session for a file identified by a bucket and key.
      parameters: []
      requestBody:
        content:
          application/json:
            schema:
              $ref: '#/components/schemas/CreateUploadSessionRequest'
        required: true
  /v1/agents/{agent_id}:
    get:
      responses:
        '200':
          description: An Agent of the agent.
          content:
            application/json:
              schema:
                $ref: '#/components/schemas/Agent'
        '400':
          $ref: '#/components/responses/BadRequest400'
        '429':
          $ref: >-
            #/components/responses/TooManyRequests429
        '500':
          $ref: >-
            #/components/responses/InternalServerError500
        default:
          $ref: '#/components/responses/DefaultError'
      tags:
        - Agents
      description: Describe an agent by its ID.
      parameters:
        - name: agent_id
          in: path
          description: ID of the agent.
          required: true
          schema:
            type: string
    delete:
      responses:
        '200':
          description: OK
        '400':
          $ref: '#/components/responses/BadRequest400'
        '429':
          $ref: >-
            #/components/responses/TooManyRequests429
        '500':
          $ref: >-
            #/components/responses/InternalServerError500
        default:
          $ref: '#/components/responses/DefaultError'
      tags:
        - Agents
      description: Delete an agent by its ID.
      parameters:
        - name: agent_id
          in: path
          description: The ID of the agent to delete.
          required: true
          schema:
            type: string
  /v1/agents/{agent_id}/session/{session_id}:
    get:
      responses:
        '200':
          description: OK
          content:
            application/json:
              schema:
                $ref: '#/components/schemas/Session'
        '400':
          $ref: '#/components/responses/BadRequest400'
        '429':
          $ref: >-
            #/components/responses/TooManyRequests429
        '500':
          $ref: >-
            #/components/responses/InternalServerError500
        default:
          $ref: '#/components/responses/DefaultError'
      tags:
        - Agents
      description: Retrieve an agent session by its ID.
      parameters:
        - name: session_id
          in: path
          description: The ID of the session to get.
          required: true
          schema:
            type: string
        - name: agent_id
          in: path
          description: >-
            The ID of the agent to get the session for.
          required: true
          schema:
            type: string
        - name: turn_ids
          in: query
          description: >-
            (Optional) List of turn IDs to filter the session by.
          required: false
          schema:
            type: array
            items:
              type: string
    delete:
      responses:
        '200':
          description: OK
        '400':
          $ref: '#/components/responses/BadRequest400'
        '429':
          $ref: >-
            #/components/responses/TooManyRequests429
        '500':
          $ref: >-
            #/components/responses/InternalServerError500
        default:
          $ref: '#/components/responses/DefaultError'
      tags:
        - Agents
      description: Delete an agent session by its ID.
      parameters:
        - name: session_id
          in: path
          description: The ID of the session to delete.
          required: true
          schema:
            type: string
        - name: agent_id
          in: path
          description: >-
            The ID of the agent to delete the session for.
          required: true
          schema:
            type: string
  /v1/files/{bucket}/{key}:
    get:
      responses:
        '200':
          description: OK
          content:
            application/json:
              schema:
                $ref: '#/components/schemas/FileResponse'
        '400':
          $ref: '#/components/responses/BadRequest400'
        '429':
          $ref: >-
            #/components/responses/TooManyRequests429
        '500':
          $ref: >-
            #/components/responses/InternalServerError500
        default:
          $ref: '#/components/responses/DefaultError'
      tags:
        - Files (Coming Soon)
      description: >-
        Get a file info identified by a bucket and key.
      parameters:
        - name: bucket
          in: path
          description: 'Bucket name (valid chars: a-zA-Z0-9_-)'
          required: true
          schema:
            type: string
        - name: key
          in: path
          description: >-
            Key under which the file is stored (valid chars: a-zA-Z0-9_-/.)
          required: true
          schema:
            type: string
    delete:
      responses:
        '200':
          description: OK
          content:
            application/json:
              schema:
                $ref: '#/components/schemas/FileResponse'
        '400':
          $ref: '#/components/responses/BadRequest400'
        '429':
          $ref: >-
            #/components/responses/TooManyRequests429
        '500':
          $ref: >-
            #/components/responses/InternalServerError500
        default:
          $ref: '#/components/responses/DefaultError'
      tags:
        - Files (Coming Soon)
      description: >-
        Delete a file identified by a bucket and key.
      parameters:
        - name: bucket
          in: path
          description: 'Bucket name (valid chars: a-zA-Z0-9_-)'
          required: true
          schema:
            type: string
        - name: key
          in: path
          description: >-
            Key under which the file is stored (valid chars: a-zA-Z0-9_-/.)
          required: true
          schema:
            type: string
  /v1/inference/embeddings:
    post:
      responses:
        '200':
          description: >-
            An array of embeddings, one for each content. Each embedding is a list
            of floats. The dimensionality of the embedding is model-specific; you
            can check model metadata using /models/{model_id}
          content:
            application/json:
              schema:
                $ref: '#/components/schemas/EmbeddingsResponse'
        '400':
          $ref: '#/components/responses/BadRequest400'
        '429':
          $ref: >-
            #/components/responses/TooManyRequests429
        '500':
          $ref: >-
            #/components/responses/InternalServerError500
        default:
          $ref: '#/components/responses/DefaultError'
      tags:
        - Inference
      description: >-
        Generate embeddings for content pieces using the specified model.
      parameters: []
      requestBody:
        content:
          application/json:
            schema:
              $ref: '#/components/schemas/EmbeddingsRequest'
        required: true
  /v1/eval/benchmarks/{benchmark_id}/evaluations:
    post:
      responses:
        '200':
          description: >-
            EvaluateResponse object containing generations and scores
          content:
            application/json:
              schema:
                $ref: '#/components/schemas/EvaluateResponse'
        '400':
          $ref: '#/components/responses/BadRequest400'
        '429':
          $ref: >-
            #/components/responses/TooManyRequests429
        '500':
          $ref: >-
            #/components/responses/InternalServerError500
        default:
          $ref: '#/components/responses/DefaultError'
      tags:
        - Eval
      description: Evaluate a list of rows on a benchmark.
      parameters:
        - name: benchmark_id
          in: path
          description: >-
            The ID of the benchmark to run the evaluation on.
          required: true
          schema:
            type: string
      requestBody:
        content:
          application/json:
            schema:
              $ref: '#/components/schemas/EvaluateRowsRequest'
        required: true
  /v1/agents/{agent_id}/session/{session_id}/turn/{turn_id}/step/{step_id}:
    get:
      responses:
        '200':
          description: An AgentStepResponse.
          content:
            application/json:
              schema:
                $ref: '#/components/schemas/AgentStepResponse'
        '400':
          $ref: '#/components/responses/BadRequest400'
        '429':
          $ref: >-
            #/components/responses/TooManyRequests429
        '500':
          $ref: >-
            #/components/responses/InternalServerError500
        default:
          $ref: '#/components/responses/DefaultError'
      tags:
        - Agents
      description: Retrieve an agent step by its ID.
      parameters:
        - name: agent_id
          in: path
          description: The ID of the agent to get the step for.
          required: true
          schema:
            type: string
        - name: session_id
          in: path
          description: >-
            The ID of the session to get the step for.
          required: true
          schema:
            type: string
        - name: turn_id
          in: path
          description: The ID of the turn to get the step for.
          required: true
          schema:
            type: string
        - name: step_id
          in: path
          description: The ID of the step to get.
          required: true
          schema:
            type: string
  /v1/agents/{agent_id}/session/{session_id}/turn/{turn_id}:
    get:
      responses:
        '200':
          description: A Turn.
          content:
            application/json:
              schema:
                $ref: '#/components/schemas/Turn'
        '400':
          $ref: '#/components/responses/BadRequest400'
        '429':
          $ref: >-
            #/components/responses/TooManyRequests429
        '500':
          $ref: >-
            #/components/responses/InternalServerError500
        default:
          $ref: '#/components/responses/DefaultError'
      tags:
        - Agents
      description: Retrieve an agent turn by its ID.
      parameters:
        - name: agent_id
          in: path
          description: The ID of the agent to get the turn for.
          required: true
          schema:
            type: string
        - name: session_id
          in: path
          description: >-
            The ID of the session to get the turn for.
          required: true
          schema:
            type: string
        - name: turn_id
          in: path
          description: The ID of the turn to get.
          required: true
          schema:
            type: string
  /v1/eval/benchmarks/{benchmark_id}:
    get:
      responses:
        '200':
          description: OK
          content:
            application/json:
              schema:
                oneOf:
                  - $ref: '#/components/schemas/Benchmark'
                  - type: 'null'
        '400':
          $ref: '#/components/responses/BadRequest400'
        '429':
          $ref: >-
            #/components/responses/TooManyRequests429
        '500':
          $ref: >-
            #/components/responses/InternalServerError500
        default:
          $ref: '#/components/responses/DefaultError'
      tags:
        - Benchmarks
      description: ''
      parameters:
        - name: benchmark_id
          in: path
          required: true
          schema:
            type: string
  /v1/datasets/{dataset_id}:
    get:
      responses:
        '200':
          description: OK
          content:
            application/json:
              schema:
                oneOf:
                  - $ref: '#/components/schemas/Dataset'
                  - type: 'null'
        '400':
          $ref: '#/components/responses/BadRequest400'
        '429':
          $ref: >-
            #/components/responses/TooManyRequests429
        '500':
          $ref: >-
            #/components/responses/InternalServerError500
        default:
          $ref: '#/components/responses/DefaultError'
      tags:
        - Datasets
      description: ''
      parameters:
        - name: dataset_id
          in: path
          required: true
          schema:
            type: string
    delete:
      responses:
        '200':
          description: OK
        '400':
          $ref: '#/components/responses/BadRequest400'
        '429':
          $ref: >-
            #/components/responses/TooManyRequests429
        '500':
          $ref: >-
            #/components/responses/InternalServerError500
        default:
          $ref: '#/components/responses/DefaultError'
      tags:
        - Datasets
      description: ''
      parameters:
        - name: dataset_id
          in: path
          required: true
          schema:
            type: string
  /v1/models/{model_id}:
    get:
      responses:
        '200':
          description: OK
          content:
            application/json:
              schema:
                oneOf:
                  - $ref: '#/components/schemas/Model'
                  - type: 'null'
        '400':
          $ref: '#/components/responses/BadRequest400'
        '429':
          $ref: >-
            #/components/responses/TooManyRequests429
        '500':
          $ref: >-
            #/components/responses/InternalServerError500
        default:
          $ref: '#/components/responses/DefaultError'
      tags:
        - Models
      description: ''
      parameters:
        - name: model_id
          in: path
          required: true
          schema:
            type: string
    delete:
      responses:
        '200':
          description: OK
        '400':
          $ref: '#/components/responses/BadRequest400'
        '429':
          $ref: >-
            #/components/responses/TooManyRequests429
        '500':
          $ref: >-
            #/components/responses/InternalServerError500
        default:
          $ref: '#/components/responses/DefaultError'
      tags:
        - Models
      description: ''
      parameters:
        - name: model_id
          in: path
          required: true
          schema:
            type: string
  /v1/scoring-functions/{scoring_fn_id}:
    get:
      responses:
        '200':
          description: OK
          content:
            application/json:
              schema:
                oneOf:
                  - $ref: '#/components/schemas/ScoringFn'
                  - type: 'null'
        '400':
          $ref: '#/components/responses/BadRequest400'
        '429':
          $ref: >-
            #/components/responses/TooManyRequests429
        '500':
          $ref: >-
            #/components/responses/InternalServerError500
        default:
          $ref: '#/components/responses/DefaultError'
      tags:
        - ScoringFunctions
      description: ''
      parameters:
        - name: scoring_fn_id
          in: path
          required: true
          schema:
            type: string
  /v1/shields/{identifier}:
    get:
      responses:
        '200':
          description: OK
          content:
            application/json:
              schema:
                oneOf:
                  - $ref: '#/components/schemas/Shield'
                  - type: 'null'
        '400':
          $ref: '#/components/responses/BadRequest400'
        '429':
          $ref: >-
            #/components/responses/TooManyRequests429
        '500':
          $ref: >-
            #/components/responses/InternalServerError500
        default:
          $ref: '#/components/responses/DefaultError'
      tags:
        - Shields
      description: ''
      parameters:
        - name: identifier
          in: path
          required: true
          schema:
            type: string
  /v1/telemetry/traces/{trace_id}/spans/{span_id}:
    get:
      responses:
        '200':
          description: OK
          content:
            application/json:
              schema:
                $ref: '#/components/schemas/Span'
        '400':
          $ref: '#/components/responses/BadRequest400'
        '429':
          $ref: >-
            #/components/responses/TooManyRequests429
        '500':
          $ref: >-
            #/components/responses/InternalServerError500
        default:
          $ref: '#/components/responses/DefaultError'
      tags:
        - Telemetry
      description: ''
      parameters:
        - name: trace_id
          in: path
          required: true
          schema:
            type: string
        - name: span_id
          in: path
          required: true
          schema:
            type: string
  /v1/telemetry/spans/{span_id}/tree:
    post:
      responses:
        '200':
          description: OK
          content:
            application/json:
              schema:
                $ref: '#/components/schemas/QuerySpanTreeResponse'
        '400':
          $ref: '#/components/responses/BadRequest400'
        '429':
          $ref: >-
            #/components/responses/TooManyRequests429
        '500':
          $ref: >-
            #/components/responses/InternalServerError500
        default:
          $ref: '#/components/responses/DefaultError'
      tags:
        - Telemetry
      description: ''
      parameters:
        - name: span_id
          in: path
          required: true
          schema:
            type: string
      requestBody:
        content:
          application/json:
            schema:
              $ref: '#/components/schemas/GetSpanTreeRequest'
        required: true
  /v1/tools/{tool_name}:
    get:
      responses:
        '200':
          description: OK
          content:
            application/json:
              schema:
                $ref: '#/components/schemas/Tool'
        '400':
          $ref: '#/components/responses/BadRequest400'
        '429':
          $ref: >-
            #/components/responses/TooManyRequests429
        '500':
          $ref: >-
            #/components/responses/InternalServerError500
        default:
          $ref: '#/components/responses/DefaultError'
      tags:
        - ToolGroups
      description: ''
      parameters:
        - name: tool_name
          in: path
          required: true
          schema:
            type: string
  /v1/toolgroups/{toolgroup_id}:
    get:
      responses:
        '200':
          description: OK
          content:
            application/json:
              schema:
                $ref: '#/components/schemas/ToolGroup'
        '400':
          $ref: '#/components/responses/BadRequest400'
        '429':
          $ref: >-
            #/components/responses/TooManyRequests429
        '500':
          $ref: >-
            #/components/responses/InternalServerError500
        default:
          $ref: '#/components/responses/DefaultError'
      tags:
        - ToolGroups
      description: ''
      parameters:
        - name: toolgroup_id
          in: path
          required: true
          schema:
            type: string
    delete:
      responses:
        '200':
          description: OK
        '400':
          $ref: '#/components/responses/BadRequest400'
        '429':
          $ref: >-
            #/components/responses/TooManyRequests429
        '500':
          $ref: >-
            #/components/responses/InternalServerError500
        default:
          $ref: '#/components/responses/DefaultError'
      tags:
        - ToolGroups
      description: Unregister a tool group
      parameters:
        - name: toolgroup_id
          in: path
          required: true
          schema:
            type: string
  /v1/telemetry/traces/{trace_id}:
    get:
      responses:
        '200':
          description: OK
          content:
            application/json:
              schema:
                $ref: '#/components/schemas/Trace'
        '400':
          $ref: '#/components/responses/BadRequest400'
        '429':
          $ref: >-
            #/components/responses/TooManyRequests429
        '500':
          $ref: >-
            #/components/responses/InternalServerError500
        default:
          $ref: '#/components/responses/DefaultError'
      tags:
        - Telemetry
      description: ''
      parameters:
        - name: trace_id
          in: path
          required: true
          schema:
            type: string
  /v1/post-training/job/artifacts:
    get:
      responses:
        '200':
          description: OK
          content:
            application/json:
              schema:
                oneOf:
                  - $ref: '#/components/schemas/PostTrainingJobArtifactsResponse'
                  - type: 'null'
        '400':
          $ref: '#/components/responses/BadRequest400'
        '429':
          $ref: >-
            #/components/responses/TooManyRequests429
        '500':
          $ref: >-
            #/components/responses/InternalServerError500
        default:
          $ref: '#/components/responses/DefaultError'
      tags:
        - PostTraining (Coming Soon)
      description: ''
      parameters:
        - name: job_uuid
          in: query
          required: true
          schema:
            type: string
  /v1/post-training/job/status:
    get:
      responses:
        '200':
          description: OK
          content:
            application/json:
              schema:
                oneOf:
                  - $ref: '#/components/schemas/PostTrainingJobStatusResponse'
                  - type: 'null'
        '400':
          $ref: '#/components/responses/BadRequest400'
        '429':
          $ref: >-
            #/components/responses/TooManyRequests429
        '500':
          $ref: >-
            #/components/responses/InternalServerError500
        default:
          $ref: '#/components/responses/DefaultError'
      tags:
        - PostTraining (Coming Soon)
      description: ''
      parameters:
        - name: job_uuid
          in: query
          required: true
          schema:
            type: string
  /v1/post-training/jobs:
    get:
      responses:
        '200':
          description: OK
          content:
            application/json:
              schema:
                $ref: '#/components/schemas/ListPostTrainingJobsResponse'
        '400':
          $ref: '#/components/responses/BadRequest400'
        '429':
          $ref: >-
            #/components/responses/TooManyRequests429
        '500':
          $ref: >-
            #/components/responses/InternalServerError500
        default:
          $ref: '#/components/responses/DefaultError'
      tags:
        - PostTraining (Coming Soon)
      description: ''
      parameters: []
  /v1/files/session:{upload_id}:
    get:
      responses:
        '200':
          description: OK
          content:
            application/json:
              schema:
                oneOf:
                  - $ref: '#/components/schemas/FileUploadResponse'
                  - type: 'null'
        '400':
          $ref: '#/components/responses/BadRequest400'
        '429':
          $ref: >-
            #/components/responses/TooManyRequests429
        '500':
          $ref: >-
            #/components/responses/InternalServerError500
        default:
          $ref: '#/components/responses/DefaultError'
      tags:
        - Files (Coming Soon)
      description: >-
        Returns information about an existsing upload session
      parameters:
        - name: upload_id
          in: path
          description: ID of the upload session
          required: true
          schema:
            type: string
    post:
      responses:
        '200':
          description: OK
          content:
            application/json:
              schema:
                oneOf:
                  - $ref: '#/components/schemas/FileResponse'
                  - type: 'null'
        '400':
          $ref: '#/components/responses/BadRequest400'
        '429':
          $ref: >-
            #/components/responses/TooManyRequests429
        '500':
          $ref: >-
            #/components/responses/InternalServerError500
        default:
          $ref: '#/components/responses/DefaultError'
      tags:
        - Files (Coming Soon)
      description: >-
        Upload file content to an existing upload session. On the server, request
        body will have the raw bytes that are uploaded.
      parameters:
        - name: upload_id
          in: path
          description: ID of the upload session
          required: true
          schema:
            type: string
      requestBody:
        content:
          application/octet-stream:
            schema:
              type: string
              format: binary
        required: true
  /v1/vector-dbs/{vector_db_id}:
    get:
      responses:
        '200':
          description: OK
          content:
            application/json:
              schema:
                oneOf:
                  - $ref: '#/components/schemas/VectorDB'
                  - type: 'null'
        '400':
          $ref: '#/components/responses/BadRequest400'
        '429':
          $ref: >-
            #/components/responses/TooManyRequests429
        '500':
          $ref: >-
            #/components/responses/InternalServerError500
        default:
          $ref: '#/components/responses/DefaultError'
      tags:
        - VectorDBs
      description: ''
      parameters:
        - name: vector_db_id
          in: path
          required: true
          schema:
            type: string
    delete:
      responses:
        '200':
          description: OK
        '400':
          $ref: '#/components/responses/BadRequest400'
        '429':
          $ref: >-
            #/components/responses/TooManyRequests429
        '500':
          $ref: >-
            #/components/responses/InternalServerError500
        default:
          $ref: '#/components/responses/DefaultError'
      tags:
        - VectorDBs
      description: ''
      parameters:
        - name: vector_db_id
          in: path
          required: true
          schema:
            type: string
  /v1/health:
    get:
      responses:
        '200':
          description: OK
          content:
            application/json:
              schema:
                $ref: '#/components/schemas/HealthInfo'
        '400':
          $ref: '#/components/responses/BadRequest400'
        '429':
          $ref: >-
            #/components/responses/TooManyRequests429
        '500':
          $ref: >-
            #/components/responses/InternalServerError500
        default:
          $ref: '#/components/responses/DefaultError'
      tags:
        - Inspect
      description: ''
      parameters: []
  /v1/tool-runtime/rag-tool/insert:
    post:
      responses:
        '200':
          description: OK
        '400':
          $ref: '#/components/responses/BadRequest400'
        '429':
          $ref: >-
            #/components/responses/TooManyRequests429
        '500':
          $ref: >-
            #/components/responses/InternalServerError500
        default:
          $ref: '#/components/responses/DefaultError'
      tags:
        - ToolRuntime
      description: >-
        Index documents so they can be used by the RAG system
      parameters: []
      requestBody:
        content:
          application/json:
            schema:
              $ref: '#/components/schemas/InsertRequest'
        required: true
  /v1/vector-io/insert:
    post:
      responses:
        '200':
          description: OK
        '400':
          $ref: '#/components/responses/BadRequest400'
        '429':
          $ref: >-
            #/components/responses/TooManyRequests429
        '500':
          $ref: >-
            #/components/responses/InternalServerError500
        default:
          $ref: '#/components/responses/DefaultError'
      tags:
        - VectorIO
      description: ''
      parameters: []
      requestBody:
        content:
          application/json:
            schema:
              $ref: '#/components/schemas/InsertChunksRequest'
        required: true
  /v1/tool-runtime/invoke:
    post:
      responses:
        '200':
          description: OK
          content:
            application/json:
              schema:
                $ref: '#/components/schemas/ToolInvocationResult'
        '400':
          $ref: '#/components/responses/BadRequest400'
        '429':
          $ref: >-
            #/components/responses/TooManyRequests429
        '500':
          $ref: >-
            #/components/responses/InternalServerError500
        default:
          $ref: '#/components/responses/DefaultError'
      tags:
        - ToolRuntime
      description: Run a tool with the given arguments
      parameters: []
      requestBody:
        content:
          application/json:
            schema:
              $ref: '#/components/schemas/InvokeToolRequest'
        required: true
  /v1/eval/benchmarks/{benchmark_id}/jobs/{job_id}:
    get:
      responses:
        '200':
          description: The status of the evaluationjob.
          content:
            application/json:
              schema:
                oneOf:
                  - $ref: '#/components/schemas/JobStatus'
                  - type: 'null'
        '400':
          $ref: '#/components/responses/BadRequest400'
        '429':
          $ref: >-
            #/components/responses/TooManyRequests429
        '500':
          $ref: >-
            #/components/responses/InternalServerError500
        default:
          $ref: '#/components/responses/DefaultError'
      tags:
        - Eval
      description: Get the status of a job.
      parameters:
        - name: benchmark_id
          in: path
          description: >-
            The ID of the benchmark to run the evaluation on.
          required: true
          schema:
            type: string
        - name: job_id
          in: path
          description: The ID of the job to get the status of.
          required: true
          schema:
            type: string
    delete:
      responses:
        '200':
          description: OK
        '400':
          $ref: '#/components/responses/BadRequest400'
        '429':
          $ref: >-
            #/components/responses/TooManyRequests429
        '500':
          $ref: >-
            #/components/responses/InternalServerError500
        default:
          $ref: '#/components/responses/DefaultError'
      tags:
        - Eval
      description: Cancel a job.
      parameters:
        - name: benchmark_id
          in: path
          description: >-
            The ID of the benchmark to run the evaluation on.
          required: true
          schema:
            type: string
        - name: job_id
          in: path
          description: The ID of the job to cancel.
          required: true
          schema:
            type: string
  /v1/eval/benchmarks/{benchmark_id}/jobs/{job_id}/result:
    get:
      responses:
        '200':
          description: The result of the job.
          content:
            application/json:
              schema:
                $ref: '#/components/schemas/EvaluateResponse'
        '400':
          $ref: '#/components/responses/BadRequest400'
        '429':
          $ref: >-
            #/components/responses/TooManyRequests429
        '500':
          $ref: >-
            #/components/responses/InternalServerError500
        default:
          $ref: '#/components/responses/DefaultError'
      tags:
        - Eval
      description: Get the result of a job.
      parameters:
        - name: benchmark_id
          in: path
          description: >-
            The ID of the benchmark to run the evaluation on.
          required: true
          schema:
            type: string
        - name: job_id
          in: path
          description: The ID of the job to get the result of.
          required: true
          schema:
            type: string
  /v1/agents/{agent_id}/sessions:
    get:
      responses:
        '200':
          description: A ListAgentSessionsResponse.
          content:
            application/json:
              schema:
                $ref: '#/components/schemas/ListAgentSessionsResponse'
        '400':
          $ref: '#/components/responses/BadRequest400'
        '429':
          $ref: >-
            #/components/responses/TooManyRequests429
        '500':
          $ref: >-
            #/components/responses/InternalServerError500
        default:
          $ref: '#/components/responses/DefaultError'
      tags:
        - Agents
      description: List all session(s) of a given agent.
      parameters:
        - name: agent_id
          in: path
          description: >-
            The ID of the agent to list sessions for.
          required: true
          schema:
            type: string
  /v1/eval/benchmarks:
    get:
      responses:
        '200':
          description: OK
          content:
            application/json:
              schema:
                $ref: '#/components/schemas/ListBenchmarksResponse'
        '400':
          $ref: '#/components/responses/BadRequest400'
        '429':
          $ref: >-
            #/components/responses/TooManyRequests429
        '500':
          $ref: >-
            #/components/responses/InternalServerError500
        default:
          $ref: '#/components/responses/DefaultError'
      tags:
        - Benchmarks
      description: ''
      parameters: []
    post:
      responses:
        '200':
          description: OK
        '400':
          $ref: '#/components/responses/BadRequest400'
        '429':
          $ref: >-
            #/components/responses/TooManyRequests429
        '500':
          $ref: >-
            #/components/responses/InternalServerError500
        default:
          $ref: '#/components/responses/DefaultError'
      tags:
        - Benchmarks
      description: ''
      parameters: []
      requestBody:
        content:
          application/json:
            schema:
              $ref: '#/components/schemas/RegisterBenchmarkRequest'
        required: true
  /v1/datasets:
    get:
      responses:
        '200':
          description: OK
          content:
            application/json:
              schema:
                $ref: '#/components/schemas/ListDatasetsResponse'
        '400':
          $ref: '#/components/responses/BadRequest400'
        '429':
          $ref: >-
            #/components/responses/TooManyRequests429
        '500':
          $ref: >-
            #/components/responses/InternalServerError500
        default:
          $ref: '#/components/responses/DefaultError'
      tags:
        - Datasets
      description: ''
      parameters: []
    post:
      responses:
        '200':
          description: OK
          content:
            application/json:
              schema:
                $ref: '#/components/schemas/Dataset'
        '400':
          $ref: '#/components/responses/BadRequest400'
        '429':
          $ref: >-
            #/components/responses/TooManyRequests429
        '500':
          $ref: >-
            #/components/responses/InternalServerError500
        default:
          $ref: '#/components/responses/DefaultError'
      tags:
        - Datasets
      description: Register a new dataset.
      parameters: []
      requestBody:
        content:
          application/json:
            schema:
              $ref: '#/components/schemas/RegisterDatasetRequest'
        required: true
  /v1/files/{bucket}:
    get:
      responses:
        '200':
          description: OK
          content:
            application/json:
              schema:
                $ref: '#/components/schemas/ListFileResponse'
        '400':
          $ref: '#/components/responses/BadRequest400'
        '429':
          $ref: >-
            #/components/responses/TooManyRequests429
        '500':
          $ref: >-
            #/components/responses/InternalServerError500
        default:
          $ref: '#/components/responses/DefaultError'
      tags:
        - Files (Coming Soon)
      description: List all files in a bucket.
      parameters:
        - name: bucket
          in: path
          description: 'Bucket name (valid chars: a-zA-Z0-9_-)'
          required: true
          schema:
            type: string
  /v1/models:
    get:
      responses:
        '200':
          description: OK
          content:
            application/json:
              schema:
                $ref: '#/components/schemas/ListModelsResponse'
        '400':
          $ref: '#/components/responses/BadRequest400'
        '429':
          $ref: >-
            #/components/responses/TooManyRequests429
        '500':
          $ref: >-
            #/components/responses/InternalServerError500
        default:
          $ref: '#/components/responses/DefaultError'
      tags:
        - Models
      description: ''
      parameters: []
    post:
      responses:
        '200':
          description: OK
          content:
            application/json:
              schema:
                $ref: '#/components/schemas/Model'
        '400':
          $ref: '#/components/responses/BadRequest400'
        '429':
          $ref: >-
            #/components/responses/TooManyRequests429
        '500':
          $ref: >-
            #/components/responses/InternalServerError500
        default:
          $ref: '#/components/responses/DefaultError'
      tags:
        - Models
      description: ''
      parameters: []
      requestBody:
        content:
          application/json:
            schema:
              $ref: '#/components/schemas/RegisterModelRequest'
        required: true
  /v1/inspect/providers:
    get:
      responses:
        '200':
          description: OK
          content:
            application/json:
              schema:
                $ref: '#/components/schemas/ListProvidersResponse'
        '400':
          $ref: '#/components/responses/BadRequest400'
        '429':
          $ref: >-
            #/components/responses/TooManyRequests429
        '500':
          $ref: >-
            #/components/responses/InternalServerError500
        default:
          $ref: '#/components/responses/DefaultError'
      tags:
        - Inspect
      description: ''
      parameters: []
  /v1/inspect/routes:
    get:
      responses:
        '200':
          description: OK
          content:
            application/json:
              schema:
                $ref: '#/components/schemas/ListRoutesResponse'
        '400':
          $ref: '#/components/responses/BadRequest400'
        '429':
          $ref: >-
            #/components/responses/TooManyRequests429
        '500':
          $ref: >-
            #/components/responses/InternalServerError500
        default:
          $ref: '#/components/responses/DefaultError'
      tags:
        - Inspect
      description: ''
      parameters: []
  /v1/tool-runtime/list-tools:
    get:
      responses:
        '200':
          description: OK
          content:
            application/jsonl:
              schema:
                $ref: '#/components/schemas/ToolDef'
        '400':
          $ref: '#/components/responses/BadRequest400'
        '429':
          $ref: >-
            #/components/responses/TooManyRequests429
        '500':
          $ref: >-
            #/components/responses/InternalServerError500
        default:
          $ref: '#/components/responses/DefaultError'
      tags:
        - ToolRuntime
      description: ''
      parameters:
        - name: tool_group_id
          in: query
          required: false
          schema:
            type: string
        - name: mcp_endpoint
          in: query
          required: false
          schema:
            $ref: '#/components/schemas/URL'
  /v1/scoring-functions:
    get:
      responses:
        '200':
          description: OK
          content:
            application/json:
              schema:
                $ref: '#/components/schemas/ListScoringFunctionsResponse'
        '400':
          $ref: '#/components/responses/BadRequest400'
        '429':
          $ref: >-
            #/components/responses/TooManyRequests429
        '500':
          $ref: >-
            #/components/responses/InternalServerError500
        default:
          $ref: '#/components/responses/DefaultError'
      tags:
        - ScoringFunctions
      description: ''
      parameters: []
    post:
      responses:
        '200':
          description: OK
          content:
            application/json:
              schema:
                $ref: '#/components/schemas/ScoringFn'
        '400':
          $ref: '#/components/responses/BadRequest400'
        '429':
          $ref: >-
            #/components/responses/TooManyRequests429
        '500':
          $ref: >-
            #/components/responses/InternalServerError500
        default:
          $ref: '#/components/responses/DefaultError'
      tags:
        - ScoringFunctions
      description: >-
        Register a new scoring function with given parameters. Only valid scoring
        function type that can be parameterized can be registered.
      parameters: []
      requestBody:
        content:
          application/json:
            schema:
              $ref: '#/components/schemas/RegisterScoringFunctionRequest'
        required: true
  /v1/shields:
    get:
      responses:
        '200':
          description: OK
          content:
            application/json:
              schema:
                $ref: '#/components/schemas/ListShieldsResponse'
        '400':
          $ref: '#/components/responses/BadRequest400'
        '429':
          $ref: >-
            #/components/responses/TooManyRequests429
        '500':
          $ref: >-
            #/components/responses/InternalServerError500
        default:
          $ref: '#/components/responses/DefaultError'
      tags:
        - Shields
      description: ''
      parameters: []
    post:
      responses:
        '200':
          description: OK
          content:
            application/json:
              schema:
                $ref: '#/components/schemas/Shield'
        '400':
          $ref: '#/components/responses/BadRequest400'
        '429':
          $ref: >-
            #/components/responses/TooManyRequests429
        '500':
          $ref: >-
            #/components/responses/InternalServerError500
        default:
          $ref: '#/components/responses/DefaultError'
      tags:
        - Shields
      description: ''
      parameters: []
      requestBody:
        content:
          application/json:
            schema:
              $ref: '#/components/schemas/RegisterShieldRequest'
        required: true
  /v1/toolgroups:
    get:
      responses:
        '200':
          description: OK
          content:
            application/json:
              schema:
                $ref: '#/components/schemas/ListToolGroupsResponse'
        '400':
          $ref: '#/components/responses/BadRequest400'
        '429':
          $ref: >-
            #/components/responses/TooManyRequests429
        '500':
          $ref: >-
            #/components/responses/InternalServerError500
        default:
          $ref: '#/components/responses/DefaultError'
      tags:
        - ToolGroups
      description: List tool groups with optional provider
      parameters: []
    post:
      responses:
        '200':
          description: OK
        '400':
          $ref: '#/components/responses/BadRequest400'
        '429':
          $ref: >-
            #/components/responses/TooManyRequests429
        '500':
          $ref: >-
            #/components/responses/InternalServerError500
        default:
          $ref: '#/components/responses/DefaultError'
      tags:
        - ToolGroups
      description: Register a tool group
      parameters: []
      requestBody:
        content:
          application/json:
            schema:
              $ref: '#/components/schemas/RegisterToolGroupRequest'
        required: true
  /v1/tools:
    get:
      responses:
        '200':
          description: OK
          content:
            application/json:
              schema:
                $ref: '#/components/schemas/ListToolsResponse'
        '400':
          $ref: '#/components/responses/BadRequest400'
        '429':
          $ref: >-
            #/components/responses/TooManyRequests429
        '500':
          $ref: >-
            #/components/responses/InternalServerError500
        default:
          $ref: '#/components/responses/DefaultError'
      tags:
        - ToolGroups
      description: List tools with optional tool group
      parameters:
        - name: toolgroup_id
          in: query
          required: false
          schema:
            type: string
  /v1/vector-dbs:
    get:
      responses:
        '200':
          description: OK
          content:
            application/json:
              schema:
                $ref: '#/components/schemas/ListVectorDBsResponse'
        '400':
          $ref: '#/components/responses/BadRequest400'
        '429':
          $ref: >-
            #/components/responses/TooManyRequests429
        '500':
          $ref: >-
            #/components/responses/InternalServerError500
        default:
          $ref: '#/components/responses/DefaultError'
      tags:
        - VectorDBs
      description: ''
      parameters: []
    post:
      responses:
        '200':
          description: OK
          content:
            application/json:
              schema:
                $ref: '#/components/schemas/VectorDB'
        '400':
          $ref: '#/components/responses/BadRequest400'
        '429':
          $ref: >-
            #/components/responses/TooManyRequests429
        '500':
          $ref: >-
            #/components/responses/InternalServerError500
        default:
          $ref: '#/components/responses/DefaultError'
      tags:
        - VectorDBs
      description: ''
      parameters: []
      requestBody:
        content:
          application/json:
            schema:
              $ref: '#/components/schemas/RegisterVectorDbRequest'
        required: true
  /v1/telemetry/events:
    post:
      responses:
        '200':
          description: OK
        '400':
          $ref: '#/components/responses/BadRequest400'
        '429':
          $ref: >-
            #/components/responses/TooManyRequests429
        '500':
          $ref: >-
            #/components/responses/InternalServerError500
        default:
          $ref: '#/components/responses/DefaultError'
      tags:
        - Telemetry
      description: ''
      parameters: []
      requestBody:
        content:
          application/json:
            schema:
              $ref: '#/components/schemas/LogEventRequest'
        required: true
  /v1/post-training/preference-optimize:
    post:
      responses:
        '200':
          description: OK
          content:
            application/json:
              schema:
                $ref: '#/components/schemas/PostTrainingJob'
        '400':
          $ref: '#/components/responses/BadRequest400'
        '429':
          $ref: >-
            #/components/responses/TooManyRequests429
        '500':
          $ref: >-
            #/components/responses/InternalServerError500
        default:
          $ref: '#/components/responses/DefaultError'
      tags:
        - PostTraining (Coming Soon)
      description: ''
      parameters: []
      requestBody:
        content:
          application/json:
            schema:
              $ref: '#/components/schemas/PreferenceOptimizeRequest'
        required: true
  /v1/tool-runtime/rag-tool/query:
    post:
      responses:
        '200':
          description: OK
          content:
            application/json:
              schema:
                $ref: '#/components/schemas/RAGQueryResult'
        '400':
          $ref: '#/components/responses/BadRequest400'
        '429':
          $ref: >-
            #/components/responses/TooManyRequests429
        '500':
          $ref: >-
            #/components/responses/InternalServerError500
        default:
          $ref: '#/components/responses/DefaultError'
      tags:
        - ToolRuntime
      description: >-
        Query the RAG system for context; typically invoked by the agent
      parameters: []
      requestBody:
        content:
          application/json:
            schema:
              $ref: '#/components/schemas/QueryRequest'
        required: true
  /v1/vector-io/query:
    post:
      responses:
        '200':
          description: OK
          content:
            application/json:
              schema:
                $ref: '#/components/schemas/QueryChunksResponse'
        '400':
          $ref: '#/components/responses/BadRequest400'
        '429':
          $ref: >-
            #/components/responses/TooManyRequests429
        '500':
          $ref: >-
            #/components/responses/InternalServerError500
        default:
          $ref: '#/components/responses/DefaultError'
      tags:
        - VectorIO
      description: ''
      parameters: []
      requestBody:
        content:
          application/json:
            schema:
              $ref: '#/components/schemas/QueryChunksRequest'
        required: true
  /v1/telemetry/spans:
    post:
      responses:
        '200':
          description: OK
          content:
            application/json:
              schema:
                $ref: '#/components/schemas/QuerySpansResponse'
        '400':
          $ref: '#/components/responses/BadRequest400'
        '429':
          $ref: >-
            #/components/responses/TooManyRequests429
        '500':
          $ref: >-
            #/components/responses/InternalServerError500
        default:
          $ref: '#/components/responses/DefaultError'
      tags:
        - Telemetry
      description: ''
      parameters: []
      requestBody:
        content:
          application/json:
            schema:
              $ref: '#/components/schemas/QuerySpansRequest'
        required: true
  /v1/telemetry/traces:
    post:
      responses:
        '200':
          description: OK
          content:
            application/json:
              schema:
                $ref: '#/components/schemas/QueryTracesResponse'
        '400':
          $ref: '#/components/responses/BadRequest400'
        '429':
          $ref: >-
            #/components/responses/TooManyRequests429
        '500':
          $ref: >-
            #/components/responses/InternalServerError500
        default:
          $ref: '#/components/responses/DefaultError'
      tags:
        - Telemetry
      description: ''
      parameters: []
      requestBody:
        content:
          application/json:
            schema:
              $ref: '#/components/schemas/QueryTracesRequest'
        required: true
  /v1/agents/{agent_id}/session/{session_id}/turn/{turn_id}/resume:
    post:
      responses:
        '200':
          description: >-
            A Turn object if stream is False, otherwise an AsyncIterator of AgentTurnResponseStreamChunk
            objects.
          content:
            application/json:
              schema:
                $ref: '#/components/schemas/Turn'
            text/event-stream:
              schema:
                $ref: '#/components/schemas/AgentTurnResponseStreamChunk'
        '400':
          $ref: '#/components/responses/BadRequest400'
        '429':
          $ref: >-
            #/components/responses/TooManyRequests429
        '500':
          $ref: >-
            #/components/responses/InternalServerError500
        default:
          $ref: '#/components/responses/DefaultError'
      tags:
        - Agents
      description: >-
        Resume an agent turn with executed tool call responses.

        When a Turn has the status `awaiting_input` due to pending input from client
        side tool calls, this endpoint can be used to submit the outputs from the
        tool calls once they are ready.
      parameters:
        - name: agent_id
          in: path
          description: The ID of the agent to resume.
          required: true
          schema:
            type: string
        - name: session_id
          in: path
          description: The ID of the session to resume.
          required: true
          schema:
            type: string
        - name: turn_id
          in: path
          description: The ID of the turn to resume.
          required: true
          schema:
            type: string
      requestBody:
        content:
          application/json:
            schema:
              $ref: '#/components/schemas/ResumeAgentTurnRequest'
        required: true
  /v1/eval/benchmarks/{benchmark_id}/jobs:
    post:
      responses:
        '200':
          description: >-
            The job that was created to run the evaluation.
          content:
            application/json:
              schema:
                $ref: '#/components/schemas/Job'
        '400':
          $ref: '#/components/responses/BadRequest400'
        '429':
          $ref: >-
            #/components/responses/TooManyRequests429
        '500':
          $ref: >-
            #/components/responses/InternalServerError500
        default:
          $ref: '#/components/responses/DefaultError'
      tags:
        - Eval
      description: Run an evaluation on a benchmark.
      parameters:
        - name: benchmark_id
          in: path
          description: >-
            The ID of the benchmark to run the evaluation on.
          required: true
          schema:
            type: string
      requestBody:
        content:
          application/json:
            schema:
              $ref: '#/components/schemas/RunEvalRequest'
        required: true
  /v1/safety/run-shield:
    post:
      responses:
        '200':
          description: OK
          content:
            application/json:
              schema:
                $ref: '#/components/schemas/RunShieldResponse'
        '400':
          $ref: '#/components/responses/BadRequest400'
        '429':
          $ref: >-
            #/components/responses/TooManyRequests429
        '500':
          $ref: >-
            #/components/responses/InternalServerError500
        default:
          $ref: '#/components/responses/DefaultError'
      tags:
        - Safety
      description: ''
      parameters: []
      requestBody:
        content:
          application/json:
            schema:
              $ref: '#/components/schemas/RunShieldRequest'
        required: true
  /v1/telemetry/spans/export:
    post:
      responses:
        '200':
          description: OK
        '400':
          $ref: '#/components/responses/BadRequest400'
        '429':
          $ref: >-
            #/components/responses/TooManyRequests429
        '500':
          $ref: >-
            #/components/responses/InternalServerError500
        default:
          $ref: '#/components/responses/DefaultError'
      tags:
        - Telemetry
      description: ''
      parameters: []
      requestBody:
        content:
          application/json:
            schema:
              $ref: '#/components/schemas/SaveSpansToDatasetRequest'
        required: true
  /v1/scoring/score:
    post:
      responses:
        '200':
          description: >-
            ScoreResponse object containing rows and aggregated results
          content:
            application/json:
              schema:
                $ref: '#/components/schemas/ScoreResponse'
        '400':
          $ref: '#/components/responses/BadRequest400'
        '429':
          $ref: >-
            #/components/responses/TooManyRequests429
        '500':
          $ref: >-
            #/components/responses/InternalServerError500
        default:
          $ref: '#/components/responses/DefaultError'
      tags:
        - Scoring
      description: Score a list of rows.
      parameters: []
      requestBody:
        content:
          application/json:
            schema:
              $ref: '#/components/schemas/ScoreRequest'
        required: true
  /v1/scoring/score-batch:
    post:
      responses:
        '200':
          description: OK
          content:
            application/json:
              schema:
                $ref: '#/components/schemas/ScoreBatchResponse'
        '400':
          $ref: '#/components/responses/BadRequest400'
        '429':
          $ref: >-
            #/components/responses/TooManyRequests429
        '500':
          $ref: >-
            #/components/responses/InternalServerError500
        default:
          $ref: '#/components/responses/DefaultError'
      tags:
        - Scoring
      description: ''
      parameters: []
      requestBody:
        content:
          application/json:
            schema:
              $ref: '#/components/schemas/ScoreBatchRequest'
        required: true
  /v1/post-training/supervised-fine-tune:
    post:
      responses:
        '200':
          description: OK
          content:
            application/json:
              schema:
                $ref: '#/components/schemas/PostTrainingJob'
        '400':
          $ref: '#/components/responses/BadRequest400'
        '429':
          $ref: >-
            #/components/responses/TooManyRequests429
        '500':
          $ref: >-
            #/components/responses/InternalServerError500
        default:
          $ref: '#/components/responses/DefaultError'
      tags:
        - PostTraining (Coming Soon)
      description: ''
      parameters: []
      requestBody:
        content:
          application/json:
            schema:
              $ref: '#/components/schemas/SupervisedFineTuneRequest'
        required: true
  /v1/synthetic-data-generation/generate:
    post:
      responses:
        '200':
          description: OK
          content:
            application/json:
              schema:
                $ref: '#/components/schemas/SyntheticDataGenerationResponse'
        '400':
          $ref: '#/components/responses/BadRequest400'
        '429':
          $ref: >-
            #/components/responses/TooManyRequests429
        '500':
          $ref: >-
            #/components/responses/InternalServerError500
        default:
          $ref: '#/components/responses/DefaultError'
      tags:
        - SyntheticDataGeneration (Coming Soon)
      description: ''
      parameters: []
      requestBody:
        content:
          application/json:
            schema:
              $ref: '#/components/schemas/SyntheticDataGenerateRequest'
        required: true
  /v1/version:
    get:
      responses:
        '200':
          description: OK
          content:
            application/json:
              schema:
                $ref: '#/components/schemas/VersionInfo'
        '400':
          $ref: '#/components/responses/BadRequest400'
        '429':
          $ref: >-
            #/components/responses/TooManyRequests429
        '500':
          $ref: >-
            #/components/responses/InternalServerError500
        default:
          $ref: '#/components/responses/DefaultError'
      tags:
        - Inspect
      description: ''
      parameters: []
jsonSchemaDialect: >-
  https://json-schema.org/draft/2020-12/schema
components:
  schemas:
    Error:
      type: object
      properties:
        status:
          type: integer
          description: HTTP status code
        title:
          type: string
          description: >-
            Error title, a short summary of the error which is invariant for an error
            type
        detail:
          type: string
          description: >-
            Error detail, a longer human-readable description of the error
        instance:
          type: string
          description: >-
            (Optional) A URL which can be used to retrieve more information about
            the specific occurrence of the error
      additionalProperties: false
      required:
        - status
        - title
        - detail
      title: Error
      description: >-
        Error response from the API. Roughly follows RFC 7807.
    AppendRowsRequest:
      type: object
      properties:
        dataset_id:
          type: string
        rows:
          type: array
          items:
            type: object
            additionalProperties:
              oneOf:
                - type: 'null'
                - type: boolean
                - type: number
                - type: string
                - type: array
                - type: object
      additionalProperties: false
      required:
        - dataset_id
        - rows
      title: AppendRowsRequest
    CompletionMessage:
      type: object
      properties:
        role:
          type: string
          const: assistant
          default: assistant
          description: >-
            Must be "assistant" to identify this as the model's response
        content:
          $ref: '#/components/schemas/InterleavedContent'
          description: The content of the model's response
        stop_reason:
          type: string
          enum:
            - end_of_turn
            - end_of_message
            - out_of_tokens
          description: >-
            Reason why the model stopped generating. Options are: - `StopReason.end_of_turn`:
            The model finished generating the entire response. - `StopReason.end_of_message`:
            The model finished generating but generated a partial response -- usually,
            a tool call. The user may call the tool and continue the conversation
            with the tool's response. - `StopReason.out_of_tokens`: The model ran
            out of token budget.
        tool_calls:
          type: array
          items:
            $ref: '#/components/schemas/ToolCall'
          description: >-
            List of tool calls. Each tool call is a ToolCall object.
      additionalProperties: false
      required:
        - role
        - content
        - stop_reason
      title: CompletionMessage
      description: >-
        A message containing the model's (assistant) response in a chat conversation.
    GrammarResponseFormat:
      type: object
      properties:
        type:
          type: string
          const: grammar
          default: grammar
          description: >-
            Must be "grammar" to identify this format type
        bnf:
          type: object
          additionalProperties:
            oneOf:
              - type: 'null'
              - type: boolean
              - type: number
              - type: string
              - type: array
              - type: object
          description: >-
            The BNF grammar specification the response should conform to
      additionalProperties: false
      required:
        - type
        - bnf
      title: GrammarResponseFormat
      description: >-
        Configuration for grammar-guided response generation.
    GreedySamplingStrategy:
      type: object
      properties:
        type:
          type: string
          const: greedy
          default: greedy
      additionalProperties: false
      required:
        - type
      title: GreedySamplingStrategy
    ImageContentItem:
      type: object
      properties:
        type:
          type: string
          const: image
          default: image
          description: >-
            Discriminator type of the content item. Always "image"
        image:
          type: object
          properties:
            url:
              $ref: '#/components/schemas/URL'
              description: >-
                A URL of the image or data URL in the format of data:image/{type};base64,{data}.
                Note that URL could have length limits.
            data:
              type: string
              contentEncoding: base64
              description: base64 encoded image data as string
          additionalProperties: false
          description: >-
            Image as a base64 encoded string or an URL
      additionalProperties: false
      required:
        - type
        - image
      title: ImageContentItem
      description: A image content item
    InterleavedContent:
      oneOf:
        - type: string
        - $ref: '#/components/schemas/InterleavedContentItem'
        - type: array
          items:
            $ref: '#/components/schemas/InterleavedContentItem'
    InterleavedContentItem:
      oneOf:
        - $ref: '#/components/schemas/ImageContentItem'
        - $ref: '#/components/schemas/TextContentItem'
      discriminator:
        propertyName: type
        mapping:
          image: '#/components/schemas/ImageContentItem'
          text: '#/components/schemas/TextContentItem'
    JsonSchemaResponseFormat:
      type: object
      properties:
        type:
          type: string
          const: json_schema
          default: json_schema
          description: >-
            Must be "json_schema" to identify this format type
        json_schema:
          type: object
          additionalProperties:
            oneOf:
              - type: 'null'
              - type: boolean
              - type: number
              - type: string
              - type: array
              - type: object
          description: >-
            The JSON schema the response should conform to. In a Python SDK, this
            is often a `pydantic` model.
      additionalProperties: false
      required:
        - type
        - json_schema
      title: JsonSchemaResponseFormat
      description: >-
        Configuration for JSON schema-guided response generation.
    Message:
      oneOf:
        - $ref: '#/components/schemas/UserMessage'
        - $ref: '#/components/schemas/SystemMessage'
        - $ref: '#/components/schemas/ToolResponseMessage'
        - $ref: '#/components/schemas/CompletionMessage'
      discriminator:
        propertyName: role
        mapping:
          user: '#/components/schemas/UserMessage'
          system: '#/components/schemas/SystemMessage'
          tool: '#/components/schemas/ToolResponseMessage'
          assistant: '#/components/schemas/CompletionMessage'
    ResponseFormat:
      oneOf:
        - $ref: '#/components/schemas/JsonSchemaResponseFormat'
        - $ref: '#/components/schemas/GrammarResponseFormat'
      discriminator:
        propertyName: type
        mapping:
          json_schema: '#/components/schemas/JsonSchemaResponseFormat'
          grammar: '#/components/schemas/GrammarResponseFormat'
    SamplingParams:
      type: object
      properties:
        strategy:
          $ref: '#/components/schemas/SamplingStrategy'
        max_tokens:
          type: integer
          default: 0
        repetition_penalty:
          type: number
          default: 1.0
      additionalProperties: false
      required:
        - strategy
      title: SamplingParams
    SamplingStrategy:
      oneOf:
        - $ref: '#/components/schemas/GreedySamplingStrategy'
        - $ref: '#/components/schemas/TopPSamplingStrategy'
        - $ref: '#/components/schemas/TopKSamplingStrategy'
      discriminator:
        propertyName: type
        mapping:
          greedy: '#/components/schemas/GreedySamplingStrategy'
          top_p: '#/components/schemas/TopPSamplingStrategy'
          top_k: '#/components/schemas/TopKSamplingStrategy'
    SystemMessage:
      type: object
      properties:
        role:
          type: string
          const: system
          default: system
          description: >-
            Must be "system" to identify this as a system message
        content:
          $ref: '#/components/schemas/InterleavedContent'
          description: >-
            The content of the "system prompt". If multiple system messages are provided,
            they are concatenated. The underlying Llama Stack code may also add other
            system messages (for example, for formatting tool definitions).
      additionalProperties: false
      required:
        - role
        - content
      title: SystemMessage
      description: >-
        A system message providing instructions or context to the model.
    TextContentItem:
      type: object
      properties:
        type:
          type: string
          const: text
          default: text
          description: >-
            Discriminator type of the content item. Always "text"
        text:
          type: string
          description: Text content
      additionalProperties: false
      required:
        - type
        - text
      title: TextContentItem
      description: A text content item
    ToolCall:
      type: object
      properties:
        call_id:
          type: string
        tool_name:
          oneOf:
            - type: string
              enum:
                - brave_search
                - wolfram_alpha
                - photogen
                - code_interpreter
              title: BuiltinTool
            - type: string
        arguments:
          type: object
          additionalProperties:
            oneOf:
              - type: string
              - type: integer
              - type: number
              - type: boolean
              - type: 'null'
              - type: array
                items:
                  oneOf:
                    - type: string
                    - type: integer
                    - type: number
                    - type: boolean
                    - type: 'null'
              - type: object
                additionalProperties:
                  oneOf:
                    - type: string
                    - type: integer
                    - type: number
                    - type: boolean
                    - type: 'null'
      additionalProperties: false
      required:
        - call_id
        - tool_name
        - arguments
      title: ToolCall
    ToolDefinition:
      type: object
      properties:
        tool_name:
          oneOf:
            - type: string
              enum:
                - brave_search
                - wolfram_alpha
                - photogen
                - code_interpreter
              title: BuiltinTool
            - type: string
        description:
          type: string
        parameters:
          type: object
          additionalProperties:
            $ref: '#/components/schemas/ToolParamDefinition'
      additionalProperties: false
      required:
        - tool_name
      title: ToolDefinition
    ToolParamDefinition:
      type: object
      properties:
        param_type:
          type: string
        description:
          type: string
        required:
          type: boolean
          default: true
        default:
          oneOf:
            - type: 'null'
            - type: boolean
            - type: number
            - type: string
            - type: array
            - type: object
      additionalProperties: false
      required:
        - param_type
      title: ToolParamDefinition
    ToolResponseMessage:
      type: object
      properties:
        role:
          type: string
          const: tool
          default: tool
          description: >-
            Must be "tool" to identify this as a tool response
        call_id:
          type: string
          description: >-
            Unique identifier for the tool call this response is for
        tool_name:
          oneOf:
            - type: string
              enum:
                - brave_search
                - wolfram_alpha
                - photogen
                - code_interpreter
              title: BuiltinTool
            - type: string
          description: Name of the tool that was called
        content:
          $ref: '#/components/schemas/InterleavedContent'
          description: The response content from the tool
      additionalProperties: false
      required:
        - role
        - call_id
        - tool_name
        - content
      title: ToolResponseMessage
      description: >-
        A message representing the result of a tool invocation.
    TopKSamplingStrategy:
      type: object
      properties:
        type:
          type: string
          const: top_k
          default: top_k
        top_k:
          type: integer
      additionalProperties: false
      required:
        - type
        - top_k
      title: TopKSamplingStrategy
    TopPSamplingStrategy:
      type: object
      properties:
        type:
          type: string
          const: top_p
          default: top_p
        temperature:
          type: number
        top_p:
          type: number
          default: 0.95
      additionalProperties: false
      required:
        - type
      title: TopPSamplingStrategy
    URL:
      type: object
      properties:
        uri:
          type: string
      additionalProperties: false
      required:
        - uri
      title: URL
    UserMessage:
      type: object
      properties:
        role:
          type: string
          const: user
          default: user
          description: >-
            Must be "user" to identify this as a user message
        content:
          $ref: '#/components/schemas/InterleavedContent'
          description: >-
            The content of the message, which can include text and other media
        context:
          $ref: '#/components/schemas/InterleavedContent'
          description: >-
            (Optional) This field is used internally by Llama Stack to pass RAG context.
            This field may be removed in the API in the future.
      additionalProperties: false
      required:
        - role
        - content
      title: UserMessage
      description: >-
        A message from the user in a chat conversation.
    BatchChatCompletionRequest:
      type: object
      properties:
        model:
          type: string
        messages_batch:
          type: array
          items:
            type: array
            items:
              $ref: '#/components/schemas/Message'
        sampling_params:
          $ref: '#/components/schemas/SamplingParams'
        tools:
          type: array
          items:
            $ref: '#/components/schemas/ToolDefinition'
        tool_choice:
          type: string
          enum:
            - auto
            - required
            - none
          title: ToolChoice
          description: >-
            Whether tool use is required or automatic. This is a hint to the model
            which may not be followed. It depends on the Instruction Following capabilities
            of the model.
        tool_prompt_format:
          type: string
          enum:
            - json
            - function_tag
            - python_list
          title: ToolPromptFormat
          description: >-
            Prompt format for calling custom / zero shot tools.
        response_format:
          $ref: '#/components/schemas/ResponseFormat'
        logprobs:
          type: object
          properties:
            top_k:
              type: integer
              default: 0
              description: >-
                How many tokens (for each position) to return log probabilities for.
          additionalProperties: false
          title: LogProbConfig
      additionalProperties: false
      required:
        - model
        - messages_batch
      title: BatchChatCompletionRequest
    BatchChatCompletionResponse:
      type: object
      properties:
        batch:
          type: array
          items:
            $ref: '#/components/schemas/ChatCompletionResponse'
      additionalProperties: false
      required:
        - batch
      title: BatchChatCompletionResponse
    ChatCompletionResponse:
      type: object
      properties:
        metrics:
          type: array
          items:
            $ref: '#/components/schemas/MetricEvent'
        completion_message:
          $ref: '#/components/schemas/CompletionMessage'
          description: The complete response message
        logprobs:
          type: array
          items:
            $ref: '#/components/schemas/TokenLogProbs'
          description: >-
            Optional log probabilities for generated tokens
      additionalProperties: false
      required:
        - completion_message
      title: ChatCompletionResponse
      description: Response from a chat completion request.
    MetricEvent:
      type: object
      properties:
        trace_id:
          type: string
        span_id:
          type: string
        timestamp:
          type: string
          format: date-time
        attributes:
          type: object
          additionalProperties:
            oneOf:
              - type: string
              - type: integer
              - type: number
              - type: boolean
              - type: 'null'
        type:
          type: string
          const: metric
          default: metric
        metric:
          type: string
        value:
          oneOf:
            - type: integer
            - type: number
        unit:
          type: string
      additionalProperties: false
      required:
        - trace_id
        - span_id
        - timestamp
        - type
        - metric
        - value
        - unit
      title: MetricEvent
    TokenLogProbs:
      type: object
      properties:
        logprobs_by_token:
          type: object
          additionalProperties:
            type: number
          description: >-
            Dictionary mapping tokens to their log probabilities
      additionalProperties: false
      required:
        - logprobs_by_token
      title: TokenLogProbs
      description: Log probabilities for generated tokens.
    BatchCompletionRequest:
      type: object
      properties:
        model:
          type: string
        content_batch:
          type: array
          items:
            $ref: '#/components/schemas/InterleavedContent'
        sampling_params:
          $ref: '#/components/schemas/SamplingParams'
        response_format:
          $ref: '#/components/schemas/ResponseFormat'
        logprobs:
          type: object
          properties:
            top_k:
              type: integer
              default: 0
              description: >-
                How many tokens (for each position) to return log probabilities for.
          additionalProperties: false
          title: LogProbConfig
      additionalProperties: false
      required:
        - model
        - content_batch
      title: BatchCompletionRequest
    BatchCompletionResponse:
      type: object
      properties:
        batch:
          type: array
          items:
            $ref: '#/components/schemas/CompletionResponse'
      additionalProperties: false
      required:
        - batch
      title: BatchCompletionResponse
    CompletionResponse:
      type: object
      properties:
        content:
          type: string
          description: The generated completion text
        stop_reason:
          type: string
          enum:
            - end_of_turn
            - end_of_message
            - out_of_tokens
          description: Reason why generation stopped
        logprobs:
          type: array
          items:
            $ref: '#/components/schemas/TokenLogProbs'
          description: >-
            Optional log probabilities for generated tokens
      additionalProperties: false
      required:
        - content
        - stop_reason
      title: CompletionResponse
      description: Response from a completion request.
    CancelTrainingJobRequest:
      type: object
      properties:
        job_uuid:
          type: string
      additionalProperties: false
      required:
        - job_uuid
      title: CancelTrainingJobRequest
    ToolConfig:
      type: object
      properties:
        tool_choice:
          oneOf:
            - type: string
              enum:
                - auto
                - required
                - none
              title: ToolChoice
              description: >-
                Whether tool use is required or automatic. This is a hint to the model
                which may not be followed. It depends on the Instruction Following
                capabilities of the model.
            - type: string
          default: auto
          description: >-
            (Optional) Whether tool use is automatic, required, or none. Can also
            specify a tool name to use a specific tool. Defaults to ToolChoice.auto.
        tool_prompt_format:
          type: string
          enum:
            - json
            - function_tag
            - python_list
          description: >-
            (Optional) Instructs the model how to format tool calls. By default, Llama
            Stack will attempt to use a format that is best adapted to the model.
            - `ToolPromptFormat.json`: The tool calls are formatted as a JSON object.
            - `ToolPromptFormat.function_tag`: The tool calls are enclosed in a <function=function_name>
            tag. - `ToolPromptFormat.python_list`: The tool calls are output as Python
            syntax -- a list of function calls.
        system_message_behavior:
          type: string
          enum:
            - append
            - replace
          description: >-
            (Optional) Config for how to override the default system prompt. - `SystemMessageBehavior.append`:
            Appends the provided system message to the default system prompt. - `SystemMessageBehavior.replace`:
            Replaces the default system prompt with the provided system message. The
            system message can include the string '{{function_definitions}}' to indicate
            where the function definitions should be inserted.
          default: append
      additionalProperties: false
      title: ToolConfig
      description: Configuration for tool use.
    ChatCompletionRequest:
      type: object
      properties:
        model_id:
          type: string
          description: >-
            The identifier of the model to use. The model must be registered with
            Llama Stack and available via the /models endpoint.
        messages:
          type: array
          items:
            $ref: '#/components/schemas/Message'
          description: List of messages in the conversation
        sampling_params:
          $ref: '#/components/schemas/SamplingParams'
          description: >-
            Parameters to control the sampling strategy
        tools:
          type: array
          items:
            $ref: '#/components/schemas/ToolDefinition'
          description: >-
            (Optional) List of tool definitions available to the model
        tool_choice:
          type: string
          enum:
            - auto
            - required
            - none
          description: >-
            (Optional) Whether tool use is required or automatic. Defaults to ToolChoice.auto.
            .. deprecated:: Use tool_config instead.
        tool_prompt_format:
          type: string
          enum:
            - json
            - function_tag
            - python_list
          description: >-
            (Optional) Instructs the model how to format tool calls. By default, Llama
            Stack will attempt to use a format that is best adapted to the model.
            - `ToolPromptFormat.json`: The tool calls are formatted as a JSON object.
            - `ToolPromptFormat.function_tag`: The tool calls are enclosed in a <function=function_name>
            tag. - `ToolPromptFormat.python_list`: The tool calls are output as Python
            syntax -- a list of function calls. .. deprecated:: Use tool_config instead.
        response_format:
          $ref: '#/components/schemas/ResponseFormat'
          description: >-
            (Optional) Grammar specification for guided (structured) decoding. There
            are two options: - `ResponseFormat.json_schema`: The grammar is a JSON
            schema. Most providers support this format. - `ResponseFormat.grammar`:
            The grammar is a BNF grammar. This format is more flexible, but not all
            providers support it.
        stream:
          type: boolean
          description: >-
            (Optional) If True, generate an SSE event stream of the response. Defaults
            to False.
        logprobs:
          type: object
          properties:
            top_k:
              type: integer
              default: 0
              description: >-
                How many tokens (for each position) to return log probabilities for.
          additionalProperties: false
          description: >-
            (Optional) If specified, log probabilities for each token position will
            be returned.
        tool_config:
          $ref: '#/components/schemas/ToolConfig'
          description: (Optional) Configuration for tool use.
      additionalProperties: false
      required:
        - model_id
        - messages
      title: ChatCompletionRequest
    ChatCompletionResponseEvent:
      type: object
      properties:
        event_type:
          type: string
          enum:
            - start
            - complete
            - progress
          description: Type of the event
        delta:
          $ref: '#/components/schemas/ContentDelta'
          description: >-
            Content generated since last event. This can be one or more tokens, or
            a tool call.
        logprobs:
          type: array
          items:
            $ref: '#/components/schemas/TokenLogProbs'
          description: >-
            Optional log probabilities for generated tokens
        stop_reason:
          type: string
          enum:
            - end_of_turn
            - end_of_message
            - out_of_tokens
          description: >-
            Optional reason why generation stopped, if complete
      additionalProperties: false
      required:
        - event_type
        - delta
      title: ChatCompletionResponseEvent
      description: >-
        An event during chat completion generation.
    ChatCompletionResponseStreamChunk:
      type: object
      properties:
        metrics:
          type: array
          items:
            $ref: '#/components/schemas/MetricEvent'
        event:
          $ref: '#/components/schemas/ChatCompletionResponseEvent'
          description: The event containing the new content
      additionalProperties: false
      required:
        - event
      title: ChatCompletionResponseStreamChunk
      description: >-
        A chunk of a streamed chat completion response.
    ContentDelta:
      oneOf:
        - $ref: '#/components/schemas/TextDelta'
        - $ref: '#/components/schemas/ImageDelta'
        - $ref: '#/components/schemas/ToolCallDelta'
      discriminator:
        propertyName: type
        mapping:
          text: '#/components/schemas/TextDelta'
          image: '#/components/schemas/ImageDelta'
          tool_call: '#/components/schemas/ToolCallDelta'
    ImageDelta:
      type: object
      properties:
        type:
          type: string
          const: image
          default: image
        image:
          type: string
          contentEncoding: base64
      additionalProperties: false
      required:
        - type
        - image
      title: ImageDelta
    TextDelta:
      type: object
      properties:
        type:
          type: string
          const: text
          default: text
        text:
          type: string
      additionalProperties: false
      required:
        - type
        - text
      title: TextDelta
    ToolCallDelta:
      type: object
      properties:
        type:
          type: string
          const: tool_call
          default: tool_call
        tool_call:
          oneOf:
            - type: string
            - $ref: '#/components/schemas/ToolCall'
        parse_status:
          type: string
          enum:
            - started
            - in_progress
            - failed
            - succeeded
          title: ToolCallParseStatus
      additionalProperties: false
      required:
        - type
        - tool_call
        - parse_status
      title: ToolCallDelta
    CompletionRequest:
      type: object
      properties:
        model_id:
          type: string
          description: >-
            The identifier of the model to use. The model must be registered with
            Llama Stack and available via the /models endpoint.
        content:
          $ref: '#/components/schemas/InterleavedContent'
          description: The content to generate a completion for
        sampling_params:
          $ref: '#/components/schemas/SamplingParams'
          description: >-
            (Optional) Parameters to control the sampling strategy
        response_format:
          $ref: '#/components/schemas/ResponseFormat'
          description: >-
            (Optional) Grammar specification for guided (structured) decoding
        stream:
          type: boolean
          description: >-
            (Optional) If True, generate an SSE event stream of the response. Defaults
            to False.
        logprobs:
          type: object
          properties:
            top_k:
              type: integer
              default: 0
              description: >-
                How many tokens (for each position) to return log probabilities for.
          additionalProperties: false
          description: >-
            (Optional) If specified, log probabilities for each token position will
            be returned.
      additionalProperties: false
      required:
        - model_id
        - content
      title: CompletionRequest
    CompletionResponseStreamChunk:
      type: object
      properties:
        delta:
          type: string
          description: >-
            New content generated since last chunk. This can be one or more tokens.
        stop_reason:
          type: string
          enum:
            - end_of_turn
            - end_of_message
            - out_of_tokens
          description: >-
            Optional reason why generation stopped, if complete
        logprobs:
          type: array
          items:
            $ref: '#/components/schemas/TokenLogProbs'
          description: >-
            Optional log probabilities for generated tokens
      additionalProperties: false
      required:
        - delta
      title: CompletionResponseStreamChunk
      description: >-
        A chunk of a streamed completion response.
    AgentConfig:
      type: object
      properties:
        sampling_params:
          $ref: '#/components/schemas/SamplingParams'
        input_shields:
          type: array
          items:
            type: string
        output_shields:
          type: array
          items:
            type: string
        toolgroups:
          type: array
          items:
            $ref: '#/components/schemas/AgentTool'
        client_tools:
          type: array
          items:
            $ref: '#/components/schemas/ToolDef'
        tool_choice:
          type: string
          enum:
            - auto
            - required
            - none
          title: ToolChoice
          description: >-
            Whether tool use is required or automatic. This is a hint to the model
            which may not be followed. It depends on the Instruction Following capabilities
            of the model.
          deprecated: true
        tool_prompt_format:
          type: string
          enum:
            - json
            - function_tag
            - python_list
          title: ToolPromptFormat
          description: >-
            Prompt format for calling custom / zero shot tools.
          deprecated: true
        tool_config:
          $ref: '#/components/schemas/ToolConfig'
        max_infer_iters:
          type: integer
          default: 10
        model:
          type: string
        instructions:
          type: string
        enable_session_persistence:
          type: boolean
          default: false
        response_format:
          $ref: '#/components/schemas/ResponseFormat'
      additionalProperties: false
      required:
        - model
        - instructions
      title: AgentConfig
    AgentTool:
      oneOf:
        - type: string
        - type: object
          properties:
            name:
              type: string
            args:
              type: object
              additionalProperties:
                oneOf:
                  - type: 'null'
                  - type: boolean
                  - type: number
                  - type: string
                  - type: array
                  - type: object
          additionalProperties: false
          required:
            - name
            - args
          title: AgentToolGroupWithArgs
    ToolDef:
      type: object
      properties:
        name:
          type: string
        description:
          type: string
        parameters:
          type: array
          items:
            $ref: '#/components/schemas/ToolParameter'
        metadata:
          type: object
          additionalProperties:
            oneOf:
              - type: 'null'
              - type: boolean
              - type: number
              - type: string
              - type: array
              - type: object
      additionalProperties: false
      required:
        - name
      title: ToolDef
    ToolParameter:
      type: object
      properties:
        name:
          type: string
        parameter_type:
          type: string
        description:
          type: string
        required:
          type: boolean
          default: true
        default:
          oneOf:
            - type: 'null'
            - type: boolean
            - type: number
            - type: string
            - type: array
            - type: object
      additionalProperties: false
      required:
        - name
        - parameter_type
        - description
        - required
      title: ToolParameter
    CreateAgentRequest:
      type: object
      properties:
        agent_config:
          $ref: '#/components/schemas/AgentConfig'
          description: The configuration for the agent.
      additionalProperties: false
      required:
        - agent_config
      title: CreateAgentRequest
    AgentCreateResponse:
      type: object
      properties:
        agent_id:
          type: string
      additionalProperties: false
      required:
        - agent_id
      title: AgentCreateResponse
    CreateAgentSessionRequest:
      type: object
      properties:
        session_name:
          type: string
          description: The name of the session to create.
      additionalProperties: false
      required:
        - session_name
      title: CreateAgentSessionRequest
    AgentSessionCreateResponse:
      type: object
      properties:
        session_id:
          type: string
      additionalProperties: false
      required:
        - session_id
      title: AgentSessionCreateResponse
    CreateAgentTurnRequest:
      type: object
      properties:
        messages:
          type: array
          items:
            oneOf:
              - $ref: '#/components/schemas/UserMessage'
              - $ref: '#/components/schemas/ToolResponseMessage'
          description: List of messages to start the turn with.
        stream:
          type: boolean
          description: >-
            (Optional) If True, generate an SSE event stream of the response. Defaults
            to False.
        documents:
          type: array
          items:
            type: object
            properties:
              content:
                oneOf:
                  - type: string
                  - $ref: '#/components/schemas/InterleavedContentItem'
                  - type: array
                    items:
                      $ref: '#/components/schemas/InterleavedContentItem'
                  - $ref: '#/components/schemas/URL'
                description: The content of the document.
              mime_type:
                type: string
                description: The MIME type of the document.
            additionalProperties: false
            required:
              - content
              - mime_type
            title: Document
            description: A document to be used by an agent.
          description: >-
            (Optional) List of documents to create the turn with.
        toolgroups:
          type: array
          items:
            $ref: '#/components/schemas/AgentTool'
          description: >-
            (Optional) List of toolgroups to create the turn with, will be used in
            addition to the agent's config toolgroups for the request.
        tool_config:
          $ref: '#/components/schemas/ToolConfig'
          description: >-
            (Optional) The tool configuration to create the turn with, will be used
            to override the agent's tool_config.
      additionalProperties: false
      required:
        - messages
      title: CreateAgentTurnRequest
    InferenceStep:
      type: object
      properties:
        turn_id:
          type: string
          description: The ID of the turn.
        step_id:
          type: string
          description: The ID of the step.
        started_at:
          type: string
          format: date-time
          description: The time the step started.
        completed_at:
          type: string
          format: date-time
          description: The time the step completed.
        step_type:
          type: string
          const: inference
          default: inference
        model_response:
          $ref: '#/components/schemas/CompletionMessage'
          description: The response from the LLM.
      additionalProperties: false
      required:
        - turn_id
        - step_id
        - step_type
        - model_response
      title: InferenceStep
      description: An inference step in an agent turn.
    MemoryRetrievalStep:
      type: object
      properties:
        turn_id:
          type: string
          description: The ID of the turn.
        step_id:
          type: string
          description: The ID of the step.
        started_at:
          type: string
          format: date-time
          description: The time the step started.
        completed_at:
          type: string
          format: date-time
          description: The time the step completed.
        step_type:
          type: string
          const: memory_retrieval
          default: memory_retrieval
        vector_db_ids:
          type: string
          description: >-
            The IDs of the vector databases to retrieve context from.
        inserted_context:
          $ref: '#/components/schemas/InterleavedContent'
          description: >-
            The context retrieved from the vector databases.
      additionalProperties: false
      required:
        - turn_id
        - step_id
        - step_type
        - vector_db_ids
        - inserted_context
      title: MemoryRetrievalStep
      description: >-
        A memory retrieval step in an agent turn.
    SafetyViolation:
      type: object
      properties:
        violation_level:
          $ref: '#/components/schemas/ViolationLevel'
        user_message:
          type: string
        metadata:
          type: object
          additionalProperties:
            oneOf:
              - type: 'null'
              - type: boolean
              - type: number
              - type: string
              - type: array
              - type: object
      additionalProperties: false
      required:
        - violation_level
        - metadata
      title: SafetyViolation
    ShieldCallStep:
      type: object
      properties:
        turn_id:
          type: string
          description: The ID of the turn.
        step_id:
          type: string
          description: The ID of the step.
        started_at:
          type: string
          format: date-time
          description: The time the step started.
        completed_at:
          type: string
          format: date-time
          description: The time the step completed.
        step_type:
          type: string
          const: shield_call
          default: shield_call
        violation:
          $ref: '#/components/schemas/SafetyViolation'
          description: The violation from the shield call.
      additionalProperties: false
      required:
        - turn_id
        - step_id
        - step_type
      title: ShieldCallStep
      description: A shield call step in an agent turn.
    ToolExecutionStep:
      type: object
      properties:
        turn_id:
          type: string
          description: The ID of the turn.
        step_id:
          type: string
          description: The ID of the step.
        started_at:
          type: string
          format: date-time
          description: The time the step started.
        completed_at:
          type: string
          format: date-time
          description: The time the step completed.
        step_type:
          type: string
          const: tool_execution
          default: tool_execution
        tool_calls:
          type: array
          items:
            $ref: '#/components/schemas/ToolCall'
          description: The tool calls to execute.
        tool_responses:
          type: array
          items:
            $ref: '#/components/schemas/ToolResponse'
          description: The tool responses from the tool calls.
      additionalProperties: false
      required:
        - turn_id
        - step_id
        - step_type
        - tool_calls
        - tool_responses
      title: ToolExecutionStep
      description: A tool execution step in an agent turn.
    ToolResponse:
      type: object
      properties:
        call_id:
          type: string
        tool_name:
          oneOf:
            - type: string
              enum:
                - brave_search
                - wolfram_alpha
                - photogen
                - code_interpreter
              title: BuiltinTool
            - type: string
        content:
          $ref: '#/components/schemas/InterleavedContent'
        metadata:
          type: object
          additionalProperties:
            oneOf:
              - type: 'null'
              - type: boolean
              - type: number
              - type: string
              - type: array
              - type: object
      additionalProperties: false
      required:
        - call_id
        - tool_name
        - content
      title: ToolResponse
    Turn:
      type: object
      properties:
        turn_id:
          type: string
        session_id:
          type: string
        input_messages:
          type: array
          items:
            oneOf:
              - $ref: '#/components/schemas/UserMessage'
              - $ref: '#/components/schemas/ToolResponseMessage'
        steps:
          type: array
          items:
            oneOf:
              - $ref: '#/components/schemas/InferenceStep'
              - $ref: '#/components/schemas/ToolExecutionStep'
              - $ref: '#/components/schemas/ShieldCallStep'
              - $ref: '#/components/schemas/MemoryRetrievalStep'
            discriminator:
              propertyName: step_type
              mapping:
                inference: '#/components/schemas/InferenceStep'
                tool_execution: '#/components/schemas/ToolExecutionStep'
                shield_call: '#/components/schemas/ShieldCallStep'
                memory_retrieval: '#/components/schemas/MemoryRetrievalStep'
        output_message:
          $ref: '#/components/schemas/CompletionMessage'
        output_attachments:
          type: array
          items:
            type: object
            properties:
              content:
                oneOf:
                  - type: string
                  - $ref: '#/components/schemas/InterleavedContentItem'
                  - type: array
                    items:
                      $ref: '#/components/schemas/InterleavedContentItem'
                  - $ref: '#/components/schemas/URL'
                description: The content of the attachment.
              mime_type:
                type: string
                description: The MIME type of the attachment.
            additionalProperties: false
            required:
              - content
              - mime_type
            title: Attachment
            description: An attachment to an agent turn.
        started_at:
          type: string
          format: date-time
        completed_at:
          type: string
          format: date-time
      additionalProperties: false
      required:
        - turn_id
        - session_id
        - input_messages
        - steps
        - output_message
        - started_at
      title: Turn
      description: >-
        A single turn in an interaction with an Agentic System.
    ViolationLevel:
      type: string
      enum:
        - info
        - warn
        - error
      title: ViolationLevel
    AgentTurnResponseEvent:
      type: object
      properties:
        payload:
          $ref: '#/components/schemas/AgentTurnResponseEventPayload'
      additionalProperties: false
      required:
        - payload
      title: AgentTurnResponseEvent
    AgentTurnResponseEventPayload:
      oneOf:
        - $ref: '#/components/schemas/AgentTurnResponseStepStartPayload'
        - $ref: '#/components/schemas/AgentTurnResponseStepProgressPayload'
        - $ref: '#/components/schemas/AgentTurnResponseStepCompletePayload'
        - $ref: '#/components/schemas/AgentTurnResponseTurnStartPayload'
        - $ref: '#/components/schemas/AgentTurnResponseTurnCompletePayload'
        - $ref: '#/components/schemas/AgentTurnResponseTurnAwaitingInputPayload'
      discriminator:
        propertyName: event_type
        mapping:
          step_start: '#/components/schemas/AgentTurnResponseStepStartPayload'
          step_progress: '#/components/schemas/AgentTurnResponseStepProgressPayload'
          step_complete: '#/components/schemas/AgentTurnResponseStepCompletePayload'
          turn_start: '#/components/schemas/AgentTurnResponseTurnStartPayload'
          turn_complete: '#/components/schemas/AgentTurnResponseTurnCompletePayload'
          turn_awaiting_input: '#/components/schemas/AgentTurnResponseTurnAwaitingInputPayload'
    AgentTurnResponseStepCompletePayload:
      type: object
      properties:
        event_type:
          type: string
          const: step_complete
          default: step_complete
        step_type:
          type: string
          enum:
            - inference
            - tool_execution
            - shield_call
            - memory_retrieval
          title: StepType
          description: Type of the step in an agent turn.
        step_id:
          type: string
        step_details:
          oneOf:
            - $ref: '#/components/schemas/InferenceStep'
            - $ref: '#/components/schemas/ToolExecutionStep'
            - $ref: '#/components/schemas/ShieldCallStep'
            - $ref: '#/components/schemas/MemoryRetrievalStep'
          discriminator:
            propertyName: step_type
            mapping:
              inference: '#/components/schemas/InferenceStep'
              tool_execution: '#/components/schemas/ToolExecutionStep'
              shield_call: '#/components/schemas/ShieldCallStep'
              memory_retrieval: '#/components/schemas/MemoryRetrievalStep'
      additionalProperties: false
      required:
        - event_type
        - step_type
        - step_id
        - step_details
      title: AgentTurnResponseStepCompletePayload
    AgentTurnResponseStepProgressPayload:
      type: object
      properties:
        event_type:
          type: string
          const: step_progress
          default: step_progress
        step_type:
          type: string
          enum:
            - inference
            - tool_execution
            - shield_call
            - memory_retrieval
          title: StepType
          description: Type of the step in an agent turn.
        step_id:
          type: string
        delta:
          $ref: '#/components/schemas/ContentDelta'
      additionalProperties: false
      required:
        - event_type
        - step_type
        - step_id
        - delta
      title: AgentTurnResponseStepProgressPayload
    AgentTurnResponseStepStartPayload:
      type: object
      properties:
        event_type:
          type: string
          const: step_start
          default: step_start
        step_type:
          type: string
          enum:
            - inference
            - tool_execution
            - shield_call
            - memory_retrieval
          title: StepType
          description: Type of the step in an agent turn.
        step_id:
          type: string
        metadata:
          type: object
          additionalProperties:
            oneOf:
              - type: 'null'
              - type: boolean
              - type: number
              - type: string
              - type: array
              - type: object
      additionalProperties: false
      required:
        - event_type
        - step_type
        - step_id
      title: AgentTurnResponseStepStartPayload
    AgentTurnResponseStreamChunk:
      type: object
      properties:
        event:
          $ref: '#/components/schemas/AgentTurnResponseEvent'
      additionalProperties: false
      required:
        - event
      title: AgentTurnResponseStreamChunk
      description: streamed agent turn completion response.
    "AgentTurnResponseTurnAwaitingInputPayload":
      type: object
      properties:
        event_type:
          type: string
          const: turn_awaiting_input
          default: turn_awaiting_input
        turn:
          $ref: '#/components/schemas/Turn'
      additionalProperties: false
      required:
        - event_type
        - turn
      title: >-
        AgentTurnResponseTurnAwaitingInputPayload
    AgentTurnResponseTurnCompletePayload:
      type: object
      properties:
        event_type:
          type: string
          const: turn_complete
          default: turn_complete
        turn:
          $ref: '#/components/schemas/Turn'
      additionalProperties: false
      required:
        - event_type
        - turn
      title: AgentTurnResponseTurnCompletePayload
    AgentTurnResponseTurnStartPayload:
      type: object
      properties:
        event_type:
          type: string
          const: turn_start
          default: turn_start
        turn_id:
          type: string
      additionalProperties: false
      required:
        - event_type
        - turn_id
      title: AgentTurnResponseTurnStartPayload
    CreateUploadSessionRequest:
      type: object
      properties:
        bucket:
          type: string
          description: >-
            Bucket under which the file is stored (valid chars: a-zA-Z0-9_-)
        key:
          type: string
          description: >-
            Key under which the file is stored (valid chars: a-zA-Z0-9_-/.)
        mime_type:
          type: string
          description: MIME type of the file
        size:
          type: integer
          description: File size in bytes
      additionalProperties: false
      required:
        - bucket
        - key
        - mime_type
        - size
      title: CreateUploadSessionRequest
    FileUploadResponse:
      type: object
      properties:
        id:
          type: string
          description: ID of the upload session
        url:
          type: string
          description: Upload URL for the file or file parts
        offset:
          type: integer
          description: Upload content offset
        size:
          type: integer
          description: Upload content size
      additionalProperties: false
      required:
        - id
        - url
        - offset
        - size
      title: FileUploadResponse
      description: >-
        Response after initiating a file upload session.
    FileResponse:
      type: object
      properties:
        bucket:
          type: string
          description: >-
            Bucket under which the file is stored (valid chars: a-zA-Z0-9_-)
        key:
          type: string
          description: >-
            Key under which the file is stored (valid chars: a-zA-Z0-9_-/.)
        mime_type:
          type: string
          description: MIME type of the file
        url:
          type: string
          description: Upload URL for the file contents
        bytes:
          type: integer
          description: Size of the file in bytes
        created_at:
          type: integer
          description: Timestamp of when the file was created
      additionalProperties: false
      required:
        - bucket
        - key
        - mime_type
        - url
        - bytes
        - created_at
      title: FileResponse
      description: Response representing a file entry.
    EmbeddingsRequest:
      type: object
      properties:
        model_id:
          type: string
          description: >-
            The identifier of the model to use. The model must be an embedding model
            registered with Llama Stack and available via the /models endpoint.
        contents:
          oneOf:
            - type: array
              items:
                type: string
            - type: array
              items:
                $ref: '#/components/schemas/InterleavedContentItem'
          description: >-
            List of contents to generate embeddings for. Each content can be a string
            or an InterleavedContentItem (and hence can be multimodal). The behavior
            depends on the model and provider. Some models may only support text.
        text_truncation:
          type: string
          enum:
            - none
            - start
            - end
          description: >-
            (Optional) Config for how to truncate text for embedding when text is
            longer than the model's max sequence length.
        output_dimension:
          type: integer
          description: >-
            (Optional) Output dimensionality for the embeddings. Only supported by
            Matryoshka models.
        task_type:
          type: string
          enum:
            - query
            - document
          description: >-
            (Optional) How is the embedding being used? This is only supported by
            asymmetric embedding models.
      additionalProperties: false
      required:
        - model_id
        - contents
      title: EmbeddingsRequest
    EmbeddingsResponse:
      type: object
      properties:
        embeddings:
          type: array
          items:
            type: array
            items:
              type: number
          description: >-
            List of embedding vectors, one per input content. Each embedding is a
            list of floats. The dimensionality of the embedding is model-specific;
            you can check model metadata using /models/{model_id}
      additionalProperties: false
      required:
        - embeddings
      title: EmbeddingsResponse
      description: >-
        Response containing generated embeddings.
    AgentCandidate:
      type: object
      properties:
        type:
          type: string
          const: agent
          default: agent
        config:
          $ref: '#/components/schemas/AgentConfig'
          description: >-
            The configuration for the agent candidate.
      additionalProperties: false
      required:
        - type
        - config
      title: AgentCandidate
      description: An agent candidate for evaluation.
    AggregationFunctionType:
      type: string
      enum:
        - average
        - median
        - categorical_count
        - accuracy
      title: AggregationFunctionType
      description: A type of aggregation function.
    AnswerCorrectnessScoringFnParams:
      type: object
      properties:
        aggregation_functions:
          type: array
          items:
            $ref: '#/components/schemas/AggregationFunctionType'
          description: >-
            (Optional) Aggregation functions to apply to the scores of each row. If
            not provided, no aggregation will be performed.
        type:
          type: string
          const: answer_correctness
          default: answer_correctness
      additionalProperties: false
      required:
        - type
      title: AnswerCorrectnessScoringFnParams
    AnswerRelevancyScoringFnParams:
      type: object
      properties:
        aggregation_functions:
          type: array
          items:
            $ref: '#/components/schemas/AggregationFunctionType'
          description: >-
            (Optional) Aggregation functions to apply to the scores of each row. If
            not provided, no aggregation will be performed.
        type:
          type: string
          const: answer_relevancy
          default: answer_relevancy
      additionalProperties: false
      required:
        - type
      title: AnswerRelevancyScoringFnParams
    AnswerSimilarityScoringFnParams:
      type: object
      properties:
        aggregation_functions:
          type: array
          items:
            $ref: '#/components/schemas/AggregationFunctionType'
          description: >-
            (Optional) Aggregation functions to apply to the scores of each row. If
            not provided, no aggregation will be performed.
        type:
          type: string
          const: answer_similarity
          default: answer_similarity
      additionalProperties: false
      required:
        - type
      title: AnswerSimilarityScoringFnParams
    BenchmarkConfig:
      type: object
      properties:
        eval_candidate:
          $ref: '#/components/schemas/EvalCandidate'
          description: The candidate to evaluate.
        scoring_params:
          type: object
          additionalProperties:
            $ref: '#/components/schemas/ScoringFnParams'
          description: >-
            Map between scoring function id and parameters for each scoring function
            you want to run
        num_examples:
          type: integer
          description: >-
            (Optional) The number of examples to evaluate. If not provided, all examples
            in the dataset will be evaluated
      additionalProperties: false
      required:
        - eval_candidate
        - scoring_params
      title: BenchmarkConfig
      description: >-
        A benchmark configuration for evaluation.
    ContextEntityRecallScoringFnParams:
      type: object
      properties:
        aggregation_functions:
          type: array
          items:
            $ref: '#/components/schemas/AggregationFunctionType'
          description: >-
            (Optional) Aggregation functions to apply to the scores of each row. If
            not provided, no aggregation will be performed.
        type:
          type: string
          const: context_entity_recall
          default: context_entity_recall
      additionalProperties: false
      required:
        - type
      title: ContextEntityRecallScoringFnParams
    ContextPrecisionScoringFnParams:
      type: object
      properties:
        aggregation_functions:
          type: array
          items:
            $ref: '#/components/schemas/AggregationFunctionType'
          description: >-
            (Optional) Aggregation functions to apply to the scores of each row. If
            not provided, no aggregation will be performed.
        type:
          type: string
          const: context_precision
          default: context_precision
      additionalProperties: false
      required:
        - type
      title: ContextPrecisionScoringFnParams
    ContextRecallScoringFnParams:
      type: object
      properties:
        aggregation_functions:
          type: array
          items:
            $ref: '#/components/schemas/AggregationFunctionType'
          description: >-
            (Optional) Aggregation functions to apply to the scores of each row. If
            not provided, no aggregation will be performed.
        type:
          type: string
          const: context_recall
          default: context_recall
      additionalProperties: false
      required:
        - type
      title: ContextRecallScoringFnParams
    ContextRelevancyScoringFnParams:
      type: object
      properties:
        aggregation_functions:
          type: array
          items:
            $ref: '#/components/schemas/AggregationFunctionType'
          description: >-
            (Optional) Aggregation functions to apply to the scores of each row. If
            not provided, no aggregation will be performed.
        type:
          type: string
          const: context_relevancy
          default: context_relevancy
      additionalProperties: false
      required:
        - type
      title: ContextRelevancyScoringFnParams
    EqualityScoringFnParams:
      type: object
      properties:
        aggregation_functions:
          type: array
          items:
            $ref: '#/components/schemas/AggregationFunctionType'
          description: >-
            (Optional) Aggregation functions to apply to the scores of each row. If
            not provided, no aggregation will be performed.
        type:
          type: string
          const: equality
          default: equality
      additionalProperties: false
      required:
        - type
      title: EqualityScoringFnParams
    EvalCandidate:
      oneOf:
        - $ref: '#/components/schemas/ModelCandidate'
        - $ref: '#/components/schemas/AgentCandidate'
      discriminator:
        propertyName: type
        mapping:
          model: '#/components/schemas/ModelCandidate'
          agent: '#/components/schemas/AgentCandidate'
    FactualityScoringFnParams:
      type: object
      properties:
        aggregation_functions:
          type: array
          items:
            $ref: '#/components/schemas/AggregationFunctionType'
          description: >-
            (Optional) Aggregation functions to apply to the scores of each row. If
            not provided, no aggregation will be performed.
        type:
          type: string
          const: factuality
          default: factuality
      additionalProperties: false
      required:
        - type
      title: FactualityScoringFnParams
    FaithfulnessScoringFnParams:
      type: object
      properties:
        aggregation_functions:
          type: array
          items:
            $ref: '#/components/schemas/AggregationFunctionType'
          description: >-
            (Optional) Aggregation functions to apply to the scores of each row. If
            not provided, no aggregation will be performed.
        type:
          type: string
          const: faithfulness
          default: faithfulness
      additionalProperties: false
      required:
        - type
      title: FaithfulnessScoringFnParams
    LLMAsJudgeScoringFnParams:
      type: object
      properties:
        type:
          type: string
          const: custom_llm_as_judge
          default: custom_llm_as_judge
        judge_model:
          type: string
        prompt_template:
          type: string
        judge_score_regexes:
          type: array
          items:
            type: string
        aggregation_functions:
          type: array
          items:
            $ref: '#/components/schemas/AggregationFunctionType'
      additionalProperties: false
      required:
        - type
        - judge_model
      title: LLMAsJudgeScoringFnParams
    ModelCandidate:
      type: object
      properties:
        type:
          type: string
          const: model
          default: model
        model:
          type: string
          description: The model ID to evaluate.
        sampling_params:
          $ref: '#/components/schemas/SamplingParams'
          description: The sampling parameters for the model.
        system_message:
          $ref: '#/components/schemas/SystemMessage'
          description: >-
            (Optional) The system message providing instructions or context to the
            model.
      additionalProperties: false
      required:
        - type
        - model
        - sampling_params
      title: ModelCandidate
      description: A model candidate for evaluation.
    RegexParserMathScoringFnParams:
      type: object
      properties:
        parsing_regexes:
          type: array
          items:
            type: string
          description: >-
            (Optional) Regexes to extract the answer from generated response.
        aggregation_functions:
          type: array
          items:
            $ref: '#/components/schemas/AggregationFunctionType'
          description: >-
            (Optional) Aggregation functions to apply to the scores of each row. If
            not provided, no aggregation will be performed.
        type:
          type: string
          const: regex_parser_math_response
          default: regex_parser_math_response
      additionalProperties: false
      required:
        - parsing_regexes
        - type
      title: RegexParserMathScoringFnParams
    RegexParserScoringFnParams:
      type: object
      properties:
        parsing_regexes:
          type: array
          items:
            type: string
          description: >-
            (Optional) Regexes to extract the answer from generated response.
        aggregation_functions:
          type: array
          items:
            $ref: '#/components/schemas/AggregationFunctionType'
          description: >-
            (Optional) Aggregation functions to apply to the scores of each row. If
            not provided, no aggregation will be performed.
        type:
          type: string
          const: regex_parser
          default: regex_parser
      additionalProperties: false
      required:
        - parsing_regexes
        - type
      title: RegexParserScoringFnParams
    ScoringFnParams:
      oneOf:
        - $ref: '#/components/schemas/LLMAsJudgeScoringFnParams'
        - $ref: '#/components/schemas/RegexParserScoringFnParams'
        - $ref: '#/components/schemas/RegexParserMathScoringFnParams'
        - $ref: '#/components/schemas/EqualityScoringFnParams'
        - $ref: '#/components/schemas/SubsetOfcoringFnParams'
        - $ref: '#/components/schemas/FactualityScoringFnParams'
        - $ref: '#/components/schemas/FaithfulnessScoringFnParams'
        - $ref: '#/components/schemas/AnswerCorrectnessScoringFnParams'
        - $ref: '#/components/schemas/AnswerRelevancyScoringFnParams'
        - $ref: '#/components/schemas/AnswerSimilarityScoringFnParams'
        - $ref: '#/components/schemas/ContextEntityRecallScoringFnParams'
        - $ref: '#/components/schemas/ContextPrecisionScoringFnParams'
        - $ref: '#/components/schemas/ContextRecallScoringFnParams'
        - $ref: '#/components/schemas/ContextRelevancyScoringFnParams'
      discriminator:
        propertyName: type
        mapping:
          custom_llm_as_judge: '#/components/schemas/LLMAsJudgeScoringFnParams'
          regex_parser: '#/components/schemas/RegexParserScoringFnParams'
          regex_parser_math_response: '#/components/schemas/RegexParserMathScoringFnParams'
          equality: '#/components/schemas/EqualityScoringFnParams'
          subset_of: '#/components/schemas/SubsetOfcoringFnParams'
          factuality: '#/components/schemas/FactualityScoringFnParams'
          faithfulness: '#/components/schemas/FaithfulnessScoringFnParams'
          answer_correctness: '#/components/schemas/AnswerCorrectnessScoringFnParams'
          answer_relevancy: '#/components/schemas/AnswerRelevancyScoringFnParams'
          answer_similarity: '#/components/schemas/AnswerSimilarityScoringFnParams'
          context_entity_recall: '#/components/schemas/ContextEntityRecallScoringFnParams'
          context_precision: '#/components/schemas/ContextPrecisionScoringFnParams'
          context_recall: '#/components/schemas/ContextRecallScoringFnParams'
          context_relevancy: '#/components/schemas/ContextRelevancyScoringFnParams'
    SubsetOfcoringFnParams:
      type: object
      properties:
        aggregation_functions:
          type: array
          items:
            $ref: '#/components/schemas/AggregationFunctionType'
          description: >-
            (Optional) Aggregation functions to apply to the scores of each row. If
            not provided, no aggregation will be performed.
        type:
          type: string
          const: subset_of
          default: subset_of
      additionalProperties: false
      required:
        - type
      title: SubsetOfcoringFnParams
    EvaluateRowsRequest:
      type: object
      properties:
        input_rows:
          type: array
          items:
            type: object
            additionalProperties:
              oneOf:
                - type: 'null'
                - type: boolean
                - type: number
                - type: string
                - type: array
                - type: object
          description: The rows to evaluate.
        scoring_functions:
          type: array
          items:
            type: string
          description: >-
            The scoring functions to use for the evaluation.
        benchmark_config:
          $ref: '#/components/schemas/BenchmarkConfig'
          description: The configuration for the benchmark.
      additionalProperties: false
      required:
        - input_rows
        - scoring_functions
        - benchmark_config
      title: EvaluateRowsRequest
    EvaluateResponse:
      type: object
      properties:
        generations:
          type: array
          items:
            type: object
            additionalProperties:
              oneOf:
                - type: 'null'
                - type: boolean
                - type: number
                - type: string
                - type: array
                - type: object
          description: The generations from the evaluation.
        scores:
          type: object
          additionalProperties:
            $ref: '#/components/schemas/ScoringResult'
          description: The scores from the evaluation.
      additionalProperties: false
      required:
        - generations
        - scores
      title: EvaluateResponse
      description: The response from an evaluation.
    ScoringResult:
      type: object
      properties:
        score_rows:
          type: array
          items:
            type: object
            additionalProperties:
              oneOf:
                - type: 'null'
                - type: boolean
                - type: number
                - type: string
                - type: array
                - type: object
          description: >-
            The scoring result for each row. Each row is a map of column name to value.
        aggregated_results:
          type: object
          additionalProperties:
            oneOf:
              - type: 'null'
              - type: boolean
              - type: number
              - type: string
              - type: array
              - type: object
          description: Map of metric name to aggregated value
      additionalProperties: false
      required:
        - score_rows
        - aggregated_results
      title: ScoringResult
      description: A scoring result for a single row.
    Agent:
      type: object
      properties:
        agent_id:
          type: string
        agent_config:
          $ref: '#/components/schemas/AgentConfig'
        created_at:
          type: string
          format: date-time
      additionalProperties: false
      required:
        - agent_id
        - agent_config
        - created_at
      title: Agent
    Session:
      type: object
      properties:
        session_id:
          type: string
        session_name:
          type: string
        turns:
          type: array
          items:
            $ref: '#/components/schemas/Turn'
        started_at:
          type: string
          format: date-time
      additionalProperties: false
      required:
        - session_id
        - session_name
        - turns
        - started_at
      title: Session
      description: >-
        A single session of an interaction with an Agentic System.
    AgentStepResponse:
      type: object
      properties:
        step:
          oneOf:
            - $ref: '#/components/schemas/InferenceStep'
            - $ref: '#/components/schemas/ToolExecutionStep'
            - $ref: '#/components/schemas/ShieldCallStep'
            - $ref: '#/components/schemas/MemoryRetrievalStep'
          discriminator:
            propertyName: step_type
            mapping:
              inference: '#/components/schemas/InferenceStep'
              tool_execution: '#/components/schemas/ToolExecutionStep'
              shield_call: '#/components/schemas/ShieldCallStep'
              memory_retrieval: '#/components/schemas/MemoryRetrievalStep'
      additionalProperties: false
      required:
        - step
      title: AgentStepResponse
    Benchmark:
      type: object
      properties:
        identifier:
          type: string
        provider_resource_id:
          type: string
        provider_id:
          type: string
        type:
          type: string
          const: benchmark
          default: benchmark
        dataset_id:
          type: string
        scoring_functions:
          type: array
          items:
            type: string
        metadata:
          type: object
          additionalProperties:
            oneOf:
              - type: 'null'
              - type: boolean
              - type: number
              - type: string
              - type: array
              - type: object
      additionalProperties: false
      required:
        - identifier
        - provider_resource_id
        - provider_id
        - type
        - dataset_id
        - scoring_functions
        - metadata
      title: Benchmark
    DataSource:
      oneOf:
        - $ref: '#/components/schemas/URIDataSource'
        - $ref: '#/components/schemas/HuggingfaceDataSource'
        - $ref: '#/components/schemas/RowsDataSource'
      discriminator:
        propertyName: type
        mapping:
          uri: '#/components/schemas/URIDataSource'
          huggingface: '#/components/schemas/HuggingfaceDataSource'
          rows: '#/components/schemas/RowsDataSource'
    Dataset:
      type: object
      properties:
        identifier:
          type: string
        provider_resource_id:
          type: string
        provider_id:
          type: string
        type:
          type: string
          const: dataset
          default: dataset
        schema:
          type: string
          enum:
            - messages
          title: Schema
          description: >-
            Schema of the dataset. Each type has a different column format.
        data_source:
          $ref: '#/components/schemas/DataSource'
        metadata:
          type: object
          additionalProperties:
            oneOf:
              - type: 'null'
              - type: boolean
              - type: number
              - type: string
              - type: array
              - type: object
      additionalProperties: false
      required:
        - identifier
        - provider_resource_id
        - provider_id
        - type
        - schema
        - data_source
        - metadata
      title: Dataset
    HuggingfaceDataSource:
      type: object
      properties:
        type:
          type: string
          const: huggingface
          default: huggingface
        dataset_path:
          type: string
        params:
          type: object
          additionalProperties:
            oneOf:
              - type: 'null'
              - type: boolean
              - type: number
              - type: string
              - type: array
              - type: object
      additionalProperties: false
      required:
        - type
        - dataset_path
        - params
      title: HuggingfaceDataSource
    RowsDataSource:
      type: object
      properties:
        type:
          type: string
          const: rows
          default: rows
        rows:
          type: array
          items:
            type: object
            additionalProperties:
              oneOf:
                - type: 'null'
                - type: boolean
                - type: number
                - type: string
                - type: array
                - type: object
      additionalProperties: false
      required:
        - type
        - rows
      title: RowsDataSource
    URIDataSource:
      type: object
      properties:
        type:
          type: string
          const: uri
          default: uri
        uri:
          type: string
      additionalProperties: false
      required:
        - type
        - uri
      title: URIDataSource
    Model:
      type: object
      properties:
        identifier:
          type: string
        provider_resource_id:
          type: string
        provider_id:
          type: string
        type:
          type: string
          const: model
          default: model
        metadata:
          type: object
          additionalProperties:
            oneOf:
              - type: 'null'
              - type: boolean
              - type: number
              - type: string
              - type: array
              - type: object
        model_type:
          $ref: '#/components/schemas/ModelType'
          default: llm
      additionalProperties: false
      required:
        - identifier
        - provider_resource_id
        - provider_id
        - type
        - metadata
        - model_type
      title: Model
    ModelType:
      type: string
      enum:
        - llm
        - embedding
      title: ModelType
    PaginatedRowsResult:
      type: object
      properties:
        rows:
          type: array
          items:
            type: object
            additionalProperties:
              oneOf:
                - type: 'null'
                - type: boolean
                - type: number
                - type: string
                - type: array
                - type: object
          description: The rows in the current page.
        total_count:
          type: integer
          description: The total number of rows in the dataset.
        next_page_token:
          type: string
          description: The token to get the next page of rows.
      additionalProperties: false
      required:
        - rows
        - total_count
      title: PaginatedRowsResult
      description: A paginated list of rows from a dataset.
    ScoringFn:
      type: object
      properties:
        identifier:
          type: string
        provider_resource_id:
          type: string
        provider_id:
          type: string
        type:
          type: string
          const: scoring_function
          default: scoring_function
        scoring_fn_type:
          type: string
          enum:
            - custom_llm_as_judge
            - regex_parser
            - regex_parser_math_response
            - equality
            - subset_of
            - factuality
            - faithfulness
            - answer_correctness
            - answer_relevancy
            - answer_similarity
            - context_entity_recall
            - context_precision
            - context_recall
            - context_relevancy
          description: The type of scoring function.
        params:
          $ref: '#/components/schemas/ScoringFnParams'
          description: >-
            (Optional) The parameters for the scoring function.
        metadata:
          type: object
          additionalProperties:
            oneOf:
              - type: 'null'
              - type: boolean
              - type: number
              - type: string
              - type: array
              - type: object
          description: >-
            (Optional) Any additional metadata for this definition (e.g. description).
      additionalProperties: false
      required:
        - identifier
        - provider_resource_id
        - provider_id
        - type
        - scoring_fn_type
        - metadata
      title: ScoringFn
    Shield:
      type: object
      properties:
        identifier:
          type: string
        provider_resource_id:
          type: string
        provider_id:
          type: string
        type:
          type: string
          const: shield
          default: shield
        params:
          type: object
          additionalProperties:
            oneOf:
              - type: 'null'
              - type: boolean
              - type: number
              - type: string
              - type: array
              - type: object
      additionalProperties: false
      required:
        - identifier
        - provider_resource_id
        - provider_id
        - type
      title: Shield
      description: >-
        A safety shield resource that can be used to check content
    Span:
      type: object
      properties:
        span_id:
          type: string
        trace_id:
          type: string
        parent_span_id:
          type: string
        name:
          type: string
        start_time:
          type: string
          format: date-time
        end_time:
          type: string
          format: date-time
        attributes:
          type: object
          additionalProperties:
            oneOf:
              - type: 'null'
              - type: boolean
              - type: number
              - type: string
              - type: array
              - type: object
      additionalProperties: false
      required:
        - span_id
        - trace_id
        - name
        - start_time
      title: Span
    GetSpanTreeRequest:
      type: object
      properties:
        attributes_to_return:
          type: array
          items:
            type: string
        max_depth:
          type: integer
      additionalProperties: false
      title: GetSpanTreeRequest
    SpanStatus:
      type: string
      enum:
        - ok
        - error
      title: SpanStatus
    SpanWithStatus:
      type: object
      properties:
        span_id:
          type: string
        trace_id:
          type: string
        parent_span_id:
          type: string
        name:
          type: string
        start_time:
          type: string
          format: date-time
        end_time:
          type: string
          format: date-time
        attributes:
          type: object
          additionalProperties:
            oneOf:
              - type: 'null'
              - type: boolean
              - type: number
              - type: string
              - type: array
              - type: object
        status:
          $ref: '#/components/schemas/SpanStatus'
      additionalProperties: false
      required:
        - span_id
        - trace_id
        - name
        - start_time
      title: SpanWithStatus
    QuerySpanTreeResponse:
      type: object
      properties:
        data:
          type: object
          additionalProperties:
            $ref: '#/components/schemas/SpanWithStatus'
      additionalProperties: false
      required:
        - data
      title: QuerySpanTreeResponse
    Tool:
      type: object
      properties:
        identifier:
          type: string
        provider_resource_id:
          type: string
        provider_id:
          type: string
        type:
          type: string
          const: tool
          default: tool
        toolgroup_id:
          type: string
        tool_host:
          $ref: '#/components/schemas/ToolHost'
        description:
          type: string
        parameters:
          type: array
          items:
            $ref: '#/components/schemas/ToolParameter'
        metadata:
          type: object
          additionalProperties:
            oneOf:
              - type: 'null'
              - type: boolean
              - type: number
              - type: string
              - type: array
              - type: object
      additionalProperties: false
      required:
        - identifier
        - provider_resource_id
        - provider_id
        - type
        - toolgroup_id
        - tool_host
        - description
        - parameters
      title: Tool
    ToolHost:
      type: string
      enum:
        - distribution
        - client
        - model_context_protocol
      title: ToolHost
    ToolGroup:
      type: object
      properties:
        identifier:
          type: string
        provider_resource_id:
          type: string
        provider_id:
          type: string
        type:
          type: string
          const: tool_group
          default: tool_group
        mcp_endpoint:
          $ref: '#/components/schemas/URL'
        args:
          type: object
          additionalProperties:
            oneOf:
              - type: 'null'
              - type: boolean
              - type: number
              - type: string
              - type: array
              - type: object
      additionalProperties: false
      required:
        - identifier
        - provider_resource_id
        - provider_id
        - type
      title: ToolGroup
    Trace:
      type: object
      properties:
        trace_id:
          type: string
        root_span_id:
          type: string
        start_time:
          type: string
          format: date-time
        end_time:
          type: string
          format: date-time
      additionalProperties: false
      required:
        - trace_id
        - root_span_id
        - start_time
      title: Trace
    Checkpoint:
      description: Checkpoint created during training runs
      title: Checkpoint
    PostTrainingJobArtifactsResponse:
      type: object
      properties:
        job_uuid:
          type: string
        checkpoints:
          type: array
          items:
            $ref: '#/components/schemas/Checkpoint'
      additionalProperties: false
      required:
        - job_uuid
        - checkpoints
      title: PostTrainingJobArtifactsResponse
      description: Artifacts of a finetuning job.
    JobStatus:
      type: string
      enum:
        - completed
        - in_progress
        - failed
        - scheduled
      title: JobStatus
    PostTrainingJobStatusResponse:
      type: object
      properties:
        job_uuid:
          type: string
        status:
          $ref: '#/components/schemas/JobStatus'
        scheduled_at:
          type: string
          format: date-time
        started_at:
          type: string
          format: date-time
        completed_at:
          type: string
          format: date-time
        resources_allocated:
          type: object
          additionalProperties:
            oneOf:
              - type: 'null'
              - type: boolean
              - type: number
              - type: string
              - type: array
              - type: object
        checkpoints:
          type: array
          items:
            $ref: '#/components/schemas/Checkpoint'
      additionalProperties: false
      required:
        - job_uuid
        - status
        - checkpoints
      title: PostTrainingJobStatusResponse
      description: Status of a finetuning job.
    ListPostTrainingJobsResponse:
      type: object
      properties:
        data:
          type: array
          items:
            type: object
            properties:
              job_uuid:
                type: string
            additionalProperties: false
            required:
              - job_uuid
            title: PostTrainingJob
      additionalProperties: false
      required:
        - data
      title: ListPostTrainingJobsResponse
    VectorDB:
      type: object
      properties:
        identifier:
          type: string
        provider_resource_id:
          type: string
        provider_id:
          type: string
        type:
          type: string
          const: vector_db
          default: vector_db
        embedding_model:
          type: string
        embedding_dimension:
          type: integer
      additionalProperties: false
      required:
        - identifier
        - provider_resource_id
        - provider_id
        - type
        - embedding_model
        - embedding_dimension
      title: VectorDB
    HealthInfo:
      type: object
      properties:
        status:
          type: string
      additionalProperties: false
      required:
        - status
      title: HealthInfo
    RAGDocument:
      type: object
      properties:
        document_id:
          type: string
        content:
          oneOf:
            - type: string
            - $ref: '#/components/schemas/InterleavedContentItem'
            - type: array
              items:
                $ref: '#/components/schemas/InterleavedContentItem'
            - $ref: '#/components/schemas/URL'
        mime_type:
          type: string
        metadata:
          type: object
          additionalProperties:
            oneOf:
              - type: 'null'
              - type: boolean
              - type: number
              - type: string
              - type: array
              - type: object
      additionalProperties: false
      required:
        - document_id
        - content
        - metadata
      title: RAGDocument
    InsertRequest:
      type: object
      properties:
        documents:
          type: array
          items:
            $ref: '#/components/schemas/RAGDocument'
        vector_db_id:
          type: string
        chunk_size_in_tokens:
          type: integer
      additionalProperties: false
      required:
        - documents
        - vector_db_id
        - chunk_size_in_tokens
      title: InsertRequest
    InsertChunksRequest:
      type: object
      properties:
        vector_db_id:
          type: string
        chunks:
          type: array
          items:
            type: object
            properties:
              content:
                $ref: '#/components/schemas/InterleavedContent'
              metadata:
                type: object
                additionalProperties:
                  oneOf:
                    - type: 'null'
                    - type: boolean
                    - type: number
                    - type: string
                    - type: array
                    - type: object
            additionalProperties: false
            required:
              - content
              - metadata
            title: Chunk
        ttl_seconds:
          type: integer
      additionalProperties: false
      required:
        - vector_db_id
        - chunks
      title: InsertChunksRequest
    InvokeToolRequest:
      type: object
      properties:
        tool_name:
          type: string
        kwargs:
          type: object
          additionalProperties:
            oneOf:
              - type: 'null'
              - type: boolean
              - type: number
              - type: string
              - type: array
              - type: object
      additionalProperties: false
      required:
        - tool_name
        - kwargs
      title: InvokeToolRequest
    ToolInvocationResult:
      type: object
      properties:
        content:
          $ref: '#/components/schemas/InterleavedContent'
        error_message:
          type: string
        error_code:
          type: integer
        metadata:
          type: object
          additionalProperties:
            oneOf:
              - type: 'null'
              - type: boolean
              - type: number
              - type: string
              - type: array
              - type: object
      additionalProperties: false
      required:
        - content
      title: ToolInvocationResult
    ListAgentSessionsResponse:
      type: object
      properties:
        data:
          type: array
          items:
            $ref: '#/components/schemas/Session'
      additionalProperties: false
      required:
        - data
      title: ListAgentSessionsResponse
    ListAgentsResponse:
      type: object
      properties:
        data:
          type: array
          items:
            $ref: '#/components/schemas/Agent'
      additionalProperties: false
      required:
        - data
      title: ListAgentsResponse
    BucketResponse:
      type: object
      properties:
        name:
          type: string
      additionalProperties: false
      required:
        - name
      title: BucketResponse
    ListBucketResponse:
      type: object
      properties:
        data:
          type: array
          items:
            $ref: '#/components/schemas/BucketResponse'
          description: List of FileResponse entries
      additionalProperties: false
      required:
        - data
      title: ListBucketResponse
      description: >-
        Response representing a list of file entries.
    ListBenchmarksResponse:
      type: object
      properties:
        data:
          type: array
          items:
            $ref: '#/components/schemas/Benchmark'
      additionalProperties: false
      required:
        - data
      title: ListBenchmarksResponse
    ListDatasetsResponse:
      type: object
      properties:
        data:
          type: array
          items:
            $ref: '#/components/schemas/Dataset'
      additionalProperties: false
      required:
        - data
      title: ListDatasetsResponse
    ListFileResponse:
      type: object
      properties:
        data:
          type: array
          items:
            $ref: '#/components/schemas/FileResponse'
          description: List of FileResponse entries
      additionalProperties: false
      required:
        - data
      title: ListFileResponse
      description: >-
        Response representing a list of file entries.
    ListModelsResponse:
      type: object
      properties:
        data:
          type: array
          items:
            $ref: '#/components/schemas/Model'
      additionalProperties: false
      required:
        - data
      title: ListModelsResponse
    ProviderInfo:
      type: object
      properties:
        api:
          type: string
        provider_id:
          type: string
        provider_type:
          type: string
      additionalProperties: false
      required:
        - api
        - provider_id
        - provider_type
      title: ProviderInfo
    ListProvidersResponse:
      type: object
      properties:
        data:
          type: array
          items:
            $ref: '#/components/schemas/ProviderInfo'
      additionalProperties: false
      required:
        - data
      title: ListProvidersResponse
    RouteInfo:
      type: object
      properties:
        route:
          type: string
        method:
          type: string
        provider_types:
          type: array
          items:
            type: string
      additionalProperties: false
      required:
        - route
        - method
        - provider_types
      title: RouteInfo
    ListRoutesResponse:
      type: object
      properties:
        data:
          type: array
          items:
            $ref: '#/components/schemas/RouteInfo'
      additionalProperties: false
      required:
        - data
      title: ListRoutesResponse
    ListScoringFunctionsResponse:
      type: object
      properties:
        data:
          type: array
          items:
            $ref: '#/components/schemas/ScoringFn'
      additionalProperties: false
      required:
        - data
      title: ListScoringFunctionsResponse
    ListShieldsResponse:
      type: object
      properties:
        data:
          type: array
          items:
            $ref: '#/components/schemas/Shield'
      additionalProperties: false
      required:
        - data
      title: ListShieldsResponse
    ListToolGroupsResponse:
      type: object
      properties:
        data:
          type: array
          items:
            $ref: '#/components/schemas/ToolGroup'
      additionalProperties: false
      required:
        - data
      title: ListToolGroupsResponse
    ListToolsResponse:
      type: object
      properties:
        data:
          type: array
          items:
            $ref: '#/components/schemas/Tool'
      additionalProperties: false
      required:
        - data
      title: ListToolsResponse
    ListVectorDBsResponse:
      type: object
      properties:
        data:
          type: array
          items:
            $ref: '#/components/schemas/VectorDB'
      additionalProperties: false
      required:
        - data
      title: ListVectorDBsResponse
    Event:
      oneOf:
        - $ref: '#/components/schemas/UnstructuredLogEvent'
        - $ref: '#/components/schemas/MetricEvent'
        - $ref: '#/components/schemas/StructuredLogEvent'
      discriminator:
        propertyName: type
        mapping:
          unstructured_log: '#/components/schemas/UnstructuredLogEvent'
          metric: '#/components/schemas/MetricEvent'
          structured_log: '#/components/schemas/StructuredLogEvent'
    LogSeverity:
      type: string
      enum:
        - verbose
        - debug
        - info
        - warn
        - error
        - critical
      title: LogSeverity
    SpanEndPayload:
      type: object
      properties:
        type:
          type: string
          const: span_end
          default: span_end
        status:
          $ref: '#/components/schemas/SpanStatus'
      additionalProperties: false
      required:
        - type
        - status
      title: SpanEndPayload
    SpanStartPayload:
      type: object
      properties:
        type:
          type: string
          const: span_start
          default: span_start
        name:
          type: string
        parent_span_id:
          type: string
      additionalProperties: false
      required:
        - type
        - name
      title: SpanStartPayload
    StructuredLogEvent:
      type: object
      properties:
        trace_id:
          type: string
        span_id:
          type: string
        timestamp:
          type: string
          format: date-time
        attributes:
          type: object
          additionalProperties:
            oneOf:
              - type: string
              - type: integer
              - type: number
              - type: boolean
              - type: 'null'
        type:
          type: string
          const: structured_log
          default: structured_log
        payload:
          $ref: '#/components/schemas/StructuredLogPayload'
      additionalProperties: false
      required:
        - trace_id
        - span_id
        - timestamp
        - type
        - payload
      title: StructuredLogEvent
    StructuredLogPayload:
      oneOf:
        - $ref: '#/components/schemas/SpanStartPayload'
        - $ref: '#/components/schemas/SpanEndPayload'
      discriminator:
        propertyName: type
        mapping:
          span_start: '#/components/schemas/SpanStartPayload'
          span_end: '#/components/schemas/SpanEndPayload'
    UnstructuredLogEvent:
      type: object
      properties:
        trace_id:
          type: string
        span_id:
          type: string
        timestamp:
          type: string
          format: date-time
        attributes:
          type: object
          additionalProperties:
            oneOf:
              - type: string
              - type: integer
              - type: number
              - type: boolean
              - type: 'null'
        type:
          type: string
          const: unstructured_log
          default: unstructured_log
        message:
          type: string
        severity:
          $ref: '#/components/schemas/LogSeverity'
      additionalProperties: false
      required:
        - trace_id
        - span_id
        - timestamp
        - type
        - message
        - severity
      title: UnstructuredLogEvent
    LogEventRequest:
      type: object
      properties:
        event:
          $ref: '#/components/schemas/Event'
        ttl_seconds:
          type: integer
      additionalProperties: false
      required:
        - event
        - ttl_seconds
      title: LogEventRequest
    DPOAlignmentConfig:
      type: object
      properties:
        reward_scale:
          type: number
        reward_clip:
          type: number
        epsilon:
          type: number
        gamma:
          type: number
      additionalProperties: false
      required:
        - reward_scale
        - reward_clip
        - epsilon
        - gamma
      title: DPOAlignmentConfig
    DataConfig:
      type: object
      properties:
        dataset_id:
          type: string
        batch_size:
          type: integer
        shuffle:
          type: boolean
        data_format:
          $ref: '#/components/schemas/DatasetFormat'
        validation_dataset_id:
          type: string
        packed:
          type: boolean
          default: false
        train_on_input:
          type: boolean
          default: false
      additionalProperties: false
      required:
        - dataset_id
        - batch_size
        - shuffle
        - data_format
      title: DataConfig
    DatasetFormat:
      type: string
      enum:
        - instruct
        - dialog
      title: DatasetFormat
    EfficiencyConfig:
      type: object
      properties:
        enable_activation_checkpointing:
          type: boolean
          default: false
        enable_activation_offloading:
          type: boolean
          default: false
        memory_efficient_fsdp_wrap:
          type: boolean
          default: false
        fsdp_cpu_offload:
          type: boolean
          default: false
      additionalProperties: false
      title: EfficiencyConfig
    OptimizerConfig:
      type: object
      properties:
        optimizer_type:
          $ref: '#/components/schemas/OptimizerType'
        lr:
          type: number
        weight_decay:
          type: number
        num_warmup_steps:
          type: integer
      additionalProperties: false
      required:
        - optimizer_type
        - lr
        - weight_decay
        - num_warmup_steps
      title: OptimizerConfig
    OptimizerType:
      type: string
      enum:
        - adam
        - adamw
        - sgd
      title: OptimizerType
    TrainingConfig:
      type: object
      properties:
        n_epochs:
          type: integer
        max_steps_per_epoch:
          type: integer
        gradient_accumulation_steps:
          type: integer
        max_validation_steps:
          type: integer
        data_config:
          $ref: '#/components/schemas/DataConfig'
        optimizer_config:
          $ref: '#/components/schemas/OptimizerConfig'
        efficiency_config:
          $ref: '#/components/schemas/EfficiencyConfig'
        dtype:
          type: string
          default: bf16
      additionalProperties: false
      required:
        - n_epochs
        - max_steps_per_epoch
        - gradient_accumulation_steps
        - max_validation_steps
        - data_config
        - optimizer_config
      title: TrainingConfig
    PreferenceOptimizeRequest:
      type: object
      properties:
        job_uuid:
          type: string
        finetuned_model:
          type: string
        algorithm_config:
          $ref: '#/components/schemas/DPOAlignmentConfig'
        training_config:
          $ref: '#/components/schemas/TrainingConfig'
        hyperparam_search_config:
          type: object
          additionalProperties:
            oneOf:
              - type: 'null'
              - type: boolean
              - type: number
              - type: string
              - type: array
              - type: object
        logger_config:
          type: object
          additionalProperties:
            oneOf:
              - type: 'null'
              - type: boolean
              - type: number
              - type: string
              - type: array
              - type: object
      additionalProperties: false
      required:
        - job_uuid
        - finetuned_model
        - algorithm_config
        - training_config
        - hyperparam_search_config
        - logger_config
      title: PreferenceOptimizeRequest
    PostTrainingJob:
      type: object
      properties:
        job_uuid:
          type: string
      additionalProperties: false
      required:
        - job_uuid
      title: PostTrainingJob
    DefaultRAGQueryGeneratorConfig:
      type: object
      properties:
        type:
          type: string
          const: default
          default: default
        separator:
          type: string
          default: ' '
      additionalProperties: false
      required:
        - type
        - separator
      title: DefaultRAGQueryGeneratorConfig
    LLMRAGQueryGeneratorConfig:
      type: object
      properties:
        type:
          type: string
          const: llm
          default: llm
        model:
          type: string
        template:
          type: string
      additionalProperties: false
      required:
        - type
        - model
        - template
      title: LLMRAGQueryGeneratorConfig
    RAGQueryConfig:
      type: object
      properties:
        query_generator_config:
          $ref: '#/components/schemas/RAGQueryGeneratorConfig'
        max_tokens_in_context:
          type: integer
          default: 4096
        max_chunks:
          type: integer
          default: 5
      additionalProperties: false
      required:
        - query_generator_config
        - max_tokens_in_context
        - max_chunks
      title: RAGQueryConfig
    RAGQueryGeneratorConfig:
      oneOf:
        - $ref: '#/components/schemas/DefaultRAGQueryGeneratorConfig'
        - $ref: '#/components/schemas/LLMRAGQueryGeneratorConfig'
      discriminator:
        propertyName: type
        mapping:
          default: '#/components/schemas/DefaultRAGQueryGeneratorConfig'
          llm: '#/components/schemas/LLMRAGQueryGeneratorConfig'
    QueryRequest:
      type: object
      properties:
        content:
          $ref: '#/components/schemas/InterleavedContent'
        vector_db_ids:
          type: array
          items:
            type: string
        query_config:
          $ref: '#/components/schemas/RAGQueryConfig'
      additionalProperties: false
      required:
        - content
        - vector_db_ids
      title: QueryRequest
    RAGQueryResult:
      type: object
      properties:
        content:
          $ref: '#/components/schemas/InterleavedContent'
        metadata:
          type: object
          additionalProperties:
            oneOf:
              - type: 'null'
              - type: boolean
              - type: number
              - type: string
              - type: array
              - type: object
      additionalProperties: false
      required:
        - metadata
      title: RAGQueryResult
    QueryChunksRequest:
      type: object
      properties:
        vector_db_id:
          type: string
        query:
          $ref: '#/components/schemas/InterleavedContent'
        params:
          type: object
          additionalProperties:
            oneOf:
              - type: 'null'
              - type: boolean
              - type: number
              - type: string
              - type: array
              - type: object
      additionalProperties: false
      required:
        - vector_db_id
        - query
      title: QueryChunksRequest
    QueryChunksResponse:
      type: object
      properties:
        chunks:
          type: array
          items:
            type: object
            properties:
              content:
                $ref: '#/components/schemas/InterleavedContent'
              metadata:
                type: object
                additionalProperties:
                  oneOf:
                    - type: 'null'
                    - type: boolean
                    - type: number
                    - type: string
                    - type: array
                    - type: object
            additionalProperties: false
            required:
              - content
              - metadata
            title: Chunk
        scores:
          type: array
          items:
            type: number
      additionalProperties: false
      required:
        - chunks
        - scores
      title: QueryChunksResponse
    QueryCondition:
      type: object
      properties:
        key:
          type: string
        op:
          $ref: '#/components/schemas/QueryConditionOp'
        value:
          oneOf:
            - type: 'null'
            - type: boolean
            - type: number
            - type: string
            - type: array
            - type: object
      additionalProperties: false
      required:
        - key
        - op
        - value
      title: QueryCondition
    QueryConditionOp:
      type: string
      enum:
        - eq
        - ne
        - gt
        - lt
      title: QueryConditionOp
    QuerySpansRequest:
      type: object
      properties:
        attribute_filters:
          type: array
          items:
            $ref: '#/components/schemas/QueryCondition'
        attributes_to_return:
          type: array
          items:
            type: string
        max_depth:
          type: integer
      additionalProperties: false
      required:
        - attribute_filters
        - attributes_to_return
      title: QuerySpansRequest
    QuerySpansResponse:
      type: object
      properties:
        data:
          type: array
          items:
            $ref: '#/components/schemas/Span'
      additionalProperties: false
      required:
        - data
      title: QuerySpansResponse
    QueryTracesRequest:
      type: object
      properties:
        attribute_filters:
          type: array
          items:
            $ref: '#/components/schemas/QueryCondition'
        limit:
          type: integer
        offset:
          type: integer
        order_by:
          type: array
          items:
            type: string
      additionalProperties: false
      title: QueryTracesRequest
    QueryTracesResponse:
      type: object
      properties:
        data:
          type: array
          items:
            $ref: '#/components/schemas/Trace'
      additionalProperties: false
      required:
        - data
      title: QueryTracesResponse
    RegisterBenchmarkRequest:
      type: object
      properties:
        benchmark_id:
          type: string
        dataset_id:
          type: string
        scoring_functions:
          type: array
          items:
            type: string
        provider_benchmark_id:
          type: string
        provider_id:
          type: string
        metadata:
          type: object
          additionalProperties:
            oneOf:
              - type: 'null'
              - type: boolean
              - type: number
              - type: string
              - type: array
              - type: object
      additionalProperties: false
      required:
        - benchmark_id
        - dataset_id
        - scoring_functions
      title: RegisterBenchmarkRequest
    RegisterDatasetRequest:
      type: object
      properties:
        schema:
          type: string
          enum:
            - messages
          description: >-
            The schema format of the dataset. One of - messages: The dataset contains
            a messages column with list of messages for post-training.
        data_source:
          $ref: '#/components/schemas/DataSource'
          description: >-
<<<<<<< HEAD
            The data reference of the dataset. Examples: - { "type": "uri", "uri":
            "https://mywebsite.com/mydata.jsonl" } - { "type": "uri", "uri": "lsfs://mydata.jsonl"
            } - { "type": "huggingface", "dataset_path": "tatsu-lab/alpaca", "params":
            { "split": "train" } } - { "type": "rows", "rows": [ { "messages": [ {"role":
            "user", "content": "Hello, world!"}, {"role": "assistant", "content":
            "Hello, world!"}, ] } ] }
=======
            The data source of the dataset. Examples: - { "type": "uri", "uri": "https://mywebsite.com/mydata.jsonl"
            } - { "type": "uri", "uri": "lsfs://mydata.jsonl" } - { "type": "huggingface",
            "dataset_path": "tatsu-lab/alpaca", "params": { "split": "train" } } -
            { "type": "rows", "rows": [ { "messages": [ {"role": "user", "content":
            "Hello, world!"}, {"role": "assistant", "content": "Hello, world!"}, ]
            } ] }
>>>>>>> 1d80ec7f
        metadata:
          type: object
          additionalProperties:
            oneOf:
              - type: 'null'
              - type: boolean
              - type: number
              - type: string
              - type: array
              - type: object
          description: >-
            The metadata for the dataset. - E.g. {"description": "My dataset"}
        dataset_id:
          type: string
          description: >-
            The ID of the dataset. If not provided, a random ID will be generated.
      additionalProperties: false
      required:
        - schema
        - data_source
      title: RegisterDatasetRequest
    RegisterModelRequest:
      type: object
      properties:
        model_id:
          type: string
        provider_model_id:
          type: string
        provider_id:
          type: string
        metadata:
          type: object
          additionalProperties:
            oneOf:
              - type: 'null'
              - type: boolean
              - type: number
              - type: string
              - type: array
              - type: object
        model_type:
          $ref: '#/components/schemas/ModelType'
      additionalProperties: false
      required:
        - model_id
      title: RegisterModelRequest
    RegisterScoringFunctionRequest:
      type: object
      properties:
        scoring_fn_type:
          type: string
          enum:
            - custom_llm_as_judge
            - regex_parser
            - regex_parser_math_response
            - equality
            - subset_of
            - factuality
            - faithfulness
            - answer_correctness
            - answer_relevancy
            - answer_similarity
            - context_entity_recall
            - context_precision
            - context_recall
            - context_relevancy
          description: >-
            The type of scoring function to register.
        params:
          $ref: '#/components/schemas/ScoringFnParams'
          description: The parameters for the scoring function.
        scoring_fn_id:
          type: string
          description: >-
            (Optional) The ID of the scoring function to register. If not provided,
            a random ID will be generated.
        metadata:
          type: object
          additionalProperties:
            oneOf:
              - type: 'null'
              - type: boolean
              - type: number
              - type: string
              - type: array
              - type: object
          description: >-
            (Optional) Any additional metadata to be associated with the scoring function.
            - E.g. {"description": "This scoring function is used for ..."}
      additionalProperties: false
      required:
        - scoring_fn_type
        - params
      title: RegisterScoringFunctionRequest
    RegisterShieldRequest:
      type: object
      properties:
        shield_id:
          type: string
        provider_shield_id:
          type: string
        provider_id:
          type: string
        params:
          type: object
          additionalProperties:
            oneOf:
              - type: 'null'
              - type: boolean
              - type: number
              - type: string
              - type: array
              - type: object
      additionalProperties: false
      required:
        - shield_id
      title: RegisterShieldRequest
    RegisterToolGroupRequest:
      type: object
      properties:
        toolgroup_id:
          type: string
        provider_id:
          type: string
        mcp_endpoint:
          $ref: '#/components/schemas/URL'
        args:
          type: object
          additionalProperties:
            oneOf:
              - type: 'null'
              - type: boolean
              - type: number
              - type: string
              - type: array
              - type: object
      additionalProperties: false
      required:
        - toolgroup_id
        - provider_id
      title: RegisterToolGroupRequest
    RegisterVectorDbRequest:
      type: object
      properties:
        vector_db_id:
          type: string
        embedding_model:
          type: string
        embedding_dimension:
          type: integer
        provider_id:
          type: string
        provider_vector_db_id:
          type: string
      additionalProperties: false
      required:
        - vector_db_id
        - embedding_model
      title: RegisterVectorDbRequest
    ResumeAgentTurnRequest:
      type: object
      properties:
        tool_responses:
          oneOf:
            - type: array
              items:
                $ref: '#/components/schemas/ToolResponse'
            - type: array
              items:
                $ref: '#/components/schemas/ToolResponseMessage'
          description: >-
            The tool call responses to resume the turn with. NOTE: ToolResponseMessage
            will be deprecated. Use ToolResponse.
        stream:
          type: boolean
          description: Whether to stream the response.
      additionalProperties: false
      required:
        - tool_responses
      title: ResumeAgentTurnRequest
    RunEvalRequest:
      type: object
      properties:
        benchmark_config:
          $ref: '#/components/schemas/BenchmarkConfig'
          description: The configuration for the benchmark.
      additionalProperties: false
      required:
        - benchmark_config
      title: RunEvalRequest
    Job:
      type: object
      properties:
        job_id:
          type: string
      additionalProperties: false
      required:
        - job_id
      title: Job
    RunShieldRequest:
      type: object
      properties:
        shield_id:
          type: string
        messages:
          type: array
          items:
            $ref: '#/components/schemas/Message'
        params:
          type: object
          additionalProperties:
            oneOf:
              - type: 'null'
              - type: boolean
              - type: number
              - type: string
              - type: array
              - type: object
      additionalProperties: false
      required:
        - shield_id
        - messages
        - params
      title: RunShieldRequest
    RunShieldResponse:
      type: object
      properties:
        violation:
          $ref: '#/components/schemas/SafetyViolation'
      additionalProperties: false
      title: RunShieldResponse
    SaveSpansToDatasetRequest:
      type: object
      properties:
        attribute_filters:
          type: array
          items:
            $ref: '#/components/schemas/QueryCondition'
        attributes_to_save:
          type: array
          items:
            type: string
        dataset_id:
          type: string
        max_depth:
          type: integer
      additionalProperties: false
      required:
        - attribute_filters
        - attributes_to_save
        - dataset_id
      title: SaveSpansToDatasetRequest
    ScoreRequest:
      type: object
      properties:
        input_rows:
          type: array
          items:
            type: object
            additionalProperties:
              oneOf:
                - type: 'null'
                - type: boolean
                - type: number
                - type: string
                - type: array
                - type: object
          description: The rows to score.
        scoring_functions:
          type: object
          additionalProperties:
            oneOf:
              - $ref: '#/components/schemas/ScoringFnParams'
              - type: 'null'
          description: >-
            The scoring functions to use for the scoring.
      additionalProperties: false
      required:
        - input_rows
        - scoring_functions
      title: ScoreRequest
    ScoreResponse:
      type: object
      properties:
        results:
          type: object
          additionalProperties:
            $ref: '#/components/schemas/ScoringResult'
          description: >-
            A map of scoring function name to ScoringResult.
      additionalProperties: false
      required:
        - results
      title: ScoreResponse
      description: The response from scoring.
    ScoreBatchRequest:
      type: object
      properties:
        dataset_id:
          type: string
        scoring_functions:
          type: object
          additionalProperties:
            oneOf:
              - $ref: '#/components/schemas/ScoringFnParams'
              - type: 'null'
        save_results_dataset:
          type: boolean
      additionalProperties: false
      required:
        - dataset_id
        - scoring_functions
        - save_results_dataset
      title: ScoreBatchRequest
    ScoreBatchResponse:
      type: object
      properties:
        dataset_id:
          type: string
        results:
          type: object
          additionalProperties:
            $ref: '#/components/schemas/ScoringResult'
      additionalProperties: false
      required:
        - results
      title: ScoreBatchResponse
    AlgorithmConfig:
      oneOf:
        - $ref: '#/components/schemas/LoraFinetuningConfig'
        - $ref: '#/components/schemas/QATFinetuningConfig'
      discriminator:
        propertyName: type
        mapping:
          LoRA: '#/components/schemas/LoraFinetuningConfig'
          QAT: '#/components/schemas/QATFinetuningConfig'
    LoraFinetuningConfig:
      type: object
      properties:
        type:
          type: string
          const: LoRA
          default: LoRA
        lora_attn_modules:
          type: array
          items:
            type: string
        apply_lora_to_mlp:
          type: boolean
        apply_lora_to_output:
          type: boolean
        rank:
          type: integer
        alpha:
          type: integer
        use_dora:
          type: boolean
          default: false
        quantize_base:
          type: boolean
          default: false
      additionalProperties: false
      required:
        - type
        - lora_attn_modules
        - apply_lora_to_mlp
        - apply_lora_to_output
        - rank
        - alpha
      title: LoraFinetuningConfig
    QATFinetuningConfig:
      type: object
      properties:
        type:
          type: string
          const: QAT
          default: QAT
        quantizer_name:
          type: string
        group_size:
          type: integer
      additionalProperties: false
      required:
        - type
        - quantizer_name
        - group_size
      title: QATFinetuningConfig
    SupervisedFineTuneRequest:
      type: object
      properties:
        job_uuid:
          type: string
        training_config:
          $ref: '#/components/schemas/TrainingConfig'
        hyperparam_search_config:
          type: object
          additionalProperties:
            oneOf:
              - type: 'null'
              - type: boolean
              - type: number
              - type: string
              - type: array
              - type: object
        logger_config:
          type: object
          additionalProperties:
            oneOf:
              - type: 'null'
              - type: boolean
              - type: number
              - type: string
              - type: array
              - type: object
        model:
          type: string
        checkpoint_dir:
          type: string
        algorithm_config:
          $ref: '#/components/schemas/AlgorithmConfig'
      additionalProperties: false
      required:
        - job_uuid
        - training_config
        - hyperparam_search_config
        - logger_config
        - model
      title: SupervisedFineTuneRequest
    SyntheticDataGenerateRequest:
      type: object
      properties:
        dialogs:
          type: array
          items:
            $ref: '#/components/schemas/Message'
        filtering_function:
          type: string
          enum:
            - none
            - random
            - top_k
            - top_p
            - top_k_top_p
            - sigmoid
          title: FilteringFunction
          description: The type of filtering function.
        model:
          type: string
      additionalProperties: false
      required:
        - dialogs
        - filtering_function
      title: SyntheticDataGenerateRequest
    SyntheticDataGenerationResponse:
      type: object
      properties:
        synthetic_data:
          type: array
          items:
            type: object
            additionalProperties:
              oneOf:
                - type: 'null'
                - type: boolean
                - type: number
                - type: string
                - type: array
                - type: object
        statistics:
          type: object
          additionalProperties:
            oneOf:
              - type: 'null'
              - type: boolean
              - type: number
              - type: string
              - type: array
              - type: object
      additionalProperties: false
      required:
        - synthetic_data
      title: SyntheticDataGenerationResponse
      description: >-
        Response from the synthetic data generation. Batch of (prompt, response, score)
        tuples that pass the threshold.
    VersionInfo:
      type: object
      properties:
        version:
          type: string
      additionalProperties: false
      required:
        - version
      title: VersionInfo
  responses:
    BadRequest400:
      description: The request was invalid or malformed
      content:
        application/json:
          schema:
            $ref: '#/components/schemas/Error'
          example:
            status: 400
            title: Bad Request
            detail: The request was invalid or malformed
    TooManyRequests429:
      description: >-
        The client has sent too many requests in a given amount of time
      content:
        application/json:
          schema:
            $ref: '#/components/schemas/Error'
          example:
            status: 429
            title: Too Many Requests
            detail: >-
              You have exceeded the rate limit. Please try again later.
    InternalServerError500:
      description: >-
        The server encountered an unexpected error
      content:
        application/json:
          schema:
            $ref: '#/components/schemas/Error'
          example:
            status: 500
            title: Internal Server Error
            detail: >-
              An unexpected error occurred. Our team has been notified.
    DefaultError:
      description: An unexpected error occurred
      content:
        application/json:
          schema:
            $ref: '#/components/schemas/Error'
          example:
            status: 0
            title: Error
            detail: An unexpected error occurred
security:
  - Default: []
tags:
  - name: Agents
    description: >-
      Main functionalities provided by this API:

      - Create agents with specific instructions and ability to use tools.

      - Interactions with agents are grouped into sessions ("threads"), and each interaction
      is called a "turn".

      - Agents can be provided with various tools (see the ToolGroups and ToolRuntime
      APIs for more details).

      - Agents can be provided with various shields (see the Safety API for more details).

      - Agents can also use Memory to retrieve information from knowledge bases. See
      the RAG Tool and Vector IO APIs for more details.
    x-displayName: >-
      Agents API for creating and interacting with agentic systems.
  - name: BatchInference (Coming Soon)
  - name: Benchmarks
  - name: DatasetIO
  - name: Datasets
  - name: Eval
    x-displayName: >-
      Llama Stack Evaluation API for running evaluations on model and agent candidates.
  - name: Files (Coming Soon)
  - name: Inference
    description: >-
      This API provides the raw interface to the underlying models. Two kinds of models
      are supported:

      - LLM models: these models generate "raw" and "chat" (conversational) completions.

      - Embedding models: these models generate embeddings to be used for semantic
      search.
    x-displayName: >-
      Llama Stack Inference API for generating completions, chat completions, and
      embeddings.
  - name: Inspect
  - name: Models
  - name: PostTraining (Coming Soon)
  - name: Safety
  - name: Scoring
  - name: ScoringFunctions
  - name: Shields
  - name: SyntheticDataGeneration (Coming Soon)
  - name: Telemetry
  - name: ToolGroups
  - name: ToolRuntime
  - name: VectorDBs
  - name: VectorIO
x-tagGroups:
  - name: Operations
    tags:
      - Agents
      - BatchInference (Coming Soon)
      - Benchmarks
      - DatasetIO
      - Datasets
      - Eval
      - Files (Coming Soon)
      - Inference
      - Inspect
      - Models
      - PostTraining (Coming Soon)
      - Safety
      - Scoring
      - ScoringFunctions
      - Shields
      - SyntheticDataGeneration (Coming Soon)
      - Telemetry
      - ToolGroups
      - ToolRuntime
      - VectorDBs
      - VectorIO<|MERGE_RESOLUTION|>--- conflicted
+++ resolved
@@ -6479,21 +6479,12 @@
         data_source:
           $ref: '#/components/schemas/DataSource'
           description: >-
-<<<<<<< HEAD
             The data reference of the dataset. Examples: - { "type": "uri", "uri":
             "https://mywebsite.com/mydata.jsonl" } - { "type": "uri", "uri": "lsfs://mydata.jsonl"
             } - { "type": "huggingface", "dataset_path": "tatsu-lab/alpaca", "params":
             { "split": "train" } } - { "type": "rows", "rows": [ { "messages": [ {"role":
             "user", "content": "Hello, world!"}, {"role": "assistant", "content":
             "Hello, world!"}, ] } ] }
-=======
-            The data source of the dataset. Examples: - { "type": "uri", "uri": "https://mywebsite.com/mydata.jsonl"
-            } - { "type": "uri", "uri": "lsfs://mydata.jsonl" } - { "type": "huggingface",
-            "dataset_path": "tatsu-lab/alpaca", "params": { "split": "train" } } -
-            { "type": "rows", "rows": [ { "messages": [ {"role": "user", "content":
-            "Hello, world!"}, {"role": "assistant", "content": "Hello, world!"}, ]
-            } ] }
->>>>>>> 1d80ec7f
         metadata:
           type: object
           additionalProperties:
