version: '2'
built_at: '2024-10-08T17:40:45.325529'
image_name: local
docker_image: null
conda_env: local
apis:
- shields
- agents
- models
- memory
- memory_banks
- inference
- safety
<<<<<<< HEAD
- evals
api_providers:
  evals:
    provider_type: eleuther
    config: {}
  # evals:
  #   provider_type: meta-reference
  #   config: {}
=======
providers:
>>>>>>> 73a0a34e
  inference:
  - provider_id: meta-reference
    provider_type: meta-reference
    config:
      model: Llama3.2-1B-Instruct
      quantization: null
      torch_seed: null
      max_seq_len: 4096
      max_batch_size: 1
<<<<<<< HEAD
    routing_key: Llama3.2-1B-Instruct
  # - provider_type: meta-reference
  #   config:
  #     model: Llama-Guard-3-1B
  #     quantization: null
  #     torch_seed: null
  #     max_seq_len: 4096
  #     max_batch_size: 1
  #   routing_key: Llama-Guard-3-1B
  # - provider_type: remote::tgi
  #   config:
  #     url: http://127.0.0.1:5009
  #   routing_key: Llama3.1-8B-Instruct
=======
>>>>>>> 73a0a34e
  safety:
  - provider_id: meta-reference
    provider_type: meta-reference
    config:
      llama_guard_shield:
        model: Llama-Guard-3-1B
        excluded_categories: []
        disable_input_check: false
        disable_output_check: false
      prompt_guard_shield:
        model: Prompt-Guard-86M
  memory:
  - provider_id: meta-reference
    provider_type: meta-reference
    config: {}
  agents:
  - provider_id: meta-reference
    provider_type: meta-reference
    config:
      persistence_store:
        namespace: null
        type: sqlite
        db_path: /home/xiyan/.llama/runtime/kvstore.db
  telemetry:
  - provider_id: meta-reference
    provider_type: meta-reference
    config: {}
models:
- identifier: Llama3.1-8B-Instruct
  llama_model: Llama3.1-8B-Instruct
  provider_id: meta-reference
shields:
- identifier: llama_guard
  type: llama_guard
  provider_id: meta-reference
  params: {}
memory_banks:
- identifier: vector
  provider_id: meta-reference
  type: vector
  embedding_model: all-MiniLM-L6-v2
  chunk_size_in_tokens: 512
  overlap_size_in_tokens: null<|MERGE_RESOLUTION|>--- conflicted
+++ resolved
@@ -11,18 +11,12 @@
 - memory_banks
 - inference
 - safety
-<<<<<<< HEAD
 - evals
-api_providers:
+providers:
   evals:
-    provider_type: eleuther
+  - provider_id: meta-reference
+    provider_type: meta-reference
     config: {}
-  # evals:
-  #   provider_type: meta-reference
-  #   config: {}
-=======
-providers:
->>>>>>> 73a0a34e
   inference:
   - provider_id: meta-reference
     provider_type: meta-reference
@@ -32,22 +26,6 @@
       torch_seed: null
       max_seq_len: 4096
       max_batch_size: 1
-<<<<<<< HEAD
-    routing_key: Llama3.2-1B-Instruct
-  # - provider_type: meta-reference
-  #   config:
-  #     model: Llama-Guard-3-1B
-  #     quantization: null
-  #     torch_seed: null
-  #     max_seq_len: 4096
-  #     max_batch_size: 1
-  #   routing_key: Llama-Guard-3-1B
-  # - provider_type: remote::tgi
-  #   config:
-  #     url: http://127.0.0.1:5009
-  #   routing_key: Llama3.1-8B-Instruct
-=======
->>>>>>> 73a0a34e
   safety:
   - provider_id: meta-reference
     provider_type: meta-reference
@@ -76,8 +54,8 @@
     provider_type: meta-reference
     config: {}
 models:
-- identifier: Llama3.1-8B-Instruct
-  llama_model: Llama3.1-8B-Instruct
+- identifier: Llama3.2-1B-Instruct
+  llama_model: Llama3.2-1B-Instruct
   provider_id: meta-reference
 shields:
 - identifier: llama_guard
