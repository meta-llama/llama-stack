# Copyright (c) Meta Platforms, Inc. and affiliates.
# All rights reserved.
#
# This source code is licensed under the terms described in the LICENSE file in
# the root directory of this source tree.

from pathlib import Path

from llama_stack.distribution.datatypes import (
    ModelInput,
    Provider,
    ShieldInput,
    ToolGroupInput,
)
from llama_stack.providers.remote.inference.nvidia import NVIDIAConfig
from llama_stack.providers.remote.inference.nvidia.models import MODEL_ENTRIES
from llama_stack.providers.remote.safety.nvidia import NVIDIASafetyConfig
from llama_stack.templates.template import (
    DistributionTemplate,
    RunConfigSettings,
    get_model_registry,
)


def get_distribution_template() -> DistributionTemplate:
    providers = {
        "inference": ["remote::nvidia"],
        "vector_io": ["inline::faiss"],
        "safety": ["remote::nvidia"],
        "agents": ["inline::meta-reference"],
        "telemetry": ["inline::meta-reference"],
<<<<<<< HEAD
=======
        "eval": ["inline::meta-reference"],
        "post_training": ["remote::nvidia"],
>>>>>>> cb2a9784
        "datasetio": ["inline::localfs"],
        "tool_runtime": ["inline::rag-runtime"],
    }

    inference_provider = Provider(
        provider_id="nvidia",
        provider_type="remote::nvidia",
        config=NVIDIAConfig.sample_run_config(),
    )
    safety_provider = Provider(
        provider_id="nvidia",
        provider_type="remote::nvidia",
        config=NVIDIASafetyConfig.sample_run_config(),
    )
    inference_model = ModelInput(
        model_id="${env.INFERENCE_MODEL}",
        provider_id="nvidia",
    )
    safety_model = ModelInput(
        model_id="${env.SAFETY_MODEL}",
        provider_id="nvidia",
    )

    available_models = {
        "nvidia": MODEL_ENTRIES,
    }
    default_tool_groups = [
        ToolGroupInput(
            toolgroup_id="builtin::rag",
            provider_id="rag-runtime",
        ),
    ]

    default_models = get_model_registry(available_models)
    return DistributionTemplate(
        name="nvidia",
        distro_type="remote_hosted",
        description="Use NVIDIA NIM for running LLM inference and safety",
        container_image=None,
        template_path=Path(__file__).parent / "doc_template.md",
        providers=providers,
        available_models_by_provider=available_models,
        run_configs={
            "run.yaml": RunConfigSettings(
                provider_overrides={
                    "inference": [inference_provider],
                },
                default_models=default_models,
                default_tool_groups=default_tool_groups,
            ),
            "run-with-safety.yaml": RunConfigSettings(
                provider_overrides={
                    "inference": [
                        inference_provider,
                        safety_provider,
                    ]
                },
                default_models=[inference_model, safety_model],
                default_shields=[ShieldInput(shield_id="${env.SAFETY_MODEL}", provider_id="nvidia")],
                default_tool_groups=default_tool_groups,
            ),
        },
        run_config_env_vars={
            "NVIDIA_API_KEY": (
                "",
                "NVIDIA API Key",
            ),
            ## Nemo Customizer related variables
            "NVIDIA_USER_ID": (
                "llama-stack-user",
                "NVIDIA User ID",
            ),
            "NVIDIA_DATASET_NAMESPACE": (
                "default",
                "NVIDIA Dataset Namespace",
            ),
            "NVIDIA_ACCESS_POLICIES": (
                "{}",
                "NVIDIA Access Policies",
            ),
            "NVIDIA_PROJECT_ID": (
                "test-project",
                "NVIDIA Project ID",
            ),
            "NVIDIA_CUSTOMIZER_URL": (
                "https://customizer.api.nvidia.com",
                "NVIDIA Customizer URL",
            ),
            "NVIDIA_OUTPUT_MODEL_DIR": (
                "test-example-model@v1",
                "NVIDIA Output Model Directory",
            ),
            "GUARDRAILS_SERVICE_URL": (
                "http://0.0.0.0:7331",
                "URL for the NeMo Guardrails Service",
            ),
            "INFERENCE_MODEL": (
                "Llama3.1-8B-Instruct",
                "Inference model",
            ),
            "SAFETY_MODEL": (
                "meta/llama-3.1-8b-instruct",
                "Name of the model to use for safety",
            ),
        },
    )<|MERGE_RESOLUTION|>--- conflicted
+++ resolved
@@ -17,8 +17,8 @@
 from llama_stack.providers.remote.safety.nvidia import NVIDIASafetyConfig
 from llama_stack.templates.template import (
     DistributionTemplate,
+    get_model_registry,
     RunConfigSettings,
-    get_model_registry,
 )
 
 
@@ -29,11 +29,7 @@
         "safety": ["remote::nvidia"],
         "agents": ["inline::meta-reference"],
         "telemetry": ["inline::meta-reference"],
-<<<<<<< HEAD
-=======
-        "eval": ["inline::meta-reference"],
         "post_training": ["remote::nvidia"],
->>>>>>> cb2a9784
         "datasetio": ["inline::localfs"],
         "tool_runtime": ["inline::rag-runtime"],
     }
@@ -92,7 +88,9 @@
                     ]
                 },
                 default_models=[inference_model, safety_model],
-                default_shields=[ShieldInput(shield_id="${env.SAFETY_MODEL}", provider_id="nvidia")],
+                default_shields=[
+                    ShieldInput(shield_id="${env.SAFETY_MODEL}", provider_id="nvidia")
+                ],
                 default_tool_groups=default_tool_groups,
             ),
         },
