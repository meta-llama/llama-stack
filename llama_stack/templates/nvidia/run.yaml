--- conflicted
+++ resolved
@@ -65,16 +65,6 @@
   - provider_id: nvidia
     provider_type: remote::nvidia
     config:
-<<<<<<< HEAD
-      kvstore:
-        type: sqlite
-        namespace: null
-        db_path: ${env.SQLITE_STORE_DIR:~/.llama/distributions/nvidia}/localfs_datasetio.db
-  - provider_id: nvidia
-    provider_type: remote::nvidia
-    config:
-=======
->>>>>>> e6bbf8d2
       api_key: ${env.NVIDIA_API_KEY:}
       dataset_namespace: ${env.NVIDIA_DATASET_NAMESPACE:default}
       project_id: ${env.NVIDIA_PROJECT_ID:test-project}
