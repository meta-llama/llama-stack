version: '2'
distribution_spec:
  description: Use NVIDIA NIM for running LLM inference and safety
  providers:
    inference:
    - remote::nvidia
    vector_io:
    - inline::faiss
    safety:
    - remote::nvidia
    agents:
    - inline::meta-reference
    telemetry:
    - inline::meta-reference
    eval:
    - inline::meta-reference
    datasetio:
    - inline::localfs
    scoring:
    - inline::basic
<<<<<<< HEAD
    - inline::llm-as-judge
    - inline::braintrust
    post_training:
    - remote::nvidia
=======
>>>>>>> af8b4484
    tool_runtime:
    - inline::rag-runtime
image_type: conda<|MERGE_RESOLUTION|>--- conflicted
+++ resolved
@@ -7,6 +7,8 @@
     vector_io:
     - inline::faiss
     safety:
+    - remote::nvidia
+    post_training:
     - remote::nvidia
     agents:
     - inline::meta-reference
@@ -18,13 +20,6 @@
     - inline::localfs
     scoring:
     - inline::basic
-<<<<<<< HEAD
-    - inline::llm-as-judge
-    - inline::braintrust
-    post_training:
-    - remote::nvidia
-=======
->>>>>>> af8b4484
     tool_runtime:
     - inline::rag-runtime
 image_type: conda