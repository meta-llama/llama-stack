# Copyright (c) Meta Platforms, Inc. and affiliates.
# All rights reserved.
#
# This source code is licensed under the terms described in the LICENSE file in
# the root directory of this source tree.

from pathlib import Path
from typing import Dict, List, Literal, Optional, Tuple

import jinja2
import yaml
from pydantic import BaseModel, Field

from llama_stack.apis.models.models import ModelType
from llama_stack.distribution.datatypes import (
    Api,
    BuildConfig,
    DistributionSpec,
    ModelInput,
    Provider,
    ShieldInput,
    StackRunConfig,
    ToolGroupInput,
)
from llama_stack.distribution.distribution import get_provider_registry
from llama_stack.distribution.utils.dynamic import instantiate_class_type
from llama_stack.providers.utils.kvstore.config import SqliteKVStoreConfig


class RunConfigSettings(BaseModel):
    provider_overrides: Dict[str, List[Provider]] = Field(default_factory=dict)
    default_models: Optional[List[ModelInput]] = None
    default_shields: Optional[List[ShieldInput]] = None
    default_tool_groups: Optional[List[ToolGroupInput]] = None

    def run_config(
        self,
        name: str,
        providers: Dict[str, List[str]],
        container_image: Optional[str] = None,
    ) -> StackRunConfig:
        provider_registry = get_provider_registry()

        provider_configs = {}
        for api_str, provider_types in providers.items():
            if api_providers := self.provider_overrides.get(api_str):
                provider_configs[api_str] = api_providers
                continue

            provider_configs[api_str] = []
            for provider_type in provider_types:
                provider_id = provider_type.split("::")[-1]

                api = Api(api_str)
                if provider_type not in provider_registry[api]:
                    raise ValueError(
                        f"Unknown provider type: {provider_type} for API: {api_str}"
                    )

                config_class = provider_registry[api][provider_type].config_class
                assert (
                    config_class is not None
                ), f"No config class for provider type: {provider_type} for API: {api_str}"

                config_class = instantiate_class_type(config_class)
                if hasattr(config_class, "sample_run_config"):
                    config = config_class.sample_run_config(
                        __distro_dir__=f"distributions/{name}"
                    )
                else:
                    config = {}

                provider_configs[api_str].append(
                    Provider(
                        provider_id=provider_id,
                        provider_type=provider_type,
                        config=config,
                    )
                )

        # Get unique set of APIs from providers
        apis = list(sorted(providers.keys()))

        return StackRunConfig(
            image_name=name,
<<<<<<< HEAD
            docker_image=docker_image,
=======
            container_image=container_image,
            conda_env=name,
>>>>>>> 3a9468ce
            apis=apis,
            providers=provider_configs,
            metadata_store=SqliteKVStoreConfig.sample_run_config(
                __distro_dir__=f"distributions/{name}",
                db_name="registry.db",
            ),
            models=self.default_models or [],
            shields=self.default_shields or [],
            tool_groups=self.default_tool_groups or [],
        )


class DistributionTemplate(BaseModel):
    """
    Represents a Llama Stack distribution instance that can generate configuration
    and documentation files.
    """

    name: str
    description: str
    distro_type: Literal["self_hosted", "remote_hosted", "ondevice"]

    providers: Dict[str, List[str]]
    run_configs: Dict[str, RunConfigSettings]
    template_path: Optional[Path] = None

    # Optional configuration
    run_config_env_vars: Optional[Dict[str, Tuple[str, str]]] = None
    container_image: Optional[str] = None

    default_models: Optional[List[ModelInput]] = None

    def build_config(self) -> BuildConfig:
        return BuildConfig(
            name=self.name,
            distribution_spec=DistributionSpec(
                description=self.description,
                container_image=self.container_image,
                providers=self.providers,
            ),
            image_type="conda",  # default to conda, can be overridden
        )

    def generate_markdown_docs(self) -> str:
        providers_table = "| API | Provider(s) |\n"
        providers_table += "|-----|-------------|\n"

        for api, providers in sorted(self.providers.items()):
            providers_str = ", ".join(f"`{p}`" for p in providers)
            providers_table += f"| {api} | {providers_str} |\n"

        template = self.template_path.read_text()
        # Render template with rich-generated table
        env = jinja2.Environment(trim_blocks=True, lstrip_blocks=True)
        template = env.from_string(template)
        return template.render(
            name=self.name,
            description=self.description,
            providers=self.providers,
            providers_table=providers_table,
            run_config_env_vars=self.run_config_env_vars,
            default_models=self.default_models,
        )

    def save_distribution(self, yaml_output_dir: Path, doc_output_dir: Path) -> None:
        def enum_representer(dumper, data):
            return dumper.represent_scalar("tag:yaml.org,2002:str", data.value)

        # Register YAML representer for ModelType
        yaml.add_representer(ModelType, enum_representer)
        yaml.SafeDumper.add_representer(ModelType, enum_representer)

        for output_dir in [yaml_output_dir, doc_output_dir]:
            output_dir.mkdir(parents=True, exist_ok=True)

        build_config = self.build_config()
        with open(yaml_output_dir / "build.yaml", "w") as f:
            yaml.safe_dump(
                build_config.model_dump(exclude_none=True),
                f,
                sort_keys=False,
            )

        for yaml_pth, settings in self.run_configs.items():
            run_config = settings.run_config(
                self.name, self.providers, self.container_image
            )
            with open(yaml_output_dir / yaml_pth, "w") as f:
                yaml.safe_dump(
                    run_config.model_dump(exclude_none=True),
                    f,
                    sort_keys=False,
                )

        if self.template_path:
            docs = self.generate_markdown_docs()
            with open(doc_output_dir / f"{self.name}.md", "w") as f:
                f.write(docs if docs.endswith("\n") else docs + "\n")<|MERGE_RESOLUTION|>--- conflicted
+++ resolved
@@ -83,12 +83,7 @@
 
         return StackRunConfig(
             image_name=name,
-<<<<<<< HEAD
-            docker_image=docker_image,
-=======
             container_image=container_image,
-            conda_env=name,
->>>>>>> 3a9468ce
             apis=apis,
             providers=provider_configs,
             metadata_store=SqliteKVStoreConfig.sample_run_config(
