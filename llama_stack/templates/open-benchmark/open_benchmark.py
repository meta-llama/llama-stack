# Copyright (c) Meta Platforms, Inc. and affiliates.
# All rights reserved.
#
# This source code is licensed under the terms described in the LICENSE file in
# the root directory of this source tree.

from typing import Dict, List, Tuple

from llama_stack.apis.datasets import DatasetPurpose, URIDataSource
from llama_stack.apis.models.models import ModelType
from llama_stack.distribution.datatypes import (
    BenchmarkInput,
    DatasetInput,
    ModelInput,
    Provider,
    ShieldInput,
    ToolGroupInput,
)
from llama_stack.providers.inline.vector_io.sqlite_vec.config import (
    SQLiteVectorIOConfig,
)
from llama_stack.providers.remote.inference.anthropic.config import AnthropicConfig
from llama_stack.providers.remote.inference.gemini.config import GeminiConfig
from llama_stack.providers.remote.inference.groq.config import GroqConfig
from llama_stack.providers.remote.inference.openai.config import OpenAIConfig
from llama_stack.providers.remote.inference.together.config import TogetherImplConfig
from llama_stack.providers.remote.vector_io.chroma.config import ChromaVectorIOConfig
from llama_stack.providers.remote.vector_io.pgvector.config import (
    PGVectorVectorIOConfig,
)
from llama_stack.providers.utils.inference.model_registry import ProviderModelEntry
from llama_stack.templates.template import (
    DistributionTemplate,
    RunConfigSettings,
    get_model_registry,
)


def get_inference_providers() -> Tuple[List[Provider], Dict[str, List[ProviderModelEntry]]]:
    # in this template, we allow each API key to be optional
    providers = [
        (
            "openai",
            [
                ProviderModelEntry(
                    provider_model_id="openai/gpt-4o",
                    model_type=ModelType.llm,
                )
            ],
            OpenAIConfig.sample_run_config(api_key="${env.OPENAI_API_KEY:}"),
        ),
        (
            "anthropic",
            [
                ProviderModelEntry(
                    provider_model_id="anthropic/claude-3-5-sonnet-latest",
                    model_type=ModelType.llm,
                )
            ],
            AnthropicConfig.sample_run_config(api_key="${env.ANTHROPIC_API_KEY:}"),
        ),
        (
            "gemini",
            [
                ProviderModelEntry(
                    provider_model_id="gemini/gemini-1.5-flash",
                    model_type=ModelType.llm,
                )
            ],
            GeminiConfig.sample_run_config(api_key="${env.GEMINI_API_KEY:}"),
        ),
        (
            "groq",
            [],
            GroqConfig.sample_run_config(api_key="${env.GROQ_API_KEY:}"),
        ),
        (
            "together",
            [],
            TogetherImplConfig.sample_run_config(api_key="${env.TOGETHER_API_KEY:}"),
        ),
    ]
    inference_providers = []
    available_models = {}
    for provider_id, model_entries, config in providers:
        inference_providers.append(
            Provider(
                provider_id=provider_id,
                provider_type=f"remote::{provider_id}",
                config=config,
            )
        )
        available_models[provider_id] = model_entries
    return inference_providers, available_models


def get_distribution_template() -> DistributionTemplate:
    inference_providers, available_models = get_inference_providers()
    providers = {
        "inference": [p.provider_type for p in inference_providers],
        "vector_io": ["inline::sqlite-vec", "remote::chromadb", "remote::pgvector"],
        "safety": ["inline::llama-guard"],
        "agents": ["inline::meta-reference"],
        "telemetry": ["inline::meta-reference"],
        "eval": ["inline::meta-reference"],
        "datasetio": ["remote::huggingface", "inline::localfs"],
        "scoring": ["inline::basic", "inline::llm-as-judge", "inline::braintrust"],
        "tool_runtime": [
            "remote::brave-search",
            "remote::tavily-search",
            "inline::code-interpreter",
            "inline::rag-runtime",
            "remote::model-context-protocol",
        ],
    }
    name = "open-benchmark"

    vector_io_providers = [
        Provider(
            provider_id="sqlite-vec",
            provider_type="inline::sqlite-vec",
            config=SQLiteVectorIOConfig.sample_run_config(f"~/.llama/distributions/{name}"),
        ),
        Provider(
            provider_id="${env.ENABLE_CHROMADB+chromadb}",
            provider_type="remote::chromadb",
            config=ChromaVectorIOConfig.sample_run_config(url="${env.CHROMADB_URL:}"),
        ),
        Provider(
            provider_id="${env.ENABLE_PGVECTOR+pgvector}",
            provider_type="remote::pgvector",
            config=PGVectorVectorIOConfig.sample_run_config(
                db="${env.PGVECTOR_DB:}",
                user="${env.PGVECTOR_USER:}",
                password="${env.PGVECTOR_PASSWORD:}",
            ),
        ),
    ]

    default_tool_groups = [
        ToolGroupInput(
            toolgroup_id="builtin::websearch",
            provider_id="tavily-search",
        ),
        ToolGroupInput(
            toolgroup_id="builtin::rag",
            provider_id="rag-runtime",
        ),
        ToolGroupInput(
            toolgroup_id="builtin::code_interpreter",
            provider_id="code-interpreter",
        ),
    ]

    default_models = get_model_registry(available_models) + [
        ModelInput(
            model_id="meta-llama/Llama-3.3-70B-Instruct",
            provider_id="groq",
            provider_model_id="groq/llama-3.3-70b-versatile",
            model_type=ModelType.llm,
        ),
        ModelInput(
            model_id="meta-llama/Llama-3.1-405B-Instruct",
            provider_id="together",
            provider_model_id="meta-llama/Meta-Llama-3.1-405B-Instruct-Turbo",
            model_type=ModelType.llm,
        ),
    ]

    default_datasets = [
        DatasetInput(
            dataset_id="simpleqa",
            purpose=DatasetPurpose.eval_messages_answer,
            source=URIDataSource(
                uri="huggingface://datasets/llamastack/simpleqa?split=train",
            ),
        ),
        DatasetInput(
            dataset_id="mmlu_cot",
            purpose=DatasetPurpose.eval_messages_answer,
            source=URIDataSource(
                uri="huggingface://datasets/llamastack/mmlu_cot?split=test&name=all",
            ),
        ),
        DatasetInput(
            dataset_id="gpqa_cot",
            purpose=DatasetPurpose.eval_messages_answer,
            source=URIDataSource(
                uri="huggingface://datasets/llamastack/gpqa_0shot_cot?split=test&name=gpqa_main",
            ),
        ),
        DatasetInput(
            dataset_id="math_500",
            purpose=DatasetPurpose.eval_messages_answer,
            source=URIDataSource(
                uri="huggingface://datasets/llamastack/math_500?split=test",
            ),
        ),
        DatasetInput(
            dataset_id="bfcl",
            purpose=DatasetPurpose.eval_messages_answer,
            source=URIDataSource(
                uri="huggingface://datasets/llamastack/bfcl_v3?split=train",
            ),
        ),
        DatasetInput(
<<<<<<< HEAD
            dataset_id="ifeval",
            purpose=DatasetPurpose.eval_messages_answer,
            source=URIDataSource(
                uri="huggingface://datasets/llamastack/IfEval?split=train",
=======
            dataset_id="docvqa",
            purpose=DatasetPurpose.eval_messages_answer,
            source=URIDataSource(
                uri="huggingface://datasets/llamastack/docvqa?split=val",
>>>>>>> d117bfe5
            ),
        ),
    ]

    default_benchmarks = [
        BenchmarkInput(
            benchmark_id="meta-reference-simpleqa",
            dataset_id="simpleqa",
            scoring_functions=["llm-as-judge::405b-simpleqa"],
        ),
        BenchmarkInput(
            benchmark_id="meta-reference-mmlu-cot",
            dataset_id="mmlu_cot",
            scoring_functions=["basic::regex_parser_multiple_choice_answer"],
        ),
        BenchmarkInput(
            benchmark_id="meta-reference-gpqa-cot",
            dataset_id="gpqa_cot",
            scoring_functions=["basic::regex_parser_multiple_choice_answer"],
        ),
        BenchmarkInput(
            benchmark_id="meta-reference-math-500",
            dataset_id="math_500",
            scoring_functions=["basic::regex_parser_math_response"],
        ),
        BenchmarkInput(
            benchmark_id="meta-reference-bfcl",
            dataset_id="bfcl",
            scoring_functions=["basic::bfcl"],
        ),
        BenchmarkInput(
<<<<<<< HEAD
            benchmark_id="meta-reference-ifeval",
            dataset_id="ifeval",
            scoring_functions=["basic::ifeval"],
=======
            benchmark_id="meta-reference-docvqa",
            dataset_id="docvqa",
            scoring_functions=["basic::docvqa"],
>>>>>>> d117bfe5
        ),
    ]
    return DistributionTemplate(
        name=name,
        distro_type="self_hosted",
        description="Distribution for running open benchmarks",
        container_image=None,
        template_path=None,
        providers=providers,
        available_models_by_provider=available_models,
        run_configs={
            "run.yaml": RunConfigSettings(
                provider_overrides={
                    "inference": inference_providers,
                    "vector_io": vector_io_providers,
                },
                default_models=default_models,
                default_tool_groups=default_tool_groups,
                default_shields=[ShieldInput(shield_id="meta-llama/Llama-Guard-3-8B")],
                default_datasets=default_datasets,
                default_benchmarks=default_benchmarks,
            ),
        },
        run_config_env_vars={
            "LLAMA_STACK_PORT": (
                "5001",
                "Port for the Llama Stack distribution server",
            ),
            "TOGETHER_API_KEY": (
                "",
                "Together API Key",
            ),
            "OPENAI_API_KEY": (
                "",
                "OpenAI API Key",
            ),
            "GEMINI_API_KEY": (
                "",
                "Gemini API Key",
            ),
            "ANTHROPIC_API_KEY": (
                "",
                "Anthropic API Key",
            ),
            "GROQ_API_KEY": (
                "",
                "Groq API Key",
            ),
        },
    )<|MERGE_RESOLUTION|>--- conflicted
+++ resolved
@@ -204,19 +204,19 @@
             ),
         ),
         DatasetInput(
-<<<<<<< HEAD
             dataset_id="ifeval",
             purpose=DatasetPurpose.eval_messages_answer,
             source=URIDataSource(
                 uri="huggingface://datasets/llamastack/IfEval?split=train",
-=======
+            ),
+        ),
+        DatasetInput(
             dataset_id="docvqa",
             purpose=DatasetPurpose.eval_messages_answer,
             source=URIDataSource(
                 uri="huggingface://datasets/llamastack/docvqa?split=val",
->>>>>>> d117bfe5
-            ),
-        ),
+            )
+        )
     ]
 
     default_benchmarks = [
@@ -246,16 +246,15 @@
             scoring_functions=["basic::bfcl"],
         ),
         BenchmarkInput(
-<<<<<<< HEAD
             benchmark_id="meta-reference-ifeval",
             dataset_id="ifeval",
             scoring_functions=["basic::ifeval"],
-=======
+        ),
+        BenchmarkInput(
             benchmark_id="meta-reference-docvqa",
             dataset_id="docvqa",
             scoring_functions=["basic::docvqa"],
->>>>>>> d117bfe5
-        ),
+        )
     ]
     return DistributionTemplate(
         name=name,
