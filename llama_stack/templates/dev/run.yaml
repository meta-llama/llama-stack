--- conflicted
+++ resolved
@@ -412,7 +412,16 @@
   provider_model_id: groq/llama-4-maverick-17b-128e-instruct
   model_type: llm
 - metadata: {}
-<<<<<<< HEAD
+  model_id: groq/meta-llama/llama-4-maverick-17b-128e-instruct
+  provider_id: groq
+  provider_model_id: groq/meta-llama/llama-4-maverick-17b-128e-instruct
+  model_type: llm
+- metadata: {}
+  model_id: meta-llama/Llama-4-Maverick-17B-128E-Instruct
+  provider_id: groq
+  provider_model_id: groq/meta-llama/llama-4-maverick-17b-128e-instruct
+  model_type: llm
+- metadata: {}
   model_id: sambanova/Meta-Llama-3.1-8B-Instruct
   provider_id: sambanova
   provider_model_id: sambanova/Meta-Llama-3.1-8B-Instruct
@@ -521,16 +530,6 @@
   model_id: meta-llama/Llama-Guard-3-8B
   provider_id: sambanova
   provider_model_id: sambanova/Meta-Llama-Guard-3-8B
-=======
-  model_id: groq/meta-llama/llama-4-maverick-17b-128e-instruct
-  provider_id: groq
-  provider_model_id: groq/meta-llama/llama-4-maverick-17b-128e-instruct
-  model_type: llm
-- metadata: {}
-  model_id: meta-llama/Llama-4-Maverick-17B-128E-Instruct
-  provider_id: groq
-  provider_model_id: groq/meta-llama/llama-4-maverick-17b-128e-instruct
->>>>>>> cf158f2c
   model_type: llm
 - metadata:
     embedding_dimension: 384
