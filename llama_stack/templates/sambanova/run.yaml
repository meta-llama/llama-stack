version: '2'
image_name: sambanova
apis:
- agents
- inference
- safety
- telemetry
- tool_runtime
- vector_io
providers:
  inference:
  - provider_id: sambanova
    provider_type: remote::sambanova
    config:
      url: https://api.sambanova.ai/v1
      api_key: ${env.SAMBANOVA_API_KEY}
  - provider_id: sentence-transformers
    provider_type: inline::sentence-transformers
    config: {}
  vector_io:
  - provider_id: faiss
    provider_type: inline::faiss
    config:
      kvstore:
        type: sqlite
        namespace: null
        db_path: ${env.SQLITE_STORE_DIR:~/.llama/distributions/sambanova}/faiss_store.db
  - provider_id: ${env.ENABLE_CHROMADB+chromadb}
    provider_type: remote::chromadb
    config:
      url: ${env.CHROMADB_URL:}
  - provider_id: ${env.ENABLE_PGVECTOR+pgvector}
    provider_type: remote::pgvector
    config:
      host: ${env.PGVECTOR_HOST:localhost}
      port: ${env.PGVECTOR_PORT:5432}
      db: ${env.PGVECTOR_DB:}
      user: ${env.PGVECTOR_USER:}
      password: ${env.PGVECTOR_PASSWORD:}
  safety:
  - provider_id: llama-guard
    provider_type: inline::llama-guard
    config:
      excluded_categories: []
  agents:
  - provider_id: meta-reference
    provider_type: inline::meta-reference
    config:
      persistence_store:
        type: sqlite
        namespace: null
        db_path: ${env.SQLITE_STORE_DIR:~/.llama/distributions/sambanova}/agents_store.db
  telemetry:
  - provider_id: meta-reference
    provider_type: inline::meta-reference
    config:
      service_name: ${env.OTEL_SERVICE_NAME:}
      sinks: ${env.TELEMETRY_SINKS:console,sqlite}
      sqlite_db_path: ${env.SQLITE_STORE_DIR:~/.llama/distributions/sambanova}/trace_store.db
  tool_runtime:
  - provider_id: brave-search
    provider_type: remote::brave-search
    config:
      api_key: ${env.BRAVE_SEARCH_API_KEY:}
      max_results: 3
  - provider_id: tavily-search
    provider_type: remote::tavily-search
    config:
      api_key: ${env.TAVILY_SEARCH_API_KEY:}
      max_results: 3
  - provider_id: rag-runtime
    provider_type: inline::rag-runtime
    config: {}
  - provider_id: model-context-protocol
    provider_type: remote::model-context-protocol
    config: {}
  - provider_id: wolfram-alpha
    provider_type: remote::wolfram-alpha
    config:
      api_key: ${env.WOLFRAM_ALPHA_API_KEY:}
metadata_store:
  type: sqlite
  db_path: ${env.SQLITE_STORE_DIR:~/.llama/distributions/sambanova}/registry.db
models:
- metadata: {}
  model_id: sambanova/Meta-Llama-3.1-8B-Instruct
  provider_id: sambanova
  provider_model_id: sambanova/Meta-Llama-3.1-8B-Instruct
  model_type: llm
- metadata: {}
  model_id: meta-llama/Llama-3.1-8B-Instruct
  provider_id: sambanova
  provider_model_id: sambanova/Meta-Llama-3.1-8B-Instruct
  model_type: llm
- metadata: {}
  model_id: sambanova/Meta-Llama-3.1-405B-Instruct
  provider_id: sambanova
  provider_model_id: sambanova/Meta-Llama-3.1-405B-Instruct
  model_type: llm
- metadata: {}
  model_id: meta-llama/Llama-3.1-405B-Instruct-FP8
  provider_id: sambanova
  provider_model_id: sambanova/Meta-Llama-3.1-405B-Instruct
  model_type: llm
- metadata: {}
  model_id: sambanova/Meta-Llama-3.2-1B-Instruct
  provider_id: sambanova
  provider_model_id: sambanova/Meta-Llama-3.2-1B-Instruct
  model_type: llm
- metadata: {}
  model_id: meta-llama/Llama-3.2-1B-Instruct
  provider_id: sambanova
  provider_model_id: sambanova/Meta-Llama-3.2-1B-Instruct
  model_type: llm
- metadata: {}
  model_id: sambanova/Meta-Llama-3.2-3B-Instruct
  provider_id: sambanova
  provider_model_id: sambanova/Meta-Llama-3.2-3B-Instruct
  model_type: llm
- metadata: {}
  model_id: meta-llama/Llama-3.2-3B-Instruct
  provider_id: sambanova
  provider_model_id: sambanova/Meta-Llama-3.2-3B-Instruct
  model_type: llm
- metadata: {}
  model_id: sambanova/Meta-Llama-3.3-70B-Instruct
  provider_id: sambanova
  provider_model_id: sambanova/Meta-Llama-3.3-70B-Instruct
  model_type: llm
- metadata: {}
  model_id: meta-llama/Llama-3.3-70B-Instruct
  provider_id: sambanova
  provider_model_id: sambanova/Meta-Llama-3.3-70B-Instruct
  model_type: llm
- metadata: {}
  model_id: sambanova/Llama-3.2-11B-Vision-Instruct
  provider_id: sambanova
  provider_model_id: sambanova/Llama-3.2-11B-Vision-Instruct
  model_type: llm
- metadata: {}
  model_id: meta-llama/Llama-3.2-11B-Vision-Instruct
  provider_id: sambanova
  provider_model_id: sambanova/Llama-3.2-11B-Vision-Instruct
  model_type: llm
- metadata: {}
  model_id: sambanova/Llama-3.2-90B-Vision-Instruct
  provider_id: sambanova
  provider_model_id: sambanova/Llama-3.2-90B-Vision-Instruct
  model_type: llm
- metadata: {}
  model_id: meta-llama/Llama-3.2-90B-Vision-Instruct
  provider_id: sambanova
  provider_model_id: sambanova/Llama-3.2-90B-Vision-Instruct
  model_type: llm
- metadata: {}
  model_id: sambanova/Llama-4-Scout-17B-16E-Instruct
  provider_id: sambanova
  provider_model_id: sambanova/Llama-4-Scout-17B-16E-Instruct
  model_type: llm
- metadata: {}
  model_id: meta-llama/Llama-4-Scout-17B-16E-Instruct
  provider_id: sambanova
  provider_model_id: sambanova/Llama-4-Scout-17B-16E-Instruct
  model_type: llm
- metadata: {}
  model_id: sambanova/Llama-4-Maverick-17B-128E-Instruct
  provider_id: sambanova
  provider_model_id: sambanova/Llama-4-Maverick-17B-128E-Instruct
  model_type: llm
- metadata: {}
  model_id: meta-llama/Llama-4-Maverick-17B-128E-Instruct
  provider_id: sambanova
  provider_model_id: sambanova/Llama-4-Maverick-17B-128E-Instruct
  model_type: llm
- metadata: {}
  model_id: sambanova/Meta-Llama-Guard-3-8B
  provider_id: sambanova
  provider_model_id: sambanova/Meta-Llama-Guard-3-8B
  model_type: llm
- metadata: {}
  model_id: meta-llama/Llama-Guard-3-8B
  provider_id: sambanova
  provider_model_id: sambanova/Meta-Llama-Guard-3-8B
  model_type: llm
- metadata:
    embedding_dimension: 384
  model_id: all-MiniLM-L6-v2
  provider_id: sentence-transformers
  model_type: embedding
shields:
- shield_id: meta-llama/Llama-Guard-3-8B
vector_dbs: []
datasets: []
scoring_fns: []
benchmarks: []
tool_groups:
- toolgroup_id: builtin::websearch
  provider_id: tavily-search
- toolgroup_id: builtin::rag
  provider_id: rag-runtime
<<<<<<< HEAD
- toolgroup_id: builtin::code_interpreter
  provider_id: code-interpreter
- toolgroup_id: builtin::wolfram_alpha
  provider_id: wolfram-alpha
=======
>>>>>>> a4247ce0
server:
  port: 8321<|MERGE_RESOLUTION|>--- conflicted
+++ resolved
@@ -198,12 +198,9 @@
   provider_id: tavily-search
 - toolgroup_id: builtin::rag
   provider_id: rag-runtime
-<<<<<<< HEAD
 - toolgroup_id: builtin::code_interpreter
   provider_id: code-interpreter
 - toolgroup_id: builtin::wolfram_alpha
   provider_id: wolfram-alpha
-=======
->>>>>>> a4247ce0
 server:
   port: 8321