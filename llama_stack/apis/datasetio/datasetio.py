# Copyright (c) Meta Platforms, Inc. and affiliates.
# All rights reserved.
#
# This source code is licensed under the terms described in the LICENSE file in
# the root directory of this source tree.

from typing import Any, Dict, List, Optional, Protocol, runtime_checkable

from pydantic import BaseModel

from llama_stack.apis.datasets import Dataset
from llama_stack.schema_utils import json_schema_type, webmethod


@json_schema_type
class IterrowsResponse(BaseModel):
    """
    A paginated list of rows from a dataset.

    :param data: The rows in the current page.
<<<<<<< HEAD
    :param next_index: Index into dataset for the first row in the next page. None if there are no more rows.
    """

    data: List[Dict[str, Any]]
    next_index: Optional[int] = None
=======
    :param next_start_index: Index into dataset for the first row in the next page. None if there are no more rows.
    """

    data: List[Dict[str, Any]]
    next_start_index: Optional[int] = None
>>>>>>> 5287b437


class DatasetStore(Protocol):
    def get_dataset(self, dataset_id: str) -> Dataset: ...


@runtime_checkable
class DatasetIO(Protocol):
    # keeping for aligning with inference/safety, but this is not used
    dataset_store: DatasetStore

    # TODO(xiyan): there's a flakiness here where setting route to "/datasets/" here will not result in proper routing
    @webmethod(route="/datasetio/iterrows/{dataset_id:path}", method="GET")
    async def iterrows(
        self,
        dataset_id: str,
        start_index: Optional[int] = None,
        limit: Optional[int] = None,
    ) -> IterrowsResponse:
        """Get a paginated list of rows from a dataset. Uses cursor-based pagination.

        :param dataset_id: The ID of the dataset to get the rows from.
        :param start_index: Index into dataset for the first row to get. Get all rows if None.
<<<<<<< HEAD
        :param limit: The number of rows to get per page.
=======
        :param limit: The number of rows to get.
>>>>>>> 5287b437
        """
        ...

    @webmethod(route="/datasetio/append-rows/{dataset_id:path}", method="POST")
    async def append_rows(self, dataset_id: str, rows: List[Dict[str, Any]]) -> None: ...<|MERGE_RESOLUTION|>--- conflicted
+++ resolved
@@ -18,19 +18,11 @@
     A paginated list of rows from a dataset.
 
     :param data: The rows in the current page.
-<<<<<<< HEAD
-    :param next_index: Index into dataset for the first row in the next page. None if there are no more rows.
-    """
-
-    data: List[Dict[str, Any]]
-    next_index: Optional[int] = None
-=======
     :param next_start_index: Index into dataset for the first row in the next page. None if there are no more rows.
     """
 
     data: List[Dict[str, Any]]
     next_start_index: Optional[int] = None
->>>>>>> 5287b437
 
 
 class DatasetStore(Protocol):
@@ -54,13 +46,11 @@
 
         :param dataset_id: The ID of the dataset to get the rows from.
         :param start_index: Index into dataset for the first row to get. Get all rows if None.
-<<<<<<< HEAD
-        :param limit: The number of rows to get per page.
-=======
         :param limit: The number of rows to get.
->>>>>>> 5287b437
         """
         ...
 
     @webmethod(route="/datasetio/append-rows/{dataset_id:path}", method="POST")
-    async def append_rows(self, dataset_id: str, rows: List[Dict[str, Any]]) -> None: ...+    async def append_rows(
+        self, dataset_id: str, rows: List[Dict[str, Any]]
+    ) -> None: ...