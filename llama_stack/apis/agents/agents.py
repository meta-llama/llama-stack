# Copyright (c) Meta Platforms, Inc. and affiliates.
# All rights reserved.
#
# This source code is licensed under the terms described in the LICENSE file in
# the root directory of this source tree.

from datetime import datetime
from enum import Enum
from typing import (
    Annotated,
    Any,
    AsyncIterator,
    Dict,
    List,
    Literal,
    Optional,
    Protocol,
    Union,
    runtime_checkable,
)

from pydantic import BaseModel, ConfigDict, Field

from llama_stack.apis.common.content_types import URL, ContentDelta, InterleavedContent
from llama_stack.apis.inference import (
    CompletionMessage,
    ResponseFormat,
    SamplingParams,
    ToolCall,
    ToolChoice,
    ToolConfig,
    ToolPromptFormat,
    ToolResponse,
    ToolResponseMessage,
    UserMessage,
)
from llama_stack.apis.safety import SafetyViolation
from llama_stack.apis.tools import ToolDef
from llama_stack.providers.utils.telemetry.trace_protocol import trace_protocol
from llama_stack.schema_utils import json_schema_type, register_schema, webmethod


class Attachment(BaseModel):
    content: InterleavedContent | URL
    mime_type: str


class Document(BaseModel):
    content: InterleavedContent | URL
    mime_type: str


class StepCommon(BaseModel):
    turn_id: str
    step_id: str
    started_at: Optional[datetime] = None
    completed_at: Optional[datetime] = None


class StepType(Enum):
    inference = "inference"
    tool_execution = "tool_execution"
    shield_call = "shield_call"
    memory_retrieval = "memory_retrieval"


@json_schema_type
class InferenceStep(StepCommon):
    model_config = ConfigDict(protected_namespaces=())

    step_type: Literal[StepType.inference.value] = StepType.inference.value
    model_response: CompletionMessage


@json_schema_type
class ToolExecutionStep(StepCommon):
    step_type: Literal[StepType.tool_execution.value] = StepType.tool_execution.value
    tool_calls: List[ToolCall]
    tool_responses: List[ToolResponse]


@json_schema_type
class ShieldCallStep(StepCommon):
    step_type: Literal[StepType.shield_call.value] = StepType.shield_call.value
    violation: Optional[SafetyViolation]


@json_schema_type
class MemoryRetrievalStep(StepCommon):
    step_type: Literal[StepType.memory_retrieval.value] = StepType.memory_retrieval.value
    vector_db_ids: str
    inserted_context: InterleavedContent


Step = Annotated[
    Union[
        InferenceStep,
        ToolExecutionStep,
        ShieldCallStep,
        MemoryRetrievalStep,
    ],
    Field(discriminator="step_type"),
]


@json_schema_type
class Turn(BaseModel):
    """A single turn in an interaction with an Agentic System."""

    turn_id: str
    session_id: str
    input_messages: List[
        Union[
            UserMessage,
            ToolResponseMessage,
        ]
    ]
    steps: List[Step]
    output_message: CompletionMessage
    output_attachments: Optional[List[Attachment]] = Field(default_factory=list)

    started_at: datetime
    completed_at: Optional[datetime] = None


@json_schema_type
class Session(BaseModel):
    """A single session of an interaction with an Agentic System."""

    session_id: str
    session_name: str
    turns: List[Turn]
    started_at: datetime


class AgentToolGroupWithArgs(BaseModel):
    name: str
    args: Dict[str, Any]


AgentToolGroup = register_schema(
    Union[
        str,
        AgentToolGroupWithArgs,
    ],
    name="AgentTool",
)


class AgentConfigCommon(BaseModel):
    sampling_params: Optional[SamplingParams] = SamplingParams()

    input_shields: Optional[List[str]] = Field(default_factory=list)
    output_shields: Optional[List[str]] = Field(default_factory=list)
    toolgroups: Optional[List[AgentToolGroup]] = Field(default_factory=list)
    client_tools: Optional[List[ToolDef]] = Field(default_factory=list)
    tool_choice: Optional[ToolChoice] = Field(default=None, deprecated="use tool_config instead")
    tool_prompt_format: Optional[ToolPromptFormat] = Field(default=None, deprecated="use tool_config instead")
    tool_config: Optional[ToolConfig] = Field(default=None)

    max_infer_iters: Optional[int] = 10

    def model_post_init(self, __context):
        if self.tool_config:
            if self.tool_choice and self.tool_config.tool_choice != self.tool_choice:
                raise ValueError("tool_choice is deprecated. Use tool_choice in tool_config instead.")
            if self.tool_prompt_format and self.tool_config.tool_prompt_format != self.tool_prompt_format:
                raise ValueError("tool_prompt_format is deprecated. Use tool_prompt_format in tool_config instead.")
        else:
            params = {}
            if self.tool_choice:
                params["tool_choice"] = self.tool_choice
            if self.tool_prompt_format:
                params["tool_prompt_format"] = self.tool_prompt_format
            self.tool_config = ToolConfig(**params)


@json_schema_type
class AgentConfig(AgentConfigCommon):
    model: str
    instructions: str
    enable_session_persistence: Optional[bool] = False
    response_format: Optional[ResponseFormat] = None


class AgentConfigOverridablePerTurn(AgentConfigCommon):
    instructions: Optional[str] = None


class AgentTurnResponseEventType(Enum):
    step_start = "step_start"
    step_complete = "step_complete"
    step_progress = "step_progress"

    turn_start = "turn_start"
    turn_complete = "turn_complete"
    turn_awaiting_input = "turn_awaiting_input"


@json_schema_type
class AgentTurnResponseStepStartPayload(BaseModel):
    event_type: Literal[AgentTurnResponseEventType.step_start.value] = AgentTurnResponseEventType.step_start.value
    step_type: StepType
    step_id: str
    metadata: Optional[Dict[str, Any]] = Field(default_factory=dict)


@json_schema_type
class AgentTurnResponseStepCompletePayload(BaseModel):
    event_type: Literal[AgentTurnResponseEventType.step_complete.value] = AgentTurnResponseEventType.step_complete.value
    step_type: StepType
    step_id: str
    step_details: Step


@json_schema_type
class AgentTurnResponseStepProgressPayload(BaseModel):
    model_config = ConfigDict(protected_namespaces=())

    event_type: Literal[AgentTurnResponseEventType.step_progress.value] = AgentTurnResponseEventType.step_progress.value
    step_type: StepType
    step_id: str

    delta: ContentDelta


@json_schema_type
class AgentTurnResponseTurnStartPayload(BaseModel):
    event_type: Literal[AgentTurnResponseEventType.turn_start.value] = AgentTurnResponseEventType.turn_start.value
    turn_id: str


@json_schema_type
class AgentTurnResponseTurnCompletePayload(BaseModel):
    event_type: Literal[AgentTurnResponseEventType.turn_complete.value] = AgentTurnResponseEventType.turn_complete.value
    turn: Turn


@json_schema_type
class AgentTurnResponseTurnAwaitingInputPayload(BaseModel):
    event_type: Literal[AgentTurnResponseEventType.turn_awaiting_input.value] = (
        AgentTurnResponseEventType.turn_awaiting_input.value
    )
    turn: Turn


AgentTurnResponseEventPayload = register_schema(
    Annotated[
        Union[
            AgentTurnResponseStepStartPayload,
            AgentTurnResponseStepProgressPayload,
            AgentTurnResponseStepCompletePayload,
            AgentTurnResponseTurnStartPayload,
            AgentTurnResponseTurnCompletePayload,
            AgentTurnResponseTurnAwaitingInputPayload,
        ],
        Field(discriminator="event_type"),
    ],
    name="AgentTurnResponseEventPayload",
)


@json_schema_type
class AgentTurnResponseEvent(BaseModel):
    payload: AgentTurnResponseEventPayload


@json_schema_type
class AgentCreateResponse(BaseModel):
    agent_id: str


@json_schema_type
class AgentSessionCreateResponse(BaseModel):
    session_id: str


@json_schema_type
class AgentTurnCreateRequest(AgentConfigOverridablePerTurn):
    agent_id: str
    session_id: str

    # TODO: figure out how we can simplify this and make why
    # ToolResponseMessage needs to be here (it is function call
    # execution from outside the system)
    messages: List[
        Union[
            UserMessage,
            ToolResponseMessage,
        ]
    ]

    documents: Optional[List[Document]] = None
    toolgroups: Optional[List[AgentToolGroup]] = None

    stream: Optional[bool] = False
    tool_config: Optional[ToolConfig] = None


@json_schema_type
<<<<<<< HEAD
class AgentTurnContinueRequest(BaseModel):
=======
class AgentTurnResumeRequest(BaseModel):
>>>>>>> 702e74da
    agent_id: str
    session_id: str
    turn_id: str
    tool_responses: List[ToolResponseMessage]
    stream: Optional[bool] = False


@json_schema_type
class AgentTurnResponseStreamChunk(BaseModel):
    """streamed agent turn completion response."""

    event: AgentTurnResponseEvent


@json_schema_type
class AgentStepResponse(BaseModel):
    step: Step


@runtime_checkable
@trace_protocol
class Agents(Protocol):
    """Agents API for creating and interacting with agentic systems.

    Main functionalities provided by this API:
    - Create agents with specific instructions and ability to use tools.
    - Interactions with agents are grouped into sessions ("threads"), and each interaction is called a "turn".
    - Agents can be provided with various tools (see the ToolGroups and ToolRuntime APIs for more details).
    - Agents can be provided with various shields (see the Safety API for more details).
    - Agents can also use Memory to retrieve information from knowledge bases. See the RAG Tool and Vector IO APIs for more details.
    """

    @webmethod(route="/agents", method="POST")
    async def create_agent(
        self,
        agent_config: AgentConfig,
    ) -> AgentCreateResponse: ...

    @webmethod(route="/agents/{agent_id}/session/{session_id}/turn", method="POST")
    async def create_agent_turn(
        self,
        agent_id: str,
        session_id: str,
        messages: List[
            Union[
                UserMessage,
                ToolResponseMessage,
            ]
        ],
        stream: Optional[bool] = False,
        documents: Optional[List[Document]] = None,
        toolgroups: Optional[List[AgentToolGroup]] = None,
        tool_config: Optional[ToolConfig] = None,
    ) -> Union[Turn, AsyncIterator[AgentTurnResponseStreamChunk]]: ...

    @webmethod(
        route="/agents/{agent_id}/session/{session_id}/turn/{turn_id}/resume",
        method="POST",
    )
    async def resume_agent_turn(
        self,
        agent_id: str,
        session_id: str,
        turn_id: str,
        tool_responses: List[ToolResponseMessage],
        stream: Optional[bool] = False,
    ) -> Union[Turn, AsyncIterator[AgentTurnResponseStreamChunk]]: ...

    @webmethod(
        route="/agents/{agent_id}/session/{session_id}/turn/{turn_id}",
        method="GET",
    )
    async def get_agents_turn(
        self,
        agent_id: str,
        session_id: str,
        turn_id: str,
    ) -> Turn: ...

    @webmethod(
        route="/agents/{agent_id}/session/{session_id}/turn/{turn_id}/step/{step_id}",
        method="GET",
    )
    async def get_agents_step(
        self,
        agent_id: str,
        session_id: str,
        turn_id: str,
        step_id: str,
    ) -> AgentStepResponse: ...

    @webmethod(route="/agents/{agent_id}/session", method="POST")
    async def create_agent_session(
        self,
        agent_id: str,
        session_name: str,
    ) -> AgentSessionCreateResponse: ...

    @webmethod(route="/agents/{agent_id}/session/{session_id}", method="GET")
    async def get_agents_session(
        self,
        session_id: str,
        agent_id: str,
        turn_ids: Optional[List[str]] = None,
    ) -> Session: ...

    @webmethod(route="/agents/{agent_id}/session/{session_id}", method="DELETE")
    async def delete_agents_session(
        self,
        session_id: str,
        agent_id: str,
    ) -> None: ...

    @webmethod(route="/agents/{agent_id}", method="DELETE")
    async def delete_agent(
        self,
        agent_id: str,
    ) -> None: ...<|MERGE_RESOLUTION|>--- conflicted
+++ resolved
@@ -298,11 +298,7 @@
 
 
 @json_schema_type
-<<<<<<< HEAD
-class AgentTurnContinueRequest(BaseModel):
-=======
 class AgentTurnResumeRequest(BaseModel):
->>>>>>> 702e74da
     agent_id: str
     session_id: str
     turn_id: str
