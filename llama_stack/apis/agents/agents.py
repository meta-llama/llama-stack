# Copyright (c) Meta Platforms, Inc. and affiliates.
# All rights reserved.
#
# This source code is licensed under the terms described in the LICENSE file in
# the root directory of this source tree.

from datetime import datetime
from enum import Enum
from typing import (
    Annotated,
    Any,
    AsyncIterator,
    Dict,
    List,
    Literal,
    Optional,
    Protocol,
    Union,
    runtime_checkable,
)

from pydantic import BaseModel, ConfigDict, Field

from llama_stack.apis.common.content_types import URL, ContentDelta, InterleavedContent
from llama_stack.apis.inference import (
    CompletionMessage,
    ResponseFormat,
    SamplingParams,
    ToolCall,
    ToolChoice,
    ToolConfig,
    ToolPromptFormat,
    ToolResponse,
    ToolResponseMessage,
    UserMessage,
)
from llama_stack.apis.safety import SafetyViolation
from llama_stack.apis.tools import ToolDef
from llama_stack.providers.utils.telemetry.trace_protocol import trace_protocol
from llama_stack.schema_utils import json_schema_type, register_schema, webmethod


class Attachment(BaseModel):
    content: InterleavedContent | URL
    mime_type: str


class Document(BaseModel):
    content: InterleavedContent | URL
    mime_type: str


class StepCommon(BaseModel):
    turn_id: str
    step_id: str
    started_at: Optional[datetime] = None
    completed_at: Optional[datetime] = None


class StepType(Enum):
    inference = "inference"
    tool_execution = "tool_execution"
    shield_call = "shield_call"
    memory_retrieval = "memory_retrieval"


@json_schema_type
class InferenceStep(StepCommon):
    model_config = ConfigDict(protected_namespaces=())

    step_type: Literal[StepType.inference.value] = StepType.inference.value
    model_response: CompletionMessage


@json_schema_type
class ToolExecutionStep(StepCommon):
    step_type: Literal[StepType.tool_execution.value] = StepType.tool_execution.value
    tool_calls: List[ToolCall]
    tool_responses: List[ToolResponse]


@json_schema_type
class ShieldCallStep(StepCommon):
    step_type: Literal[StepType.shield_call.value] = StepType.shield_call.value
    violation: Optional[SafetyViolation]


@json_schema_type
class MemoryRetrievalStep(StepCommon):
    step_type: Literal[StepType.memory_retrieval.value] = StepType.memory_retrieval.value
    vector_db_ids: str
    inserted_context: InterleavedContent


Step = Annotated[
    Union[
        InferenceStep,
        ToolExecutionStep,
        ShieldCallStep,
        MemoryRetrievalStep,
    ],
    Field(discriminator="step_type"),
]


@json_schema_type
class Turn(BaseModel):
    """A single turn in an interaction with an Agentic System."""

    turn_id: str
    session_id: str
    input_messages: List[
        Union[
            UserMessage,
            ToolResponseMessage,
        ]
    ]
    steps: List[Step]
    output_message: CompletionMessage
    output_attachments: Optional[List[Attachment]] = Field(default_factory=list)

    started_at: datetime
    completed_at: Optional[datetime] = None


@json_schema_type
class Session(BaseModel):
    """A single session of an interaction with an Agentic System."""

    session_id: str
    session_name: str
    turns: List[Turn]
    started_at: datetime


class AgentToolGroupWithArgs(BaseModel):
    name: str
    args: Dict[str, Any]


AgentToolGroup = register_schema(
    Union[
        str,
        AgentToolGroupWithArgs,
    ],
    name="AgentTool",
)


class AgentConfigCommon(BaseModel):
    sampling_params: Optional[SamplingParams] = SamplingParams()

    input_shields: Optional[List[str]] = Field(default_factory=list)
    output_shields: Optional[List[str]] = Field(default_factory=list)
    toolgroups: Optional[List[AgentToolGroup]] = Field(default_factory=list)
    client_tools: Optional[List[ToolDef]] = Field(default_factory=list)
    tool_choice: Optional[ToolChoice] = Field(default=None, deprecated="use tool_config instead")
    tool_prompt_format: Optional[ToolPromptFormat] = Field(default=None, deprecated="use tool_config instead")
    tool_config: Optional[ToolConfig] = Field(default=None)

    max_infer_iters: Optional[int] = 10

    def model_post_init(self, __context):
        if self.tool_config:
            if self.tool_choice and self.tool_config.tool_choice != self.tool_choice:
                raise ValueError("tool_choice is deprecated. Use tool_choice in tool_config instead.")
            if self.tool_prompt_format and self.tool_config.tool_prompt_format != self.tool_prompt_format:
                raise ValueError("tool_prompt_format is deprecated. Use tool_prompt_format in tool_config instead.")
        else:
            params = {}
            if self.tool_choice:
                params["tool_choice"] = self.tool_choice
            if self.tool_prompt_format:
                params["tool_prompt_format"] = self.tool_prompt_format
            self.tool_config = ToolConfig(**params)


@json_schema_type
class AgentConfig(AgentConfigCommon):
    model: str
    instructions: str
    enable_session_persistence: Optional[bool] = False
    response_format: Optional[ResponseFormat] = None


class AgentConfigOverridablePerTurn(AgentConfigCommon):
    instructions: Optional[str] = None


class AgentTurnResponseEventType(Enum):
    step_start = "step_start"
    step_complete = "step_complete"
    step_progress = "step_progress"

    turn_start = "turn_start"
    turn_complete = "turn_complete"
    turn_awaiting_input = "turn_awaiting_input"


@json_schema_type
class AgentTurnResponseStepStartPayload(BaseModel):
    event_type: Literal[AgentTurnResponseEventType.step_start.value] = AgentTurnResponseEventType.step_start.value
    step_type: StepType
    step_id: str
    metadata: Optional[Dict[str, Any]] = Field(default_factory=dict)


@json_schema_type
class AgentTurnResponseStepCompletePayload(BaseModel):
    event_type: Literal[AgentTurnResponseEventType.step_complete.value] = AgentTurnResponseEventType.step_complete.value
    step_type: StepType
    step_id: str
    step_details: Step


@json_schema_type
class AgentTurnResponseStepProgressPayload(BaseModel):
    model_config = ConfigDict(protected_namespaces=())

    event_type: Literal[AgentTurnResponseEventType.step_progress.value] = AgentTurnResponseEventType.step_progress.value
    step_type: StepType
    step_id: str

    delta: ContentDelta


@json_schema_type
class AgentTurnResponseTurnStartPayload(BaseModel):
    event_type: Literal[AgentTurnResponseEventType.turn_start.value] = AgentTurnResponseEventType.turn_start.value
    turn_id: str


@json_schema_type
class AgentTurnResponseTurnCompletePayload(BaseModel):
    event_type: Literal[AgentTurnResponseEventType.turn_complete.value] = AgentTurnResponseEventType.turn_complete.value
    turn: Turn


@json_schema_type
class AgentTurnResponseTurnAwaitingInputPayload(BaseModel):
    event_type: Literal[AgentTurnResponseEventType.turn_awaiting_input.value] = (
        AgentTurnResponseEventType.turn_awaiting_input.value
    )
    turn: Turn


AgentTurnResponseEventPayload = register_schema(
    Annotated[
        Union[
            AgentTurnResponseStepStartPayload,
            AgentTurnResponseStepProgressPayload,
            AgentTurnResponseStepCompletePayload,
            AgentTurnResponseTurnStartPayload,
            AgentTurnResponseTurnCompletePayload,
            AgentTurnResponseTurnAwaitingInputPayload,
        ],
        Field(discriminator="event_type"),
    ],
    name="AgentTurnResponseEventPayload",
)


@json_schema_type
class AgentTurnResponseEvent(BaseModel):
    payload: AgentTurnResponseEventPayload


@json_schema_type
class AgentCreateResponse(BaseModel):
    agent_id: str


@json_schema_type
class AgentSessionCreateResponse(BaseModel):
    session_id: str


@json_schema_type
class AgentTurnCreateRequest(AgentConfigOverridablePerTurn):
    agent_id: str
    session_id: str

    # TODO: figure out how we can simplify this and make why
    # ToolResponseMessage needs to be here (it is function call
    # execution from outside the system)
    messages: List[
        Union[
            UserMessage,
            ToolResponseMessage,
        ]
    ]

    documents: Optional[List[Document]] = None
    toolgroups: Optional[List[AgentToolGroup]] = None

    stream: Optional[bool] = False
    tool_config: Optional[ToolConfig] = None


@json_schema_type
class AgentTurnResponseStreamChunk(BaseModel):
    """streamed agent turn completion response."""

    event: AgentTurnResponseEvent


@json_schema_type
class AgentStepResponse(BaseModel):
    step: Step


@runtime_checkable
@trace_protocol
class Agents(Protocol):
    """Agents API for creating and interacting with agentic systems.

    Main functionalities provided by this API:
    - Create agents with specific instructions and ability to use tools.
    - Interactions with agents are grouped into sessions ("threads"), and each interaction is called a "turn".
    - Agents can be provided with various tools (see the ToolGroups and ToolRuntime APIs for more details).
    - Agents can be provided with various shields (see the Safety API for more details).
    - Agents can also use Memory to retrieve information from knowledge bases. See the RAG Tool and Vector IO APIs for more details.
    """

    @webmethod(route="/agents", method="POST")
    async def create_agent(
        self,
        agent_config: AgentConfig,
    ) -> AgentCreateResponse: ...

    @webmethod(route="/agents/{agent_id}/session/{session_id}/turn", method="POST")
    async def create_agent_turn(
        self,
        agent_id: str,
        session_id: str,
        messages: List[
            Union[
                UserMessage,
                ToolResponseMessage,
            ]
        ],
        stream: Optional[bool] = False,
        documents: Optional[List[Document]] = None,
        toolgroups: Optional[List[AgentToolGroup]] = None,
        tool_config: Optional[ToolConfig] = None,
    ) -> Union[Turn, AsyncIterator[AgentTurnResponseStreamChunk]]: ...

    @webmethod(
<<<<<<< HEAD
        route="/agents/{agent_id}/session/{session_id}/turn/{turn_id}/tool_responses",
        method="POST",
    )
    async def submit_tool_responses(
=======
        route="/agents/{agent_id}/session/{session_id}/turn/{turn_id}/continue",
        method="POST",
    )
    async def continue_agent_turn(
>>>>>>> a44d2306
        self,
        agent_id: str,
        session_id: str,
        turn_id: str,
<<<<<<< HEAD
        tool_responses: Dict[str, ToolResponseMessage],
=======
        new_messages: List[
            Union[
                UserMessage,
                ToolResponseMessage,
            ]
        ],
>>>>>>> a44d2306
    ) -> Union[Turn, AsyncIterator[AgentTurnResponseStreamChunk]]: ...

    @webmethod(
        route="/agents/{agent_id}/session/{session_id}/turn/{turn_id}",
        method="GET",
    )
    async def get_agents_turn(
        self,
        agent_id: str,
        session_id: str,
        turn_id: str,
    ) -> Turn: ...

    @webmethod(
        route="/agents/{agent_id}/session/{session_id}/turn/{turn_id}/step/{step_id}",
        method="GET",
    )
    async def get_agents_step(
        self,
        agent_id: str,
        session_id: str,
        turn_id: str,
        step_id: str,
    ) -> AgentStepResponse: ...

    @webmethod(route="/agents/{agent_id}/session", method="POST")
    async def create_agent_session(
        self,
        agent_id: str,
        session_name: str,
    ) -> AgentSessionCreateResponse: ...

    @webmethod(route="/agents/{agent_id}/session/{session_id}", method="GET")
    async def get_agents_session(
        self,
        session_id: str,
        agent_id: str,
        turn_ids: Optional[List[str]] = None,
    ) -> Session: ...

    @webmethod(route="/agents/{agent_id}/session/{session_id}", method="DELETE")
    async def delete_agents_session(
        self,
        session_id: str,
        agent_id: str,
    ) -> None: ...

    @webmethod(route="/agents/{agent_id}", method="DELETE")
    async def delete_agent(
        self,
        agent_id: str,
    ) -> None: ...<|MERGE_RESOLUTION|>--- conflicted
+++ resolved
@@ -346,31 +346,20 @@
     ) -> Union[Turn, AsyncIterator[AgentTurnResponseStreamChunk]]: ...
 
     @webmethod(
-<<<<<<< HEAD
-        route="/agents/{agent_id}/session/{session_id}/turn/{turn_id}/tool_responses",
-        method="POST",
-    )
-    async def submit_tool_responses(
-=======
         route="/agents/{agent_id}/session/{session_id}/turn/{turn_id}/continue",
         method="POST",
     )
     async def continue_agent_turn(
->>>>>>> a44d2306
         self,
         agent_id: str,
         session_id: str,
         turn_id: str,
-<<<<<<< HEAD
-        tool_responses: Dict[str, ToolResponseMessage],
-=======
         new_messages: List[
             Union[
                 UserMessage,
                 ToolResponseMessage,
             ]
         ],
->>>>>>> a44d2306
     ) -> Union[Turn, AsyncIterator[AgentTurnResponseStreamChunk]]: ...
 
     @webmethod(
