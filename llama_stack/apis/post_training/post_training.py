# Copyright (c) Meta Platforms, Inc. and affiliates.
# All rights reserved.
#
# This source code is licensed under the terms described in the LICENSE file in
# the root directory of this source tree.

from datetime import datetime
from enum import Enum

from typing import Any, Dict, List, Optional, Protocol, Union

from llama_models.schema_utils import json_schema_type, webmethod

from pydantic import BaseModel, Field
from typing_extensions import Annotated

from llama_models.llama3.api.datatypes import *  # noqa: F403
from llama_stack.apis.common.job_types import JobStatus
from llama_stack.apis.datasets import *  # noqa: F403
from llama_stack.apis.common.training_types import *  # noqa: F403


@json_schema_type
class OptimizerType(Enum):
    adam = "adam"
    adamw = "adamw"
    sgd = "sgd"


@json_schema_type
class DataConfig(BaseModel):
    dataset_id: str
    batch_size: int
    shuffle: bool
    validation_dataset_id: Optional[str] = None
    packed: Optional[bool] = False
    train_on_input: Optional[bool] = False


@json_schema_type
class OptimizerConfig(BaseModel):
    optimizer_type: OptimizerType
    lr: float
    weight_decay: float
    num_warmup_steps: int


@json_schema_type
class EfficiencyConfig(BaseModel):
    enable_activation_checkpointing: Optional[bool] = False
    enable_activation_offloading: Optional[bool] = False
    memory_efficient_fsdp_wrap: Optional[bool] = False
    fsdp_cpu_offload: Optional[bool] = False


@json_schema_type
class TrainingConfig(BaseModel):
    n_epochs: int
    max_steps_per_epoch: int
    gradient_accumulation_steps: int
    data_config: DataConfig
    optimizer_config: OptimizerConfig
    efficiency_config: Optional[EfficiencyConfig] = None
    dtype: Optional[str] = "bf16"


@json_schema_type
class LoraFinetuningConfig(BaseModel):
    type: Literal["LoRA"] = "LoRA"
    lora_attn_modules: List[str]
    apply_lora_to_mlp: bool
    apply_lora_to_output: bool
    rank: int
    alpha: int
    use_dora: Optional[bool] = False
    quantize_base: Optional[bool] = False


@json_schema_type
class QATFinetuningConfig(BaseModel):
<<<<<<< HEAD
    quantizer_name: str
    group_size: int
=======
    type: Literal["QAT"] = "QAT"
    quantizer_name: str
    group_size: int


AlgorithmConfig = Annotated[
    Union[LoraFinetuningConfig, QATFinetuningConfig], Field(discriminator="type")
]
>>>>>>> c294a01c


@json_schema_type
class PostTrainingJobLogStream(BaseModel):
    """Stream of logs from a finetuning job."""

    job_uuid: str
    log_lines: List[str]


@json_schema_type
class RLHFAlgorithm(Enum):
    dpo = "dpo"


@json_schema_type
class DPOAlignmentConfig(BaseModel):
    reward_scale: float
    reward_clip: float
    epsilon: float
    gamma: float


@json_schema_type
class PostTrainingRLHFRequest(BaseModel):
    """Request to finetune a model."""

    job_uuid: str

    finetuned_model: URL

    dataset_id: str
    validation_dataset_id: str

    algorithm: RLHFAlgorithm
    algorithm_config: DPOAlignmentConfig

    optimizer_config: OptimizerConfig
    training_config: TrainingConfig

    # TODO: define these
    hyperparam_search_config: Dict[str, Any]
    logger_config: Dict[str, Any]


class PostTrainingJob(BaseModel):
    job_uuid: str


@json_schema_type
class PostTrainingJobStatusResponse(BaseModel):
    """Status of a finetuning job."""

    job_uuid: str
    status: JobStatus

    scheduled_at: Optional[datetime] = None
    started_at: Optional[datetime] = None
    completed_at: Optional[datetime] = None

    resources_allocated: Optional[Dict[str, Any]] = None

    checkpoints: List[Checkpoint] = Field(default_factory=list)


@json_schema_type
class PostTrainingJobArtifactsResponse(BaseModel):
    """Artifacts of a finetuning job."""

    job_uuid: str
    checkpoints: List[Checkpoint] = Field(default_factory=list)

    # TODO(ashwin): metrics, evals


class PostTraining(Protocol):
    @webmethod(route="/post-training/supervised-fine-tune", method="POST")
    async def supervised_fine_tune(
        self,
        job_uuid: str,
        training_config: TrainingConfig,
        hyperparam_search_config: Dict[str, Any],
        logger_config: Dict[str, Any],
        model: str = Field(
            default="Llama3.2-3B-Instruct",
            description="Model descriptor from `llama model list`",
        ),
        checkpoint_dir: Optional[str] = None,
<<<<<<< HEAD
        algorithm_config: Optional[
            Union[LoraFinetuningConfig, QATFinetuningConfig]
        ] = None,
=======
        algorithm_config: Optional[AlgorithmConfig] = None,
>>>>>>> c294a01c
    ) -> PostTrainingJob: ...

    @webmethod(route="/post-training/preference-optimize", method="POST")
    async def preference_optimize(
        self,
        job_uuid: str,
        finetuned_model: str,
        algorithm_config: DPOAlignmentConfig,
        training_config: TrainingConfig,
        hyperparam_search_config: Dict[str, Any],
        logger_config: Dict[str, Any],
    ) -> PostTrainingJob: ...

    @webmethod(route="/post-training/jobs", method="GET")
    async def get_training_jobs(self) -> List[PostTrainingJob]: ...

    @webmethod(route="/post-training/job/status", method="GET")
    async def get_training_job_status(
        self, job_uuid: str
    ) -> Optional[PostTrainingJobStatusResponse]: ...

    @webmethod(route="/post-training/job/cancel", method="POST")
    async def cancel_training_job(self, job_uuid: str) -> None: ...

    @webmethod(route="/post-training/job/artifacts", method="GET")
    async def get_training_job_artifacts(
        self, job_uuid: str
    ) -> Optional[PostTrainingJobArtifactsResponse]: ...<|MERGE_RESOLUTION|>--- conflicted
+++ resolved
@@ -78,10 +78,6 @@
 
 @json_schema_type
 class QATFinetuningConfig(BaseModel):
-<<<<<<< HEAD
-    quantizer_name: str
-    group_size: int
-=======
     type: Literal["QAT"] = "QAT"
     quantizer_name: str
     group_size: int
@@ -90,7 +86,6 @@
 AlgorithmConfig = Annotated[
     Union[LoraFinetuningConfig, QATFinetuningConfig], Field(discriminator="type")
 ]
->>>>>>> c294a01c
 
 
 @json_schema_type
@@ -174,18 +169,6 @@
         training_config: TrainingConfig,
         hyperparam_search_config: Dict[str, Any],
         logger_config: Dict[str, Any],
-        model: str = Field(
-            default="Llama3.2-3B-Instruct",
-            description="Model descriptor from `llama model list`",
-        ),
-        checkpoint_dir: Optional[str] = None,
-<<<<<<< HEAD
-        algorithm_config: Optional[
-            Union[LoraFinetuningConfig, QATFinetuningConfig]
-        ] = None,
-=======
-        algorithm_config: Optional[AlgorithmConfig] = None,
->>>>>>> c294a01c
     ) -> PostTrainingJob: ...
 
     @webmethod(route="/post-training/preference-optimize", method="POST")
