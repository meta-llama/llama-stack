--- conflicted
+++ resolved
@@ -210,11 +210,8 @@
 
     max_tokens: Optional[int] = 0
     repetition_penalty: Optional[float] = 1.0
-<<<<<<< HEAD
     additional_params: Optional[dict] = {}
-=======
     stop: Optional[List[str]] = None
->>>>>>> 441016be
 
 
 class CheckpointQuantizationFormat(Enum):
