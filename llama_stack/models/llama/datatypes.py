# Copyright (c) Meta Platforms, Inc. and affiliates.
# All rights reserved.
#
# This source code is licensed under the terms described in the LICENSE file in
# the root directory of this source tree.

import base64
from enum import Enum
from io import BytesIO
from typing import Any, Dict, List, Literal, Optional, Union

from pydantic import BaseModel, ConfigDict, Field, field_serializer, field_validator
from typing_extensions import Annotated

# The goal is that these set of types are relevant for all Llama models.
# That isn't the current state yet -- e.g., BuiltinTool is somewhat specific to
# the llama3 series of models.


class Role(Enum):
    system = "system"
    user = "user"
    assistant = "assistant"
    tool = "tool"


class BuiltinTool(Enum):
    brave_search = "brave_search"
    wolfram_alpha = "wolfram_alpha"
    photogen = "photogen"
    code_interpreter = "code_interpreter"


Primitive = Union[str, int, float, bool, None]
RecursiveType = Union[Primitive, List[Primitive], Dict[str, Primitive]]


class ToolCall(BaseModel):
    call_id: str
    tool_name: Union[BuiltinTool, str]
    # Plan is to deprecate the Dict in favor of a JSON string
    # that is parsed on the client side instead of trying to manage
    # the recursive type here.
    # Making this a union so that client side can start prepping for this change.
    # Eventually, we will remove both the Dict and arguments_json field,
    # and arguments will just be a str
    arguments: Union[str, Dict[str, RecursiveType]]
    arguments_json: Optional[str] = None

    @field_validator("tool_name", mode="before")
    @classmethod
    def validate_field(cls, v):
        if isinstance(v, str):
            try:
                return BuiltinTool(v)
            except ValueError:
                return v
        return v


class ToolPromptFormat(Enum):
    """Prompt format for calling custom / zero shot tools.

    :cvar json: JSON format for calling tools. It takes the form:
        {
            "type": "function",
            "function" : {
                "name": "function_name",
                "description": "function_description",
                "parameters": {...}
            }
        }
    :cvar function_tag: Function tag format, pseudo-XML. This looks like:
        <function=function_name>(parameters)</function>

    :cvar python_list: Python list. The output is a valid Python expression that can be
        evaluated to a list. Each element in the list is a function call. Example:
        ["function_name(param1, param2)", "function_name(param1, param2)"]
    """

    json = "json"
    function_tag = "function_tag"
    python_list = "python_list"


class StopReason(Enum):
    end_of_turn = "end_of_turn"
    end_of_message = "end_of_message"
    out_of_tokens = "out_of_tokens"


class ToolParamDefinition(BaseModel):
    param_type: str
    description: Optional[str] = None
    required: Optional[bool] = True
    default: Optional[Any] = None


class ToolDefinition(BaseModel):
    tool_name: Union[BuiltinTool, str]
    description: Optional[str] = None
    parameters: Optional[Dict[str, ToolParamDefinition]] = None

    @field_validator("tool_name", mode="before")
    @classmethod
    def validate_field(cls, v):
        if isinstance(v, str):
            try:
                return BuiltinTool(v)
            except ValueError:
                return v
        return v


class RawMediaItem(BaseModel):
    type: Literal["image"] = "image"
    data: bytes | BytesIO

    model_config = ConfigDict(arbitrary_types_allowed=True)

    @field_serializer("data")
    def serialize_data(self, data: Optional[bytes], _info):
        if data is None:
            return None
        return base64.b64encode(data).decode("utf-8")

    @field_validator("data", mode="before")
    @classmethod
    def validate_data(cls, v):
        if isinstance(v, str):
            return base64.b64decode(v)
        return v


class RawTextItem(BaseModel):
    type: Literal["text"] = "text"
    text: str


RawContentItem = Annotated[Union[RawTextItem, RawMediaItem], Field(discriminator="type")]

RawContent = str | RawContentItem | List[RawContentItem]


class RawMessage(BaseModel):
    role: Literal["user"] | Literal["system"] | Literal["tool"] | Literal["assistant"]
    content: RawContent

    # This is for RAG but likely should be absorbed into content
    context: Optional[RawContent] = None

    # These are for the output message coming from the assistant
    stop_reason: Optional[StopReason] = None
    tool_calls: List[ToolCall] = Field(default_factory=list)


class GenerationResult(BaseModel):
    token: int
    text: str
    logprobs: Optional[List[float]] = None

    source: Literal["input"] | Literal["output"]

    # index within the batch
    batch_idx: int
    # whether generation for this item is already finished. note that tokens can
    # get returned even afterwards since other items in the batch can still be generating tokens
    finished: bool
    # because a batch is parallel processed, useful decoding for one item can correspond to processing
    # pad tokens or tokens beyond EOS for other items. we could have decided to return None for this case
    # but it's more convenient to return a list of GenerationResult and filter out the ignored tokens
    ignore_token: bool


<<<<<<< HEAD
    strategy: SamplingStrategy = Field(default_factory=GreedySamplingStrategy)

    max_tokens: Optional[int] = 0
    repetition_penalty: Optional[float] = 1.0
    additional_params: Optional[dict] = {}
    stop: Optional[List[str]] = None


class CheckpointQuantizationFormat(Enum):
    # default format
    bf16 = "bf16"

    # used for enabling fp8_rowwise inference, some weights are bf16
    fp8_mixed = "fp8-mixed"

    int8 = "int8"

    int4 = "int4"


class ModelFamily(Enum):
    llama2 = "llama2"
    llama3 = "llama3"
    llama3_1 = "llama3_1"
    llama3_2 = "llama3_2"
    llama3_3 = "llama3_3"
    llama4 = "llama4"
    safety = "safety"


class CoreModelId(Enum):
    """Each of these models is a unique "SKU". These root models can be served in various garbs (especially by quantizing them)"""

    # Llama 2 family
    llama2_7b = "Llama-2-7b"
    llama2_13b = "Llama-2-13b"
    llama2_70b = "Llama-2-70b"
    llama2_7b_chat = "Llama-2-7b-chat"
    llama2_13b_chat = "Llama-2-13b-chat"
    llama2_70b_chat = "Llama-2-70b-chat"

    # Llama 3 family
    llama3_8b = "Llama-3-8B"
    llama3_70b = "Llama-3-70B"
    llama3_8b_instruct = "Llama-3-8B-Instruct"
    llama3_70b_instruct = "Llama-3-70B-Instruct"
    llama3_405b_instruct = "llama-3-405b-instruct"

    # Llama 3.1 family
    llama3_1_8b = "Llama3.1-8B"
    llama3_1_70b = "Llama3.1-70B"
    llama3_1_405b = "Llama3.1-405B"
    llama3_1_8b_instruct = "Llama3.1-8B-Instruct"
    llama3_1_70b_instruct = "Llama3.1-70B-Instruct"
    llama3_1_405b_instruct = "Llama3.1-405B-Instruct"

    # Llama 3.2 family
    llama3_2_1b = "Llama3.2-1B"
    llama3_2_3b = "Llama3.2-3B"
    llama3_2_1b_instruct = "Llama3.2-1B-Instruct"
    llama3_2_3b_instruct = "Llama3.2-3B-Instruct"
    llama3_2_11b_vision = "Llama3.2-11B-Vision"
    llama3_2_90b_vision = "Llama3.2-90B-Vision"
    llama3_2_11b_vision_instruct = "Llama3.2-11B-Vision-Instruct"
    llama3_2_90b_vision_instruct = "Llama3.2-90B-Vision-Instruct"

    # Llama 3.3 family
    llama3_3_70b_instruct = "Llama3.3-70B-Instruct"

    # Llama 4 family
    llama4_scout_17b_16e = "Llama-4-Scout-17B-16E"
    llama4_scout_17b_16e_instruct = "Llama-4-Scout-17B-16E-Instruct"
    llama4_maverick_17b_128e = "Llama-4-Maverick-17B-128E"
    llama4_maverick_17b_128e_instruct = "Llama-4-Maverick-17B-128E-Instruct"

    # Safety models
    llama_guard_3_8b = "Llama-Guard-3-8B"
    llama_guard_2_8b = "Llama-Guard-2-8B"
    llama_guard_3_11b_vision = "Llama-Guard-3-11B-Vision"
    llama_guard_3_1b = "Llama-Guard-3-1B"


def is_multimodal(model_id) -> bool:
    if model_id in [
        CoreModelId.llama3_2_11b_vision,
        CoreModelId.llama3_2_90b_vision,
        CoreModelId.llama3_2_11b_vision_instruct,
        CoreModelId.llama3_2_90b_vision_instruct,
    ]:
        return True
    else:
        return False


def model_family(model_id) -> ModelFamily:
    if model_id in [
        CoreModelId.llama2_7b,
        CoreModelId.llama2_13b,
        CoreModelId.llama2_70b,
        CoreModelId.llama2_7b_chat,
        CoreModelId.llama2_13b_chat,
        CoreModelId.llama2_70b_chat,
    ]:
        return ModelFamily.llama2
    elif model_id in [
        CoreModelId.llama3_8b,
        CoreModelId.llama3_70b,
        CoreModelId.llama3_8b_instruct,
        CoreModelId.llama3_70b_instruct,
        CoreModelId.llama3_405b_instruct,
    ]:
        return ModelFamily.llama3
    elif model_id in [
        CoreModelId.llama3_1_8b,
        CoreModelId.llama3_1_70b,
        CoreModelId.llama3_1_405b,
        CoreModelId.llama3_1_8b_instruct,
        CoreModelId.llama3_1_70b_instruct,
        CoreModelId.llama3_1_405b_instruct,
    ]:
        return ModelFamily.llama3_1
    elif model_id in [
        CoreModelId.llama3_2_1b,
        CoreModelId.llama3_2_3b,
        CoreModelId.llama3_2_1b_instruct,
        CoreModelId.llama3_2_3b_instruct,
        CoreModelId.llama3_2_11b_vision,
        CoreModelId.llama3_2_90b_vision,
        CoreModelId.llama3_2_11b_vision_instruct,
        CoreModelId.llama3_2_90b_vision_instruct,
    ]:
        return ModelFamily.llama3_2
    elif model_id in [
        CoreModelId.llama3_3_70b_instruct,
    ]:
        return ModelFamily.llama3_3
    elif model_id in [
        CoreModelId.llama4_scout_17b_16e,
        CoreModelId.llama4_scout_17b_16e_instruct,
        CoreModelId.llama4_maverick_17b_128e,
        CoreModelId.llama4_maverick_17b_128e_instruct,
    ]:
        return ModelFamily.llama4
    elif model_id in [
        CoreModelId.llama_guard_3_8b,
        CoreModelId.llama_guard_2_8b,
        CoreModelId.llama_guard_3_11b_vision,
        CoreModelId.llama_guard_3_1b,
    ]:
        return ModelFamily.safety
    else:
        raise ValueError(f"Unknown model family for {model_id}")


class Model(BaseModel):
    core_model_id: CoreModelId
    description: str
    huggingface_repo: Optional[str] = None
    recommended_sampling_params: Optional[SamplingParams] = None
    arch_args: Dict[str, Any]
    variant: str = ""

    quantization_format: CheckpointQuantizationFormat = CheckpointQuantizationFormat.bf16
    pth_file_count: int
    metadata: Optional[Dict[str, Any]] = Field(default_factory=dict)

    # silence pydantic until we remove the `model_` fields
    model_config = ConfigDict(protected_namespaces=())

    @property
    def model_family(self) -> ModelFamily:
        return model_family(self.core_model_id)

    # The SKU is uniquely identified by (model_id, variant) combo
    def descriptor(self, shorten_default_variant: bool = True) -> str:
        if not self.variant:
            return self.core_model_id.value
        return f"{self.core_model_id.value}:{self.variant}"

    @property
    def is_instruct_model(self) -> bool:
        return "instruct" in self.id.name

    # Featured models are shown in the non-exhaustive model list
    @property
    def is_featured(self) -> bool:
        return self.model_family in [
            ModelFamily.llama3_1,
            ModelFamily.llama3_2,
            ModelFamily.llama3_3,
            ModelFamily.llama4,
            ModelFamily.safety,
        ]

    @property
    def max_seq_length(self) -> int:
        if self.model_family == ModelFamily.llama2:
            return 4096
        elif self.core_model_id == CoreModelId.llama_guard_2_8b:
            return 4096
        elif self.model_family == ModelFamily.llama3:
            return 8192
        elif self.model_family in [ModelFamily.llama3_1, ModelFamily.llama3_3]:
            return 131072
        elif self.model_family == ModelFamily.llama3_2:
            if self.quantization_format == CheckpointQuantizationFormat.int4:
                return 8192
            return 131072
        elif self.model_family == ModelFamily.llama4:
            if self.core_model_id in {
                CoreModelId.llama4_scout_17b_16e,
                CoreModelId.llama4_maverick_17b_128e,
            }:
                return 262144
            if self.core_model_id == CoreModelId.llama4_scout_17b_16e_instruct:
                return 10485760
            if self.core_model_id == CoreModelId.llama4_maverick_17b_128e_instruct:
                return 1048576
        elif self.core_model_id in [
            CoreModelId.llama_guard_3_8b,
            CoreModelId.llama_guard_3_11b_vision,
            CoreModelId.llama_guard_3_1b,
        ]:
            return 131072
        else:
            raise ValueError(f"Unknown max_seq_len for {self.core_model_id}")
=======
class QuantizationMode(str, Enum):
    none = "none"
    fp8_mixed = "fp8_mixed"
    int4_mixed = "int4_mixed"
>>>>>>> c6e93e32
<|MERGE_RESOLUTION|>--- conflicted
+++ resolved
@@ -172,236 +172,7 @@
     ignore_token: bool
 
 
-<<<<<<< HEAD
-    strategy: SamplingStrategy = Field(default_factory=GreedySamplingStrategy)
-
-    max_tokens: Optional[int] = 0
-    repetition_penalty: Optional[float] = 1.0
-    additional_params: Optional[dict] = {}
-    stop: Optional[List[str]] = None
-
-
-class CheckpointQuantizationFormat(Enum):
-    # default format
-    bf16 = "bf16"
-
-    # used for enabling fp8_rowwise inference, some weights are bf16
-    fp8_mixed = "fp8-mixed"
-
-    int8 = "int8"
-
-    int4 = "int4"
-
-
-class ModelFamily(Enum):
-    llama2 = "llama2"
-    llama3 = "llama3"
-    llama3_1 = "llama3_1"
-    llama3_2 = "llama3_2"
-    llama3_3 = "llama3_3"
-    llama4 = "llama4"
-    safety = "safety"
-
-
-class CoreModelId(Enum):
-    """Each of these models is a unique "SKU". These root models can be served in various garbs (especially by quantizing them)"""
-
-    # Llama 2 family
-    llama2_7b = "Llama-2-7b"
-    llama2_13b = "Llama-2-13b"
-    llama2_70b = "Llama-2-70b"
-    llama2_7b_chat = "Llama-2-7b-chat"
-    llama2_13b_chat = "Llama-2-13b-chat"
-    llama2_70b_chat = "Llama-2-70b-chat"
-
-    # Llama 3 family
-    llama3_8b = "Llama-3-8B"
-    llama3_70b = "Llama-3-70B"
-    llama3_8b_instruct = "Llama-3-8B-Instruct"
-    llama3_70b_instruct = "Llama-3-70B-Instruct"
-    llama3_405b_instruct = "llama-3-405b-instruct"
-
-    # Llama 3.1 family
-    llama3_1_8b = "Llama3.1-8B"
-    llama3_1_70b = "Llama3.1-70B"
-    llama3_1_405b = "Llama3.1-405B"
-    llama3_1_8b_instruct = "Llama3.1-8B-Instruct"
-    llama3_1_70b_instruct = "Llama3.1-70B-Instruct"
-    llama3_1_405b_instruct = "Llama3.1-405B-Instruct"
-
-    # Llama 3.2 family
-    llama3_2_1b = "Llama3.2-1B"
-    llama3_2_3b = "Llama3.2-3B"
-    llama3_2_1b_instruct = "Llama3.2-1B-Instruct"
-    llama3_2_3b_instruct = "Llama3.2-3B-Instruct"
-    llama3_2_11b_vision = "Llama3.2-11B-Vision"
-    llama3_2_90b_vision = "Llama3.2-90B-Vision"
-    llama3_2_11b_vision_instruct = "Llama3.2-11B-Vision-Instruct"
-    llama3_2_90b_vision_instruct = "Llama3.2-90B-Vision-Instruct"
-
-    # Llama 3.3 family
-    llama3_3_70b_instruct = "Llama3.3-70B-Instruct"
-
-    # Llama 4 family
-    llama4_scout_17b_16e = "Llama-4-Scout-17B-16E"
-    llama4_scout_17b_16e_instruct = "Llama-4-Scout-17B-16E-Instruct"
-    llama4_maverick_17b_128e = "Llama-4-Maverick-17B-128E"
-    llama4_maverick_17b_128e_instruct = "Llama-4-Maverick-17B-128E-Instruct"
-
-    # Safety models
-    llama_guard_3_8b = "Llama-Guard-3-8B"
-    llama_guard_2_8b = "Llama-Guard-2-8B"
-    llama_guard_3_11b_vision = "Llama-Guard-3-11B-Vision"
-    llama_guard_3_1b = "Llama-Guard-3-1B"
-
-
-def is_multimodal(model_id) -> bool:
-    if model_id in [
-        CoreModelId.llama3_2_11b_vision,
-        CoreModelId.llama3_2_90b_vision,
-        CoreModelId.llama3_2_11b_vision_instruct,
-        CoreModelId.llama3_2_90b_vision_instruct,
-    ]:
-        return True
-    else:
-        return False
-
-
-def model_family(model_id) -> ModelFamily:
-    if model_id in [
-        CoreModelId.llama2_7b,
-        CoreModelId.llama2_13b,
-        CoreModelId.llama2_70b,
-        CoreModelId.llama2_7b_chat,
-        CoreModelId.llama2_13b_chat,
-        CoreModelId.llama2_70b_chat,
-    ]:
-        return ModelFamily.llama2
-    elif model_id in [
-        CoreModelId.llama3_8b,
-        CoreModelId.llama3_70b,
-        CoreModelId.llama3_8b_instruct,
-        CoreModelId.llama3_70b_instruct,
-        CoreModelId.llama3_405b_instruct,
-    ]:
-        return ModelFamily.llama3
-    elif model_id in [
-        CoreModelId.llama3_1_8b,
-        CoreModelId.llama3_1_70b,
-        CoreModelId.llama3_1_405b,
-        CoreModelId.llama3_1_8b_instruct,
-        CoreModelId.llama3_1_70b_instruct,
-        CoreModelId.llama3_1_405b_instruct,
-    ]:
-        return ModelFamily.llama3_1
-    elif model_id in [
-        CoreModelId.llama3_2_1b,
-        CoreModelId.llama3_2_3b,
-        CoreModelId.llama3_2_1b_instruct,
-        CoreModelId.llama3_2_3b_instruct,
-        CoreModelId.llama3_2_11b_vision,
-        CoreModelId.llama3_2_90b_vision,
-        CoreModelId.llama3_2_11b_vision_instruct,
-        CoreModelId.llama3_2_90b_vision_instruct,
-    ]:
-        return ModelFamily.llama3_2
-    elif model_id in [
-        CoreModelId.llama3_3_70b_instruct,
-    ]:
-        return ModelFamily.llama3_3
-    elif model_id in [
-        CoreModelId.llama4_scout_17b_16e,
-        CoreModelId.llama4_scout_17b_16e_instruct,
-        CoreModelId.llama4_maverick_17b_128e,
-        CoreModelId.llama4_maverick_17b_128e_instruct,
-    ]:
-        return ModelFamily.llama4
-    elif model_id in [
-        CoreModelId.llama_guard_3_8b,
-        CoreModelId.llama_guard_2_8b,
-        CoreModelId.llama_guard_3_11b_vision,
-        CoreModelId.llama_guard_3_1b,
-    ]:
-        return ModelFamily.safety
-    else:
-        raise ValueError(f"Unknown model family for {model_id}")
-
-
-class Model(BaseModel):
-    core_model_id: CoreModelId
-    description: str
-    huggingface_repo: Optional[str] = None
-    recommended_sampling_params: Optional[SamplingParams] = None
-    arch_args: Dict[str, Any]
-    variant: str = ""
-
-    quantization_format: CheckpointQuantizationFormat = CheckpointQuantizationFormat.bf16
-    pth_file_count: int
-    metadata: Optional[Dict[str, Any]] = Field(default_factory=dict)
-
-    # silence pydantic until we remove the `model_` fields
-    model_config = ConfigDict(protected_namespaces=())
-
-    @property
-    def model_family(self) -> ModelFamily:
-        return model_family(self.core_model_id)
-
-    # The SKU is uniquely identified by (model_id, variant) combo
-    def descriptor(self, shorten_default_variant: bool = True) -> str:
-        if not self.variant:
-            return self.core_model_id.value
-        return f"{self.core_model_id.value}:{self.variant}"
-
-    @property
-    def is_instruct_model(self) -> bool:
-        return "instruct" in self.id.name
-
-    # Featured models are shown in the non-exhaustive model list
-    @property
-    def is_featured(self) -> bool:
-        return self.model_family in [
-            ModelFamily.llama3_1,
-            ModelFamily.llama3_2,
-            ModelFamily.llama3_3,
-            ModelFamily.llama4,
-            ModelFamily.safety,
-        ]
-
-    @property
-    def max_seq_length(self) -> int:
-        if self.model_family == ModelFamily.llama2:
-            return 4096
-        elif self.core_model_id == CoreModelId.llama_guard_2_8b:
-            return 4096
-        elif self.model_family == ModelFamily.llama3:
-            return 8192
-        elif self.model_family in [ModelFamily.llama3_1, ModelFamily.llama3_3]:
-            return 131072
-        elif self.model_family == ModelFamily.llama3_2:
-            if self.quantization_format == CheckpointQuantizationFormat.int4:
-                return 8192
-            return 131072
-        elif self.model_family == ModelFamily.llama4:
-            if self.core_model_id in {
-                CoreModelId.llama4_scout_17b_16e,
-                CoreModelId.llama4_maverick_17b_128e,
-            }:
-                return 262144
-            if self.core_model_id == CoreModelId.llama4_scout_17b_16e_instruct:
-                return 10485760
-            if self.core_model_id == CoreModelId.llama4_maverick_17b_128e_instruct:
-                return 1048576
-        elif self.core_model_id in [
-            CoreModelId.llama_guard_3_8b,
-            CoreModelId.llama_guard_3_11b_vision,
-            CoreModelId.llama_guard_3_1b,
-        ]:
-            return 131072
-        else:
-            raise ValueError(f"Unknown max_seq_len for {self.core_model_id}")
-=======
 class QuantizationMode(str, Enum):
     none = "none"
     fp8_mixed = "fp8_mixed"
-    int4_mixed = "int4_mixed"
->>>>>>> c6e93e32
+    int4_mixed = "int4_mixed"