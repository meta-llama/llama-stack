# Copyright (c) Meta Platforms, Inc. and affiliates.
# All rights reserved.
#
# This source code is licensed under the terms described in the LICENSE file in
# the root directory of this source tree.

import argparse
import importlib.resources
import json
import os
import shutil
import sys
import textwrap
from functools import lru_cache
from pathlib import Path

import yaml
from prompt_toolkit import prompt
from prompt_toolkit.completion import WordCompleter
from prompt_toolkit.validation import Validator
from termcolor import colored, cprint

from llama_stack.cli.stack.utils import ImageType
from llama_stack.cli.table import print_table
from llama_stack.distribution.build import (
    SERVER_DEPENDENCIES,
    build_image,
    get_provider_dependencies,
)
from llama_stack.distribution.configure import parse_and_maybe_upgrade_config
from llama_stack.distribution.datatypes import (
    BuildConfig,
    DistributionSpec,
    Provider,
    StackRunConfig,
)
from llama_stack.distribution.distribution import get_provider_registry
from llama_stack.distribution.resolver import InvalidProviderError
from llama_stack.distribution.stack import replace_env_vars
from llama_stack.distribution.utils.config_dirs import DISTRIBS_BASE_DIR, EXTERNAL_PROVIDERS_DIR
from llama_stack.distribution.utils.dynamic import instantiate_class_type
from llama_stack.distribution.utils.exec import formulate_run_args, run_command
from llama_stack.distribution.utils.image_types import LlamaStackImageType
from llama_stack.providers.datatypes import Api

TEMPLATES_PATH = Path(__file__).parent.parent.parent / "templates"


@lru_cache
def available_templates_specs() -> dict[str, BuildConfig]:
    import yaml

    template_specs = {}
    for p in TEMPLATES_PATH.rglob("*build.yaml"):
        template_name = p.parent.name
        with open(p) as f:
            build_config = BuildConfig(**yaml.safe_load(f))
            template_specs[template_name] = build_config
    return template_specs


def run_stack_build_command(args: argparse.Namespace) -> None:
    if args.list_templates:
        return _run_template_list_cmd()

    if args.image_type == ImageType.VENV.value:
        current_venv = os.environ.get("VIRTUAL_ENV")
        image_name = args.image_name or current_venv
    elif args.image_type == ImageType.CONDA.value:
        current_conda_env = os.environ.get("CONDA_DEFAULT_ENV")
        image_name = args.image_name or current_conda_env
    else:
        image_name = args.image_name

    if args.template:
        available_templates = available_templates_specs()
        if args.template not in available_templates:
            cprint(
                f"Could not find template {args.template}. Please run `llama stack build --list-templates` to check out the available templates",
                color="red",
            )
            sys.exit(1)
        build_config = available_templates[args.template]
        if args.image_type:
            build_config.image_type = args.image_type
        else:
            cprint(
                f"Please specify a image-type ({' | '.join(e.value for e in ImageType)}) for {args.template}",
                color="red",
            )
            sys.exit(1)
    elif args.providers:
        providers = dict()
        for api_provider in args.providers.split(","):
            if "=" not in api_provider:
                cprint(
                    "Could not parse `--providers`. Please ensure the list is in the format api1=provider1,api2=provider2",
                    color="red",
                )
                sys.exit(1)
            api, provider = api_provider.split("=")
            providers_for_api = get_provider_registry().get(Api(api), None)
            if providers_for_api is None:
                cprint(
                    f"{api} is not a valid API.",
                    color="red",
                )
                sys.exit(1)
            if provider in providers_for_api:
                providers.setdefault(api, []).append(provider)
            else:
                cprint(
                    f"{provider} is not a valid provider for the {api} API.",
                    color="red",
                )
                sys.exit(1)
        distribution_spec = DistributionSpec(
            providers=providers,
            description=",".join(args.providers),
        )
        if not args.image_type:
            cprint(
                f"Please specify a image-type (container | conda | venv) for {args.template}",
                color="red",
            )
            sys.exit(1)

        build_config = BuildConfig(image_type=args.image_type, distribution_spec=distribution_spec)
    elif not args.config and not args.template:
        name = prompt(
            "> Enter a name for your Llama Stack (e.g. my-local-stack): ",
            validator=Validator.from_callable(
                lambda x: len(x) > 0,
                error_message="Name cannot be empty, please enter a name",
            ),
        )

        image_type = prompt(
            "> Enter the image type you want your Llama Stack to be built as (use <TAB> to see options): ",
            completer=WordCompleter([e.value for e in ImageType]),
            complete_while_typing=True,
            validator=Validator.from_callable(
                lambda x: x in [e.value for e in ImageType],
                error_message="Invalid image type. Use <TAB> to see options",
            ),
        )

        if image_type == ImageType.CONDA.value:
            if not image_name:
                cprint(
                    f"No current conda environment detected or specified, will create a new conda environment with the name `llamastack-{name}`",
                    color="yellow",
                )
                image_name = f"llamastack-{name}"
            else:
                cprint(
                    f"Using conda environment {image_name}",
                    color="green",
                )
        else:
            image_name = f"llamastack-{name}"

        cprint(
            textwrap.dedent(
                """
            Llama Stack is composed of several APIs working together. Let's select
            the provider types (implementations) you want to use for these APIs.
            """,
            ),
            color="green",
        )

        print("Tip: use <TAB> to see options for the providers.\n")

        providers = dict()
        for api, providers_for_api in get_provider_registry().items():
            available_providers = [x for x in providers_for_api.keys() if x not in ("remote", "remote::sample")]
            if not available_providers:
                continue
            api_provider = prompt(
                f"> Enter provider for API {api.value}: ",
                completer=WordCompleter(available_providers),
                complete_while_typing=True,
                validator=Validator.from_callable(
                    lambda x: x in available_providers,  # noqa: B023 - see https://github.com/astral-sh/ruff/issues/7847
                    error_message="Invalid provider, use <TAB> to see options",
                ),
            )

            providers[api.value] = api_provider

        description = prompt(
            "\n > (Optional) Enter a short description for your Llama Stack: ",
            default="",
        )

        distribution_spec = DistributionSpec(
            providers=providers,
            description=description,
        )

        build_config = BuildConfig(image_type=image_type, distribution_spec=distribution_spec)
    else:
        with open(args.config) as f:
            try:
<<<<<<< HEAD
                build_config = BuildConfig(**yaml.safe_load(f))
                if args.image_type:
                    build_config.image_type = args.image_type
=======
                contents = yaml.safe_load(f)
                contents = replace_env_vars(contents)
                build_config = BuildConfig(**contents)
>>>>>>> 3cc15f7d
            except Exception as e:
                cprint(
                    f"Could not parse config file {args.config}: {e}",
                    color="red",
                )
                sys.exit(1)

    if args.print_deps_only:
        print(f"# Dependencies for {args.template or args.config or image_name}")
        normal_deps, special_deps = get_provider_dependencies(build_config)
        normal_deps += SERVER_DEPENDENCIES
        print(f"uv pip install {' '.join(normal_deps)}")
        for special_dep in special_deps:
            print(f"uv pip install {special_dep}")
        return

    try:
        run_config = _run_stack_build_command_from_build_config(
            build_config,
            image_name=image_name,
            config_path=args.config,
            template_name=args.template,
        )

    except (Exception, RuntimeError) as exc:
        import traceback

        cprint(
            f"Error building stack: {exc}",
            color="red",
        )
        cprint("Stack trace:", color="red")
        traceback.print_exc()
        sys.exit(1)
    if run_config is None:
        cprint(
            "Run config path is empty",
            color="red",
        )
        sys.exit(1)

    if args.run:
        run_config = Path(run_config)
        config_dict = yaml.safe_load(run_config.read_text())
        config = parse_and_maybe_upgrade_config(config_dict)
        if not os.path.exists(str(config.external_providers_dir)):
            os.makedirs(str(config.external_providers_dir), exist_ok=True)
        run_args = formulate_run_args(args.image_type, args.image_name, config, args.template)
        run_args.extend([run_config, str(os.getenv("LLAMA_STACK_PORT", 8321))])
        run_command(run_args)


def _generate_run_config(
    build_config: BuildConfig,
    build_dir: Path,
    image_name: str,
) -> str:
    """
    Generate a run.yaml template file for user to edit from a build.yaml file
    """
    apis = list(build_config.distribution_spec.providers.keys())
    run_config = StackRunConfig(
        container_image=(image_name if build_config.image_type == LlamaStackImageType.CONTAINER.value else None),
        image_name=image_name,
        apis=apis,
        providers={},
        external_providers_dir=build_config.external_providers_dir
        if build_config.external_providers_dir
        else EXTERNAL_PROVIDERS_DIR,
    )
    # build providers dict
    provider_registry = get_provider_registry(build_config)
    for api in apis:
        run_config.providers[api] = []
        provider_types = build_config.distribution_spec.providers[api]
        if isinstance(provider_types, str):
            provider_types = [provider_types]

        for i, provider_type in enumerate(provider_types):
            pid = provider_type.split("::")[-1]

            p = provider_registry[Api(api)][provider_type]
            if p.deprecation_error:
                raise InvalidProviderError(p.deprecation_error)

            try:
                config_type = instantiate_class_type(provider_registry[Api(api)][provider_type].config_class)
            except ModuleNotFoundError:
                # HACK ALERT:
                # This code executes after building is done, the import cannot work since the
                # package is either available in the venv or container - not available on the host.
                # TODO: use a "is_external" flag in ProviderSpec to check if the provider is
                # external
                cprint(
                    f"Failed to import provider {provider_type} for API {api} - assuming it's external, skipping",
                    color="yellow",
                )
                # Set config_type to None to avoid UnboundLocalError
                config_type = None

            if config_type is not None and hasattr(config_type, "sample_run_config"):
                config = config_type.sample_run_config(__distro_dir__=f"~/.llama/distributions/{image_name}")
            else:
                config = {}

            p_spec = Provider(
                provider_id=f"{pid}-{i}" if len(provider_types) > 1 else pid,
                provider_type=provider_type,
                config=config,
            )
            run_config.providers[api].append(p_spec)

    run_config_file = build_dir / f"{image_name}-run.yaml"

    with open(run_config_file, "w") as f:
        to_write = json.loads(run_config.model_dump_json())
        f.write(yaml.dump(to_write, sort_keys=False))

    # Only print this message for non-container builds since it will be displayed before the
    # container is built
    # For non-container builds, the run.yaml is generated at the very end of the build process so it
    # makes sense to display this message
    if build_config.image_type != LlamaStackImageType.CONTAINER.value:
        cprint(
            f"You can now run your stack with `llama stack run {run_config_file}`",
            color="green",
        )
    return run_config_file


def _run_stack_build_command_from_build_config(
    build_config: BuildConfig,
    image_name: str | None = None,
    template_name: str | None = None,
    config_path: str | None = None,
) -> str:
    image_name = image_name or build_config.image_name
    if build_config.image_type == LlamaStackImageType.CONTAINER.value:
        if template_name:
            image_name = f"distribution-{template_name}"
        else:
            if not image_name:
                raise ValueError("Please specify an image name when building a container image without a template")
    elif build_config.image_type == LlamaStackImageType.CONDA.value:
        if not image_name:
            raise ValueError("Please specify an image name when building a conda image")
    elif build_config.image_type == LlamaStackImageType.VENV.value:
        if not image_name and os.environ.get("UV_SYSTEM_PYTHON"):
            image_name = "__system__"
        if not image_name:
            raise ValueError("Please specify an image name when building a venv image")

    if template_name:
        build_dir = DISTRIBS_BASE_DIR / template_name
        build_file_path = build_dir / f"{template_name}-build.yaml"
    else:
        build_dir = DISTRIBS_BASE_DIR / image_name
        build_file_path = build_dir / f"{image_name}-build.yaml"

    os.makedirs(build_dir, exist_ok=True)
    run_config_file = None
    # Generate the run.yaml so it can be included in the container image with the proper entrypoint
    # Only do this if we're building a container image and we're not using a template
    if build_config.image_type == LlamaStackImageType.CONTAINER.value and not template_name and config_path:
        cprint("Generating run.yaml file", color="green")
        run_config_file = _generate_run_config(build_config, build_dir, image_name)

    with open(build_file_path, "w") as f:
        to_write = json.loads(build_config.model_dump_json())
        f.write(yaml.dump(to_write, sort_keys=False))

    return_code = build_image(
        build_config,
        build_file_path,
        image_name,
        template_or_config=template_name or config_path or str(build_file_path),
        run_config=run_config_file,
    )
    if return_code != 0:
        raise RuntimeError(f"Failed to build image {image_name}")

    if template_name:
        # copy run.yaml from template to build_dir instead of generating it again
        template_path = importlib.resources.files("llama_stack") / f"templates/{template_name}/run.yaml"
        with importlib.resources.as_file(template_path) as path:
            run_config_file = build_dir / f"{template_name}-run.yaml"
            shutil.copy(path, run_config_file)

        cprint("Build Successful!", color="green")
        cprint("You can find the newly-built template here: " + colored(template_path, "light_blue"))
        cprint(
            "You can run the new Llama Stack distro via: "
            + colored(f"llama stack run {template_path} --image-type {build_config.image_type}", "light_blue")
        )
        return template_path
    else:
        return _generate_run_config(build_config, build_dir, image_name)


def _run_template_list_cmd() -> None:
    # eventually, this should query a registry at llama.meta.com/llamastack/distributions
    headers = [
        "Template Name",
        # "Providers",
        "Description",
    ]

    rows = []
    for template_name, spec in available_templates_specs().items():
        rows.append(
            [
                template_name,
                # json.dumps(spec.distribution_spec.providers, indent=2),
                spec.distribution_spec.description,
            ]
        )
    print_table(
        rows,
        headers,
        separate_rows=True,
    )<|MERGE_RESOLUTION|>--- conflicted
+++ resolved
@@ -203,15 +203,11 @@
     else:
         with open(args.config) as f:
             try:
-<<<<<<< HEAD
-                build_config = BuildConfig(**yaml.safe_load(f))
-                if args.image_type:
-                    build_config.image_type = args.image_type
-=======
                 contents = yaml.safe_load(f)
                 contents = replace_env_vars(contents)
                 build_config = BuildConfig(**contents)
->>>>>>> 3cc15f7d
+                if args.image_type:
+                    build_config.image_type = args.image_type
             except Exception as e:
                 cprint(
                     f"Could not parse config file {args.config}: {e}",
