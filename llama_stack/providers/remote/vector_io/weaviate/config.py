--- conflicted
+++ resolved
@@ -7,14 +7,11 @@
 from typing import Any
 
 from pydantic import BaseModel, Field
-<<<<<<< HEAD
-=======
 
 from llama_stack.providers.utils.kvstore.config import (
     KVStoreConfig,
     SqliteKVStoreConfig,
 )
->>>>>>> 51b179e1
 
 
 class WeaviateRequestProviderData(BaseModel):
@@ -34,18 +31,13 @@
     )
 
     @classmethod
-<<<<<<< HEAD
-    def sample_run_config(cls, **kwargs: Any) -> dict[str, Any]:
-        return {
-            # Optional: Configure default embedding model for this provider
-            # "embedding_model": "all-MiniLM-L6-v2",
-            # "embedding_dimension": 384,  # Only needed for variable-dimension models
-=======
     def sample_run_config(cls, __distro_dir__: str, **kwargs: Any) -> dict[str, Any]:
         return {
             "kvstore": SqliteKVStoreConfig.sample_run_config(
                 __distro_dir__=__distro_dir__,
                 db_name="weaviate_registry.db",
             ),
->>>>>>> 51b179e1
+            # Optional: Configure default embedding model for this provider
+            # "embedding_model": "all-MiniLM-L6-v2",
+            # "embedding_dimension": 384,  # Only needed for variable-dimension models
         }