# Copyright (c) Meta Platforms, Inc. and affiliates.
# All rights reserved.
#
# This source code is licensed under the terms described in the LICENSE file in
# the root directory of this source tree.

import logging
import warnings
from functools import lru_cache
from typing import Any, AsyncIterator, Dict, List, Optional, Union

from openai import APIConnectionError, AsyncOpenAI, BadRequestError

from llama_stack.apis.common.content_types import (
    InterleavedContent,
    InterleavedContentItem,
    TextContentItem,
)
from llama_stack.apis.inference import (
    ChatCompletionRequest,
    ChatCompletionResponse,
    ChatCompletionResponseStreamChunk,
    CompletionRequest,
    CompletionResponse,
    CompletionResponseStreamChunk,
    EmbeddingsResponse,
    EmbeddingTaskType,
    Inference,
    LogProbConfig,
    Message,
    ResponseFormat,
    SamplingParams,
    TextTruncation,
    ToolChoice,
    ToolConfig,
)
from llama_stack.apis.inference.inference import (
    OpenAIChatCompletion,
    OpenAIChatCompletionChunk,
    OpenAICompletion,
    OpenAIMessageParam,
    OpenAIResponseFormatParam,
)
from llama_stack.apis.models import Model, ModelType
from llama_stack.models.llama.datatypes import ToolDefinition, ToolPromptFormat
from llama_stack.providers.utils.inference import (
    ALL_HUGGINGFACE_REPOS_TO_MODEL_DESCRIPTOR,
)
from llama_stack.providers.utils.inference.model_registry import (
    ModelRegistryHelper,
)
from llama_stack.providers.utils.inference.openai_compat import (
    convert_openai_chat_completion_choice,
    convert_openai_chat_completion_stream,
    prepare_openai_completion_params,
)
from llama_stack.providers.utils.inference.prompt_adapter import content_has_media

from . import NVIDIAConfig
from .models import MODEL_ENTRIES
from .openai_utils import (
    convert_chat_completion_request,
    convert_completion_request,
    convert_openai_completion_choice,
    convert_openai_completion_stream,
)
from .utils import _is_nvidia_hosted

logger = logging.getLogger(__name__)


class NVIDIAInferenceAdapter(Inference, ModelRegistryHelper):
    def __init__(self, config: NVIDIAConfig) -> None:
        # TODO(mf): filter by available models
        ModelRegistryHelper.__init__(self, model_entries=MODEL_ENTRIES)

        logger.info(f"Initializing NVIDIAInferenceAdapter({config.url})...")

        if _is_nvidia_hosted(config):
            if not config.api_key:
                raise RuntimeError(
                    "API key is required for hosted NVIDIA NIM. Either provide an API key or use a self-hosted NIM."
                )
        # elif self._config.api_key:
        #
        # we don't raise this warning because a user may have deployed their
        # self-hosted NIM with an API key requirement.
        #
        #     warnings.warn(
        #         "API key is not required for self-hosted NVIDIA NIM. "
        #         "Consider removing the api_key from the configuration."
        #     )

        self._config = config

    @lru_cache  # noqa: B019
    def _get_client(self, provider_model_id: str) -> AsyncOpenAI:
        """
        For hosted models, https://integrate.api.nvidia.com/v1 is the primary base_url. However,
        some models are hosted on different URLs. This function returns the appropriate client
        for the given provider_model_id.

        This relies on lru_cache and self._default_client to avoid creating a new client for each request
        or for each model that is hosted on https://integrate.api.nvidia.com/v1.

        :param provider_model_id: The provider model ID
        :return: An OpenAI client
        """

        @lru_cache  # noqa: B019
        def _get_client_for_base_url(base_url: str) -> AsyncOpenAI:
            """
            Maintain a single OpenAI client per base_url.
            """
            return AsyncOpenAI(
                base_url=base_url,
                api_key=(self._config.api_key.get_secret_value() if self._config.api_key else "NO KEY"),
                timeout=self._config.timeout,
            )

        special_model_urls = {
            "meta/llama-3.2-11b-vision-instruct": "https://ai.api.nvidia.com/v1/gr/meta/llama-3.2-11b-vision-instruct",
            "meta/llama-3.2-90b-vision-instruct": "https://ai.api.nvidia.com/v1/gr/meta/llama-3.2-90b-vision-instruct",
        }

        base_url = f"{self._config.url}/v1" if self._config.append_api_version else self._config.url

        if _is_nvidia_hosted(self._config) and provider_model_id in special_model_urls:
            base_url = special_model_urls[provider_model_id]
        return _get_client_for_base_url(base_url)

    async def _get_provider_model_id(self, model_id: str) -> str:
        if not self.model_store:
            raise RuntimeError("Model store is not set")
        model = await self.model_store.get_model(model_id)
        if model is None:
            raise ValueError(f"Model {model_id} is unknown")
        return model.provider_model_id

    async def completion(
        self,
        model_id: str,
        content: InterleavedContent,
        sampling_params: Optional[SamplingParams] = None,
        response_format: Optional[ResponseFormat] = None,
        stream: Optional[bool] = False,
        logprobs: Optional[LogProbConfig] = None,
    ) -> Union[CompletionResponse, AsyncIterator[CompletionResponseStreamChunk]]:
        if sampling_params is None:
            sampling_params = SamplingParams()
        if content_has_media(content):
            raise NotImplementedError("Media is not supported")

        # ToDo: check health of NeMo endpoints and enable this
        # removing this health check as NeMo customizer endpoint health check is returning 404
        # await check_health(self._config)  # this raises errors

        provider_model_id = await self._get_provider_model_id(model_id)
        request = convert_completion_request(
            request=CompletionRequest(
                model=provider_model_id,
                content=content,
                sampling_params=sampling_params,
                response_format=response_format,
                stream=stream,
                logprobs=logprobs,
            ),
            n=1,
        )

        try:
            response = await self._get_client(provider_model_id).completions.create(**request)
        except APIConnectionError as e:
            raise ConnectionError(f"Failed to connect to NVIDIA NIM at {self._config.url}: {e}") from e

        if stream:
            return convert_openai_completion_stream(response)
        else:
            # we pass n=1 to get only one completion
            return convert_openai_completion_choice(response.choices[0])

    async def embeddings(
        self,
        model_id: str,
        contents: List[str] | List[InterleavedContentItem],
        text_truncation: Optional[TextTruncation] = TextTruncation.none,
        output_dimension: Optional[int] = None,
        task_type: Optional[EmbeddingTaskType] = None,
    ) -> EmbeddingsResponse:
        if any(content_has_media(content) for content in contents):
            raise NotImplementedError("Media is not supported")

        #
        # Llama Stack: contents = List[str] | List[InterleavedContentItem]
        #  ->
        # OpenAI: input = str | List[str]
        #
        # we can ignore str and always pass List[str] to OpenAI
        #
        flat_contents = [content.text if isinstance(content, TextContentItem) else content for content in contents]
        input = [content.text if isinstance(content, TextContentItem) else content for content in flat_contents]
        provider_model_id = await self._get_provider_model_id(model_id)

        extra_body = {}

        if text_truncation is not None:
            text_truncation_options = {
                TextTruncation.none: "NONE",
                TextTruncation.end: "END",
                TextTruncation.start: "START",
            }
            extra_body["truncate"] = text_truncation_options[text_truncation]

        if output_dimension is not None:
            extra_body["dimensions"] = output_dimension

        if task_type is not None:
            task_type_options = {
                EmbeddingTaskType.document: "passage",
                EmbeddingTaskType.query: "query",
            }
            extra_body["input_type"] = task_type_options[task_type]

        try:
            response = await self._get_client(provider_model_id).embeddings.create(
                model=provider_model_id,
                input=input,
                extra_body=extra_body,
            )
        except BadRequestError as e:
            raise ValueError(f"Failed to get embeddings: {e}") from e

        #
        # OpenAI: CreateEmbeddingResponse(data=[Embedding(embedding=List[float], ...)], ...)
        #  ->
        # Llama Stack: EmbeddingsResponse(embeddings=List[List[float]])
        #
        return EmbeddingsResponse(embeddings=[embedding.embedding for embedding in response.data])

    async def chat_completion(
        self,
        model_id: str,
        messages: List[Message],
        sampling_params: Optional[SamplingParams] = None,
        response_format: Optional[ResponseFormat] = None,
        tools: Optional[List[ToolDefinition]] = None,
        tool_choice: Optional[ToolChoice] = ToolChoice.auto,
        tool_prompt_format: Optional[ToolPromptFormat] = None,
        stream: Optional[bool] = False,
        logprobs: Optional[LogProbConfig] = None,
        tool_config: Optional[ToolConfig] = None,
    ) -> Union[ChatCompletionResponse, AsyncIterator[ChatCompletionResponseStreamChunk]]:
        if sampling_params is None:
            sampling_params = SamplingParams()
        if tool_prompt_format:
            warnings.warn("tool_prompt_format is not supported by NVIDIA NIM, ignoring", stacklevel=2)

        # await check_health(self._config)  # this raises errors

<<<<<<< HEAD
        provider_model_id = self.get_provider_model_id(model_id)
        print(f"provider_model_id: {provider_model_id}")
=======
        provider_model_id = await self._get_provider_model_id(model_id)
>>>>>>> c149cf2e
        request = await convert_chat_completion_request(
            request=ChatCompletionRequest(
                model=provider_model_id,
                messages=messages,
                sampling_params=sampling_params,
                response_format=response_format,
                tools=tools,
                stream=stream,
                logprobs=logprobs,
                tool_config=tool_config,
            ),
            n=1,
        )

        try:
            response = await self._get_client(provider_model_id).chat.completions.create(**request)
        except APIConnectionError as e:
            raise ConnectionError(f"Failed to connect to NVIDIA NIM at {self._config.url}: {e}") from e

        if stream:
            return convert_openai_chat_completion_stream(response, enable_incremental_tool_calls=False)
        else:
            # we pass n=1 to get only one completion
            return convert_openai_chat_completion_choice(response.choices[0])

    async def openai_completion(
        self,
        model: str,
        prompt: Union[str, List[str], List[int], List[List[int]]],
        best_of: Optional[int] = None,
        echo: Optional[bool] = None,
        frequency_penalty: Optional[float] = None,
        logit_bias: Optional[Dict[str, float]] = None,
        logprobs: Optional[bool] = None,
        max_tokens: Optional[int] = None,
        n: Optional[int] = None,
        presence_penalty: Optional[float] = None,
        seed: Optional[int] = None,
        stop: Optional[Union[str, List[str]]] = None,
        stream: Optional[bool] = None,
        stream_options: Optional[Dict[str, Any]] = None,
        temperature: Optional[float] = None,
        top_p: Optional[float] = None,
        user: Optional[str] = None,
        guided_choice: Optional[List[str]] = None,
        prompt_logprobs: Optional[int] = None,
    ) -> OpenAICompletion:
        provider_model_id = await self._get_provider_model_id(model)

        params = await prepare_openai_completion_params(
            model=provider_model_id,
            prompt=prompt,
            best_of=best_of,
            echo=echo,
            frequency_penalty=frequency_penalty,
            logit_bias=logit_bias,
            logprobs=logprobs,
            max_tokens=max_tokens,
            n=n,
            presence_penalty=presence_penalty,
            seed=seed,
            stop=stop,
            stream=stream,
            stream_options=stream_options,
            temperature=temperature,
            top_p=top_p,
            user=user,
        )

        try:
            return await self._get_client(provider_model_id).completions.create(**params)
        except APIConnectionError as e:
            raise ConnectionError(f"Failed to connect to NVIDIA NIM at {self._config.url}: {e}") from e

    async def openai_chat_completion(
        self,
        model: str,
        messages: List[OpenAIMessageParam],
        frequency_penalty: Optional[float] = None,
        function_call: Optional[Union[str, Dict[str, Any]]] = None,
        functions: Optional[List[Dict[str, Any]]] = None,
        logit_bias: Optional[Dict[str, float]] = None,
        logprobs: Optional[bool] = None,
        max_completion_tokens: Optional[int] = None,
        max_tokens: Optional[int] = None,
        n: Optional[int] = None,
        parallel_tool_calls: Optional[bool] = None,
        presence_penalty: Optional[float] = None,
        response_format: Optional[OpenAIResponseFormatParam] = None,
        seed: Optional[int] = None,
        stop: Optional[Union[str, List[str]]] = None,
        stream: Optional[bool] = None,
        stream_options: Optional[Dict[str, Any]] = None,
        temperature: Optional[float] = None,
        tool_choice: Optional[Union[str, Dict[str, Any]]] = None,
        tools: Optional[List[Dict[str, Any]]] = None,
        top_logprobs: Optional[int] = None,
        top_p: Optional[float] = None,
        user: Optional[str] = None,
    ) -> Union[OpenAIChatCompletion, AsyncIterator[OpenAIChatCompletionChunk]]:
        provider_model_id = await self._get_provider_model_id(model)

        params = await prepare_openai_completion_params(
            model=provider_model_id,
            messages=messages,
            frequency_penalty=frequency_penalty,
            function_call=function_call,
            functions=functions,
            logit_bias=logit_bias,
            logprobs=logprobs,
            max_completion_tokens=max_completion_tokens,
            max_tokens=max_tokens,
            n=n,
            parallel_tool_calls=parallel_tool_calls,
            presence_penalty=presence_penalty,
            response_format=response_format,
            seed=seed,
            stop=stop,
            stream=stream,
            stream_options=stream_options,
            temperature=temperature,
            tool_choice=tool_choice,
            tools=tools,
            top_logprobs=top_logprobs,
            top_p=top_p,
            user=user,
        )

        try:
            return await self._get_client(provider_model_id).chat.completions.create(**params)
        except APIConnectionError as e:
            raise ConnectionError(f"Failed to connect to NVIDIA NIM at {self._config.url}: {e}") from e

    async def register_model(self, model: Model) -> Model:
        """
        Allow non-llama model registration.

        Non-llama model registration: API Catalogue models, post-training models, etc.
            client = LlamaStackAsLibraryClient("nvidia")
            client.models.register(
                    model_id="mistralai/mixtral-8x7b-instruct-v0.1",
                    model_type=ModelType.llm,
                    provider_id="nvidia",
                    provider_model_id="mistralai/mixtral-8x7b-instruct-v0.1"
            )

            NOTE: Only supports models endpoints compatible with AsyncOpenAI base_url format.
        """
        if model.model_type == ModelType.embedding:
            # embedding models are always registered by their provider model id and does not need to be mapped to a llama model
            provider_resource_id = model.provider_resource_id
        else:
            provider_resource_id = self.get_provider_model_id(model.provider_resource_id)

        if provider_resource_id:
            model.provider_resource_id = provider_resource_id
        else:
            llama_model = model.metadata.get("llama_model")
            existing_llama_model = self.get_llama_model(model.provider_resource_id)
            if existing_llama_model:
                if existing_llama_model != llama_model:
                    raise ValueError(
                        f"Provider model id '{model.provider_resource_id}' is already registered to a different llama model: '{existing_llama_model}'"
                    )
            else:
                # not llama model
                if llama_model in ALL_HUGGINGFACE_REPOS_TO_MODEL_DESCRIPTOR:
                    self.provider_id_to_llama_model_map[model.provider_resource_id] = (
                        ALL_HUGGINGFACE_REPOS_TO_MODEL_DESCRIPTOR[llama_model]
                    )
                else:
                    self.alias_to_provider_id_map[model.provider_model_id] = model.provider_model_id
        return model<|MERGE_RESOLUTION|>--- conflicted
+++ resolved
@@ -257,12 +257,7 @@
 
         # await check_health(self._config)  # this raises errors
 
-<<<<<<< HEAD
-        provider_model_id = self.get_provider_model_id(model_id)
-        print(f"provider_model_id: {provider_model_id}")
-=======
         provider_model_id = await self._get_provider_model_id(model_id)
->>>>>>> c149cf2e
         request = await convert_chat_completion_request(
             request=ChatCompletionRequest(
                 model=provider_model_id,
