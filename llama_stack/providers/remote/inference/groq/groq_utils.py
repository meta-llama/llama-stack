--- conflicted
+++ resolved
@@ -227,13 +227,12 @@
 
             # We assume Groq produces fully formed tool calls for each chunk
             tool_call = _convert_groq_tool_call(choice.delta.tool_calls[0])
-<<<<<<< HEAD
             if isinstance(tool_call, ToolCall):
                 yield ChatCompletionResponseStreamChunk(
                     event=ChatCompletionResponseEvent(
                         event_type=event_type,
                         delta=ToolCallDelta(
-                            content=tool_call,
+                            tool_call=tool_call,
                             parse_status=ToolCallParseStatus.succeeded,
                         ),
                     )
@@ -244,19 +243,10 @@
                     event=ChatCompletionResponseEvent(
                         event_type=event_type,
                         delta=ToolCallDelta(
-                            content=tool_call.model_dump_json(),
+                            tool_call=tool_call.model_dump_json(),
                             parse_status=ToolCallParseStatus.failed,
                         ),
                     )
-=======
-            yield ChatCompletionResponseStreamChunk(
-                event=ChatCompletionResponseEvent(
-                    event_type=event_type,
-                    delta=ToolCallDelta(
-                        tool_call=tool_call,
-                        parse_status=ToolCallParseStatus.succeeded,
-                    ),
->>>>>>> e4865c35
                 )
         else:
             yield ChatCompletionResponseStreamChunk(
