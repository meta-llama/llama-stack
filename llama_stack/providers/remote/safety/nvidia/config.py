# Copyright (c) Meta Platforms, Inc. and affiliates.
# All rights reserved.
#
# This source code is licensed under the terms described in the LICENSE file in
# the root directory of this source tree.
import os
from typing import Any

from pydantic import BaseModel, Field

from llama_stack.schema_utils import json_schema_type


@json_schema_type
class NVIDIASafetyConfig(BaseModel):
    """
    Configuration for the NVIDIA Guardrail microservice endpoint.

    Attributes:
        guardrails_service_url (str): A base url for accessing the NVIDIA guardrail endpoint, e.g. http://0.0.0.0:7331
        config_id (str): The ID of the guardrails configuration to use from the configuration store
         (https://developer.nvidia.com/docs/nemo-microservices/guardrails/source/guides/configuration-store-guide.html)

    """

    guardrails_service_url: str = Field(
        default_factory=lambda: os.getenv("GUARDRAILS_SERVICE_URL", "http://0.0.0.0:7331"),
        description="The url for accessing the Guardrails service",
    )
    config_id: Optional[str] = Field(
        default_factory=lambda: os.getenv("NVIDIA_GUARDRAILS_CONFIG_ID", "self-check"),
        description="Guardrails configuration ID to use from the Guardrails configuration store",
    )
<<<<<<< HEAD
=======
    config_id: str | None = Field(default="self-check", description="Config ID to use from the config store")
>>>>>>> 24134474

    @classmethod
    def sample_run_config(cls, **kwargs) -> dict[str, Any]:
        return {
            "guardrails_service_url": "${env.GUARDRAILS_SERVICE_URL:http://localhost:7331}",
            "config_id": "${env.NVIDIA_GUARDRAILS_CONFIG_ID:self-check}",
        }<|MERGE_RESOLUTION|>--- conflicted
+++ resolved
@@ -27,14 +27,10 @@
         default_factory=lambda: os.getenv("GUARDRAILS_SERVICE_URL", "http://0.0.0.0:7331"),
         description="The url for accessing the Guardrails service",
     )
-    config_id: Optional[str] = Field(
+    config_id: str | None = Field(
         default_factory=lambda: os.getenv("NVIDIA_GUARDRAILS_CONFIG_ID", "self-check"),
         description="Guardrails configuration ID to use from the Guardrails configuration store",
     )
-<<<<<<< HEAD
-=======
-    config_id: str | None = Field(default="self-check", description="Config ID to use from the config store")
->>>>>>> 24134474
 
     @classmethod
     def sample_run_config(cls, **kwargs) -> dict[str, Any]:
