--- conflicted
+++ resolved
@@ -13,11 +13,7 @@
     return [
         InlineProviderSpec(
             api=Api.scoring,
-<<<<<<< HEAD
-            provider_type="basic",
-=======
-            provider_type="inline::meta-reference",
->>>>>>> 3d7561e5
+            provider_type="inline::basic",
             pip_packages=[],
             module="llama_stack.providers.inline.scoring.basic",
             config_class="llama_stack.providers.inline.scoring.basic.BasicScoringConfig",
@@ -28,7 +24,7 @@
         ),
         InlineProviderSpec(
             api=Api.scoring,
-            provider_type="llm-as-judge",
+            provider_type="inline::llm-as-judge",
             pip_packages=[],
             module="llama_stack.providers.inline.scoring.llm_as_judge",
             config_class="llama_stack.providers.inline.scoring.llm_as_judge.LlmAsJudgeScoringConfig",
@@ -40,7 +36,7 @@
         ),
         InlineProviderSpec(
             api=Api.scoring,
-            provider_type="braintrust",
+            provider_type="inline::braintrust",
             pip_packages=["autoevals", "openai"],
             module="llama_stack.providers.inline.scoring.braintrust",
             config_class="llama_stack.providers.inline.scoring.braintrust.BraintrustScoringConfig",
