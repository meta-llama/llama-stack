# Copyright (c) Meta Platforms, Inc. and affiliates.
# All rights reserved.
#
# This source code is licensed under the terms described in the LICENSE file in
# the root directory of this source tree.


import pytest

from pydantic import BaseModel, ValidationError

from llama_models.llama3.api.datatypes import *  # noqa: F403
from llama_stack.apis.inference import *  # noqa: F403

from llama_stack.distribution.datatypes import *  # noqa: F403

from .utils import group_chunks


# How to run this test:
#
# pytest -v -s llama_stack/providers/tests/inference/test_text_inference.py
#   -m "(fireworks or ollama) and llama_3b"
#   --env FIREWORKS_API_KEY=<your_api_key>


def get_expected_stop_reason(model: str):
    return (
        StopReason.end_of_message
        if ("Llama3.1" in model or "Llama-3.1" in model)
        else StopReason.end_of_turn
    )


@pytest.fixture
def common_params(inference_model):
    return {
        "tool_choice": ToolChoice.auto,
        "tool_prompt_format": (
            ToolPromptFormat.json
            if ("Llama3.1" in inference_model or "Llama-3.1" in inference_model)
            else ToolPromptFormat.python_list
        ),
    }


@pytest.fixture
def sample_messages():
    return [
        SystemMessage(content="You are a helpful assistant."),
        UserMessage(content="What's the weather like today?"),
    ]


@pytest.fixture
def sample_tool_definition():
    return ToolDefinition(
        tool_name="get_weather",
        description="Get the current weather",
        parameters={
            "location": ToolParamDefinition(
                param_type="string",
                description="The city and state, e.g. San Francisco, CA",
            ),
        },
    )


class TestInference:
    @pytest.mark.asyncio
    async def test_model_list(self, inference_model, inference_stack):
        _, models_impl = inference_stack
        response = await models_impl.list_models()
        assert isinstance(response, list)
        assert len(response) >= 1
        assert all(isinstance(model, Model) for model in response)

        model_def = None
        for model in response:
            if model.identifier == inference_model:
                model_def = model
                break

        assert model_def is not None

    @pytest.mark.asyncio
    async def test_completion(self, inference_model, inference_stack):
        inference_impl, _ = inference_stack

        provider = inference_impl.routing_table.get_provider_impl(inference_model)
        if provider.__provider_spec__.provider_type not in (
            "inline::meta-reference",
            "remote::ollama",
            "remote::tgi",
            "remote::together",
            "remote::fireworks",
<<<<<<< HEAD
            "remote::nvidia",
=======
            "remote::cerebras",
>>>>>>> a4bcfb8b
        ):
            pytest.skip("Other inference providers don't support completion() yet")

        response = await inference_impl.completion(
            content="Micheael Jordan is born in ",
            stream=False,
            model_id=inference_model,
            sampling_params=SamplingParams(
                max_tokens=50,
            ),
        )

        assert isinstance(response, CompletionResponse)
        assert "1963" in response.content

        chunks = [
            r
            async for r in await inference_impl.completion(
                content="Roses are red,",
                stream=True,
                model_id=inference_model,
                sampling_params=SamplingParams(
                    max_tokens=50,
                ),
            )
        ]

        assert all(isinstance(chunk, CompletionResponseStreamChunk) for chunk in chunks)
        assert len(chunks) >= 1
        last = chunks[-1]
        assert last.stop_reason == StopReason.out_of_tokens

    @pytest.mark.asyncio
    @pytest.mark.skip("This test is not quite robust")
    async def test_completion_structured_output(self, inference_model, inference_stack):
        inference_impl, _ = inference_stack

        provider = inference_impl.routing_table.get_provider_impl(inference_model)
        if provider.__provider_spec__.provider_type not in (
            "inline::meta-reference",
            "remote::tgi",
            "remote::together",
            "remote::fireworks",
<<<<<<< HEAD
            "remote::nvidia",
=======
            "remote::vllm",
            "remote::cerebras",
>>>>>>> a4bcfb8b
        ):
            pytest.skip(
                "Other inference providers don't support structured output in completions yet"
            )

        class Output(BaseModel):
            name: str
            year_born: str
            year_retired: str

        user_input = "Michael Jordan was born in 1963. He played basketball for the Chicago Bulls. He retired in 2003."
        response = await inference_impl.completion(
            model_id=inference_model,
            content=user_input,
            stream=False,
            sampling_params=SamplingParams(
                max_tokens=50,
            ),
            response_format=JsonSchemaResponseFormat(
                json_schema=Output.model_json_schema(),
            ),
        )
        assert isinstance(response, CompletionResponse)
        assert isinstance(response.content, str)

        answer = Output.model_validate_json(response.content)
        assert answer.name == "Michael Jordan"
        assert answer.year_born == "1963"
        assert answer.year_retired == "2003"

    @pytest.mark.asyncio
    async def test_chat_completion_non_streaming(
        self, inference_model, inference_stack, common_params, sample_messages
    ):
        inference_impl, _ = inference_stack
        response = await inference_impl.chat_completion(
            model_id=inference_model,
            messages=sample_messages,
            stream=False,
            **common_params,
        )

        assert isinstance(response, ChatCompletionResponse)
        assert response.completion_message.role == "assistant"
        assert isinstance(response.completion_message.content, str)
        assert len(response.completion_message.content) > 0

    @pytest.mark.asyncio
    async def test_structured_output(
        self, inference_model, inference_stack, common_params
    ):
        inference_impl, _ = inference_stack

        provider = inference_impl.routing_table.get_provider_impl(inference_model)
        if provider.__provider_spec__.provider_type not in (
            "inline::meta-reference",
            "remote::fireworks",
            "remote::tgi",
            "remote::together",
            "remote::vllm",
            "remote::nvidia",
        ):
            pytest.skip("Other inference providers don't support structured output yet")

        class AnswerFormat(BaseModel):
            first_name: str
            last_name: str
            year_of_birth: int
            num_seasons_in_nba: int

        response = await inference_impl.chat_completion(
            model_id=inference_model,
            messages=[
                # we include context about Michael Jordan in the prompt so that the test is
                # focused on the funtionality of the model and not on the information embedded
                # in the model. Llama 3.2 3B Instruct tends to think MJ played for 14 seasons.
                SystemMessage(
                    content=(
                        "You are a helpful assistant.\n\n"
                        "Michael Jordan was born in 1963. He played basketball for the Chicago Bulls for 15 seasons."
                    )
                ),
                UserMessage(content="Please give me information about Michael Jordan."),
            ],
            stream=False,
            response_format=JsonSchemaResponseFormat(
                json_schema=AnswerFormat.model_json_schema(),
            ),
            **common_params,
        )

        assert isinstance(response, ChatCompletionResponse)
        assert response.completion_message.role == "assistant"
        assert isinstance(response.completion_message.content, str)

        answer = AnswerFormat.model_validate_json(response.completion_message.content)
        assert answer.first_name == "Michael"
        assert answer.last_name == "Jordan"
        assert answer.year_of_birth == 1963
        assert answer.num_seasons_in_nba == 15

        response = await inference_impl.chat_completion(
            model_id=inference_model,
            messages=[
                SystemMessage(content="You are a helpful assistant."),
                UserMessage(content="Please give me information about Michael Jordan."),
            ],
            stream=False,
            **common_params,
        )

        assert isinstance(response, ChatCompletionResponse)
        assert isinstance(response.completion_message.content, str)

        with pytest.raises(ValidationError):
            AnswerFormat.model_validate_json(response.completion_message.content)

    @pytest.mark.asyncio
    async def test_chat_completion_streaming(
        self, inference_model, inference_stack, common_params, sample_messages
    ):
        inference_impl, _ = inference_stack
        response = [
            r
            async for r in await inference_impl.chat_completion(
                model_id=inference_model,
                messages=sample_messages,
                stream=True,
                **common_params,
            )
        ]

        assert len(response) > 0
        assert all(
            isinstance(chunk, ChatCompletionResponseStreamChunk) for chunk in response
        )
        grouped = group_chunks(response)
        assert len(grouped[ChatCompletionResponseEventType.start]) == 1
        assert len(grouped[ChatCompletionResponseEventType.progress]) > 0
        assert len(grouped[ChatCompletionResponseEventType.complete]) == 1

        end = grouped[ChatCompletionResponseEventType.complete][0]
        assert end.event.stop_reason == StopReason.end_of_turn

    @pytest.mark.asyncio
    async def test_chat_completion_with_tool_calling(
        self,
        inference_model,
        inference_stack,
        common_params,
        sample_messages,
        sample_tool_definition,
    ):
        inference_impl, _ = inference_stack
        messages = sample_messages + [
            UserMessage(
                content="What's the weather like in San Francisco?",
            )
        ]

        response = await inference_impl.chat_completion(
            model_id=inference_model,
            messages=messages,
            tools=[sample_tool_definition],
            stream=False,
            **common_params,
        )

        assert isinstance(response, ChatCompletionResponse)

        message = response.completion_message

        # This is not supported in most providers :/ they don't return eom_id / eot_id
        # stop_reason = get_expected_stop_reason(inference_settings["common_params"]["model"])
        # assert message.stop_reason == stop_reason
        assert message.tool_calls is not None
        assert len(message.tool_calls) > 0

        call = message.tool_calls[0]
        assert call.tool_name == "get_weather"
        assert "location" in call.arguments
        assert "San Francisco" in call.arguments["location"]

    @pytest.mark.asyncio
    async def test_chat_completion_with_tool_calling_streaming(
        self,
        inference_model,
        inference_stack,
        common_params,
        sample_messages,
        sample_tool_definition,
    ):
        inference_impl, _ = inference_stack
        messages = sample_messages + [
            UserMessage(
                content="What's the weather like in San Francisco?",
            )
        ]

        response = [
            r
            async for r in await inference_impl.chat_completion(
                model_id=inference_model,
                messages=messages,
                tools=[sample_tool_definition],
                stream=True,
                **common_params,
            )
        ]

        assert len(response) > 0
        assert all(
            isinstance(chunk, ChatCompletionResponseStreamChunk) for chunk in response
        )
        grouped = group_chunks(response)
        assert len(grouped[ChatCompletionResponseEventType.start]) == 1
        assert len(grouped[ChatCompletionResponseEventType.progress]) > 0
        assert len(grouped[ChatCompletionResponseEventType.complete]) == 1

        # This is not supported in most providers :/ they don't return eom_id / eot_id
        # expected_stop_reason = get_expected_stop_reason(
        #     inference_settings["common_params"]["model"]
        # )
        # end = grouped[ChatCompletionResponseEventType.complete][0]
        # assert end.event.stop_reason == expected_stop_reason

        if "Llama3.1" in inference_model:
            assert all(
                isinstance(chunk.event.delta, ToolCallDelta)
                for chunk in grouped[ChatCompletionResponseEventType.progress]
            )
            first = grouped[ChatCompletionResponseEventType.progress][0]
            if not isinstance(
                first.event.delta.content, ToolCall
            ):  # first chunk may contain entire call
                assert first.event.delta.parse_status == ToolCallParseStatus.started

        last = grouped[ChatCompletionResponseEventType.progress][-1]
        # assert last.event.stop_reason == expected_stop_reason
        assert last.event.delta.parse_status == ToolCallParseStatus.success
        assert isinstance(last.event.delta.content, ToolCall)

        call = last.event.delta.content
        assert call.tool_name == "get_weather"
        assert "location" in call.arguments
        assert "San Francisco" in call.arguments["location"]<|MERGE_RESOLUTION|>--- conflicted
+++ resolved
@@ -94,11 +94,8 @@
             "remote::tgi",
             "remote::together",
             "remote::fireworks",
-<<<<<<< HEAD
             "remote::nvidia",
-=======
             "remote::cerebras",
->>>>>>> a4bcfb8b
         ):
             pytest.skip("Other inference providers don't support completion() yet")
 
@@ -142,12 +139,9 @@
             "remote::tgi",
             "remote::together",
             "remote::fireworks",
-<<<<<<< HEAD
             "remote::nvidia",
-=======
             "remote::vllm",
             "remote::cerebras",
->>>>>>> a4bcfb8b
         ):
             pytest.skip(
                 "Other inference providers don't support structured output in completions yet"
