# Copyright (c) Meta Platforms, Inc. and affiliates.
# All rights reserved.
#
# This source code is licensed under the terms described in the LICENSE file in
# the root directory of this source tree.

import tempfile

import pytest
import pytest_asyncio

from llama_stack.apis.models import ModelInput, ModelType
from llama_stack.distribution.datatypes import Api, Provider

from llama_stack.providers.inline.agents.meta_reference import (
    MetaReferenceAgentsImplConfig,
)

from llama_stack.providers.tests.resolver import construct_stack_for_test
from llama_stack.providers.utils.kvstore.config import SqliteKVStoreConfig
from ..conftest import ProviderFixture, remote_stack_fixture


def pick_inference_model(inference_model):
    # This is not entirely satisfactory. The fixture `inference_model` can correspond to
    # multiple models when you need to run a safety model in addition to normal agent
    # inference model. We filter off the safety model by looking for "Llama-Guard"
    if isinstance(inference_model, list):
        inference_model = next(m for m in inference_model if "Llama-Guard" not in m)
        assert inference_model is not None
    return inference_model


@pytest.fixture(scope="session")
def agents_remote() -> ProviderFixture:
    return remote_stack_fixture()


@pytest.fixture(scope="session")
def agents_meta_reference() -> ProviderFixture:
    sqlite_file = tempfile.NamedTemporaryFile(delete=False, suffix=".db")
    return ProviderFixture(
        providers=[
            Provider(
                provider_id="meta-reference",
                provider_type="inline::meta-reference",
                config=MetaReferenceAgentsImplConfig(
                    # TODO: make this an in-memory store
                    persistence_store=SqliteKVStoreConfig(
                        db_path=sqlite_file.name,
                    ),
                ).model_dump(),
            )
        ],
    )


AGENTS_FIXTURES = ["meta_reference", "remote"]


@pytest_asyncio.fixture(scope="session")
async def agents_stack(request, inference_model, safety_shield):
    fixture_dict = request.param

    providers = {}
    provider_data = {}
    for key in ["inference", "safety", "memory", "agents"]:
        fixture = request.getfixturevalue(f"{key}_{fixture_dict[key]}")
        providers[key] = fixture.providers
        if key == "inference":
            providers[key].append(
                Provider(
                    provider_id="agents_memory_provider",
                    provider_type="inline::sentence-transformers",
                    config={},
                )
            )
        if fixture.provider_data:
            provider_data.update(fixture.provider_data)

    inference_models = (
        inference_model if isinstance(inference_model, list) else [inference_model]
    )
<<<<<<< HEAD
    models = [
        ModelInput(
            model_id=model,
            model_type=ModelType.llm,
            provider_id=providers["inference"][i].provider_id,
        )
        for i, model in enumerate(inference_models)
    ]
=======

    # NOTE: meta-reference provider needs 1 provider per model, lookup provider_id from provider config
    model_to_provider_id = {}
    for provider in providers["inference"]:
        if "model" in provider.config:
            model_to_provider_id[provider.config["model"]] = provider.provider_id

    models = []
    for model in inference_models:
        if model in model_to_provider_id:
            provider_id = model_to_provider_id[model]
        else:
            provider_id = providers["inference"][0].provider_id

        models.append(
            ModelInput(
                model_id=model,
                model_type=ModelType.llm,
                provider_id=provider_id,
            )
        )

>>>>>>> 7c1e3daa
    models.append(
        ModelInput(
            model_id="all-MiniLM-L6-v2",
            model_type=ModelType.embedding,
            provider_id="agents_memory_provider",
            metadata={"embedding_dimension": 384},
        )
    )

    test_stack = await construct_stack_for_test(
        [Api.agents, Api.inference, Api.safety, Api.memory],
        providers,
        provider_data,
        models=models,
        shields=[safety_shield] if safety_shield else [],
    )
    return test_stack<|MERGE_RESOLUTION|>--- conflicted
+++ resolved
@@ -81,16 +81,6 @@
     inference_models = (
         inference_model if isinstance(inference_model, list) else [inference_model]
     )
-<<<<<<< HEAD
-    models = [
-        ModelInput(
-            model_id=model,
-            model_type=ModelType.llm,
-            provider_id=providers["inference"][i].provider_id,
-        )
-        for i, model in enumerate(inference_models)
-    ]
-=======
 
     # NOTE: meta-reference provider needs 1 provider per model, lookup provider_id from provider config
     model_to_provider_id = {}
@@ -113,7 +103,6 @@
             )
         )
 
->>>>>>> 7c1e3daa
     models.append(
         ModelInput(
             model_id="all-MiniLM-L6-v2",
