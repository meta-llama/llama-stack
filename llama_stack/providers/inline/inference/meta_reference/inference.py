--- conflicted
+++ resolved
@@ -94,12 +94,8 @@
             ],
         )
         model = await self.model_registry_helper.register_model(model)
-<<<<<<< HEAD
         print("model type", type(model))
-        if model.model_type == ModelType.embedding_model:
-=======
         if model.model_type == ModelType.embedding:
->>>>>>> c2f7905f
             self._load_sentence_transformer_model(model.provider_resource_id)
 
         if (
