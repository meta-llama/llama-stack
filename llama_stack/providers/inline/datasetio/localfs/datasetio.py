--- conflicted
+++ resolved
@@ -44,7 +44,9 @@
         elif self.dataset_def.source.type == "rows":
             self.df = pandas.DataFrame(self.dataset_def.source.rows)
         else:
-            raise ValueError(f"Unsupported dataset source type: {self.dataset_def.source.type}")
+            raise ValueError(
+                f"Unsupported dataset source type: {self.dataset_def.source.type}"
+            )
 
         if self.df is None:
             raise ValueError(f"Failed to load dataset from {self.dataset_def.url}")
@@ -108,11 +110,7 @@
 
         return IterrowsResponse(
             data=rows,
-<<<<<<< HEAD
-            next_index=end if end < len(dataset_impl) else None,
-=======
             next_start_index=end if end < len(dataset_impl) else None,
->>>>>>> 5287b437
         )
 
     async def append_rows(self, dataset_id: str, rows: List[Dict[str, Any]]) -> None:
@@ -121,4 +119,6 @@
         dataset_impl.load()
 
         new_rows_df = pandas.DataFrame(rows)
-        dataset_impl.df = pandas.concat([dataset_impl.df, new_rows_df], ignore_index=True)+        dataset_impl.df = pandas.concat(
+            [dataset_impl.df, new_rows_df], ignore_index=True
+        )