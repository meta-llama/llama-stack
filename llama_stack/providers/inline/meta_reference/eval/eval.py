# Copyright (c) Meta Platforms, Inc. and affiliates.
# All rights reserved.
#
# This source code is licensed under the terms described in the LICENSE file in
# the root directory of this source tree.
from enum import Enum
from llama_models.llama3.api.datatypes import *  # noqa: F403

from .....apis.common.job_types import Job
from .....apis.eval.eval import Eval, EvalTaskConfig, EvaluateResponse, JobStatus
from llama_stack.apis.common.type_system import *  # noqa: F403
from tqdm import tqdm

from llama_stack.apis.datasetio import DatasetIO
from llama_stack.apis.datasets import Datasets
from llama_stack.apis.eval_tasks import EvalTaskDef
from llama_stack.apis.inference import Inference
from llama_stack.apis.scoring import Scoring
from llama_stack.providers.datatypes import EvalTasksProtocolPrivate

from .config import MetaReferenceEvalConfig


class ColumnName(Enum):
    input_query = "input_query"
    expected_answer = "expected_answer"
    chat_completion_input = "chat_completion_input"
    completion_input = "completion_input"
    generated_answer = "generated_answer"


class MetaReferenceEvalImpl(Eval, EvalTasksProtocolPrivate):
    def __init__(
        self,
        config: MetaReferenceEvalConfig,
        datasetio_api: DatasetIO,
        datasets_api: Datasets,
        scoring_api: Scoring,
        inference_api: Inference,
    ) -> None:
        self.config = config
        self.datasetio_api = datasetio_api
        self.datasets_api = datasets_api
        self.scoring_api = scoring_api
        self.inference_api = inference_api

        # TODO: assume sync job, will need jobs API for async scheduling
        self.jobs = {}

<<<<<<< HEAD
        # Keep track of benchmark eval tasks that are supported by this provider
        self.eval_tasks = {}

    async def initialize(self) -> None:
        self.eval_tasks = {
            # NOTE: In order to be routed to this provider, the eval task def must have
            # a EvalTaskDef with identifier defined as DEFAULT_EVAL_TASK_IDENTIFIER
            # for app eval where eval task benchmark_id is not pre-registered
            DEFAULT_EVAL_TASK_IDENTIFIER: EvalTaskDef(
                identifier=DEFAULT_EVAL_TASK_IDENTIFIER,
                dataset_id="",
                scoring_functions=[],
            ),
            "meta-reference-mmlu": EvalTaskDef(
                identifier="meta-reference-mmlu",
                dataset_id="llamastack_mmlu",
                scoring_functions=[
                    "meta-reference::regex_parser_multiple_choice_answer"
                ],
            ),
        }

    async def shutdown(self) -> None: ...
=======
        self.eval_tasks = {}

    async def initialize(self) -> None: ...

    async def shutdown(self) -> None: ...

    async def register_eval_task(self, task_def: EvalTaskDef) -> None:
        self.eval_tasks[task_def.identifier] = task_def
>>>>>>> 027ee233

    async def list_eval_tasks(self) -> List[EvalTaskDef]:
        return list(self.eval_tasks.values())

    async def validate_eval_input_dataset_schema(self, dataset_id: str) -> None:
        dataset_def = await self.datasets_api.get_dataset(dataset_identifier=dataset_id)
        if not dataset_def.dataset_schema or len(dataset_def.dataset_schema) == 0:
            raise ValueError(f"Dataset {dataset_id} does not have a schema defined.")

        expected_schemas = [
            {
                ColumnName.input_query.value: StringType(),
                ColumnName.expected_answer.value: StringType(),
                ColumnName.chat_completion_input.value: ChatCompletionInputType(),
            },
            {
                ColumnName.input_query.value: StringType(),
                ColumnName.expected_answer.value: StringType(),
                ColumnName.completion_input.value: CompletionInputType(),
            },
        ]

        if dataset_def.dataset_schema not in expected_schemas:
            raise ValueError(
                f"Dataset {dataset_id} does not have a correct input schema in {expected_schemas}"
            )

<<<<<<< HEAD
    async def run_benchmark(
        self,
        benchmark_id: str,
        benchmark_config: BenchmarkEvalTaskConfig,
    ) -> Job:
        eval_task_def = self.eval_tasks[benchmark_id]
        all_rows = await self.datasetio_api.get_rows_paginated(
            dataset_id=eval_task_def.dataset_id,
            rows_in_page=(
                -1
                if benchmark_config.num_examples is None
                else benchmark_config.num_examples
            ),
        )
        res = await self.evaluate_rows(
            input_rows=all_rows.rows,
            scoring_functions=eval_task_def.scoring_functions,
            task_config=benchmark_config,
        )
        # TODO: currently needs to wait for generation before returning
        # need job scheduler queue (celery) w/ jobs api
        job_id = str(len(self.jobs))
        self.jobs[job_id] = res
        return Job(job_id=job_id)

=======
>>>>>>> 027ee233
    async def run_eval(
        self,
        task_id: str,
        task_config: EvalTaskConfig,
    ) -> Job:
        task_def = self.eval_tasks[task_id]
        dataset_id = task_def.dataset_id
        candidate = task_config.eval_candidate
        scoring_functions = task_def.scoring_functions

        await self.validate_eval_input_dataset_schema(dataset_id=dataset_id)
        all_rows = await self.datasetio_api.get_rows_paginated(
            dataset_id=dataset_id,
            rows_in_page=(
                -1 if task_config.num_examples is None else task_config.num_examples
            ),
        )
        res = await self.evaluate_rows(
            task_id=task_id,
            input_rows=all_rows.rows,
            scoring_functions=scoring_functions,
            task_config=task_config,
        )

        # TODO: currently needs to wait for generation before returning
        # need job scheduler queue (ray/celery) w/ jobs api
        job_id = str(len(self.jobs))
        self.jobs[job_id] = res
        return Job(job_id=job_id)

    async def evaluate_rows(
        self,
        task_id: str,
        input_rows: List[Dict[str, Any]],
        scoring_functions: List[str],
        task_config: EvalTaskConfig,
    ) -> EvaluateResponse:
        candidate = task_config.eval_candidate
        if candidate.type == "agent":
            raise NotImplementedError(
                "Evaluation with generation has not been implemented for agents"
            )
        assert (
            candidate.sampling_params.max_tokens is not None
        ), "SamplingParams.max_tokens must be provided"

        generations = []
        for x in tqdm(input_rows):
            if ColumnName.completion_input.value in x:
                input_content = eval(str(x[ColumnName.completion_input.value]))
                response = await self.inference_api.completion(
                    model=candidate.model,
                    content=input_content,
                    sampling_params=candidate.sampling_params,
                )
                generations.append(
                    {
                        ColumnName.generated_answer.value: response.completion_message.content
                    }
                )
            elif ColumnName.chat_completion_input.value in x:
                chat_completion_input_str = str(
                    x[ColumnName.chat_completion_input.value]
                )
                input_messages = eval(chat_completion_input_str)
                input_messages = [UserMessage(**x) for x in input_messages]
                messages = []
                if candidate.system_message:
                    messages.append(candidate.system_message)
                messages += input_messages
                response = await self.inference_api.chat_completion(
                    model=candidate.model,
                    messages=messages,
                    sampling_params=candidate.sampling_params,
                )
                generations.append(
                    {
                        ColumnName.generated_answer.value: response.completion_message.content
                    }
                )
            else:
                raise ValueError("Invalid input row")

        # scoring with generated_answer
        score_input_rows = [
            input_r | generated_r
            for input_r, generated_r in zip(input_rows, generations)
        ]

        if task_config.type == "app" and task_config.scoring_params is not None:
            scoring_functions_dict = {
                scoring_fn_id: task_config.scoring_params.get(scoring_fn_id, None)
                for scoring_fn_id in scoring_functions
            }
        else:
            scoring_functions_dict = {
                scoring_fn_id: None for scoring_fn_id in scoring_functions
            }

        score_response = await self.scoring_api.score(
            input_rows=score_input_rows, scoring_functions=scoring_functions_dict
        )

        return EvaluateResponse(generations=generations, scores=score_response.results)

    async def job_status(self, task_id: str, job_id: str) -> Optional[JobStatus]:
        if job_id in self.jobs:
            return JobStatus.completed

        return None

    async def job_cancel(self, task_id: str, job_id: str) -> None:
        raise NotImplementedError("Job cancel is not implemented yet")

    async def job_result(self, task_id: str, job_id: str) -> EvaluateResponse:
        status = await self.job_status(task_id, job_id)
        if not status or status != JobStatus.completed:
            raise ValueError(f"Job is not completed, Status: {status.value}")

        return self.jobs[job_id]<|MERGE_RESOLUTION|>--- conflicted
+++ resolved
@@ -47,31 +47,6 @@
         # TODO: assume sync job, will need jobs API for async scheduling
         self.jobs = {}
 
-<<<<<<< HEAD
-        # Keep track of benchmark eval tasks that are supported by this provider
-        self.eval_tasks = {}
-
-    async def initialize(self) -> None:
-        self.eval_tasks = {
-            # NOTE: In order to be routed to this provider, the eval task def must have
-            # a EvalTaskDef with identifier defined as DEFAULT_EVAL_TASK_IDENTIFIER
-            # for app eval where eval task benchmark_id is not pre-registered
-            DEFAULT_EVAL_TASK_IDENTIFIER: EvalTaskDef(
-                identifier=DEFAULT_EVAL_TASK_IDENTIFIER,
-                dataset_id="",
-                scoring_functions=[],
-            ),
-            "meta-reference-mmlu": EvalTaskDef(
-                identifier="meta-reference-mmlu",
-                dataset_id="llamastack_mmlu",
-                scoring_functions=[
-                    "meta-reference::regex_parser_multiple_choice_answer"
-                ],
-            ),
-        }
-
-    async def shutdown(self) -> None: ...
-=======
         self.eval_tasks = {}
 
     async def initialize(self) -> None: ...
@@ -80,7 +55,6 @@
 
     async def register_eval_task(self, task_def: EvalTaskDef) -> None:
         self.eval_tasks[task_def.identifier] = task_def
->>>>>>> 027ee233
 
     async def list_eval_tasks(self) -> List[EvalTaskDef]:
         return list(self.eval_tasks.values())
@@ -108,34 +82,6 @@
                 f"Dataset {dataset_id} does not have a correct input schema in {expected_schemas}"
             )
 
-<<<<<<< HEAD
-    async def run_benchmark(
-        self,
-        benchmark_id: str,
-        benchmark_config: BenchmarkEvalTaskConfig,
-    ) -> Job:
-        eval_task_def = self.eval_tasks[benchmark_id]
-        all_rows = await self.datasetio_api.get_rows_paginated(
-            dataset_id=eval_task_def.dataset_id,
-            rows_in_page=(
-                -1
-                if benchmark_config.num_examples is None
-                else benchmark_config.num_examples
-            ),
-        )
-        res = await self.evaluate_rows(
-            input_rows=all_rows.rows,
-            scoring_functions=eval_task_def.scoring_functions,
-            task_config=benchmark_config,
-        )
-        # TODO: currently needs to wait for generation before returning
-        # need job scheduler queue (celery) w/ jobs api
-        job_id = str(len(self.jobs))
-        self.jobs[job_id] = res
-        return Job(job_id=job_id)
-
-=======
->>>>>>> 027ee233
     async def run_eval(
         self,
         task_id: str,
