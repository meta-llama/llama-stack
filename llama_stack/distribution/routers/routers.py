--- conflicted
+++ resolved
@@ -33,17 +33,13 @@
     ToolDefinition,
     ToolPromptFormat,
 )
-<<<<<<< HEAD
-from llama_stack.apis.models import Model, ModelType
+from llama_stack.apis.models import ModelType
 from llama_stack.apis.preprocessing import (
     Preprocessing,
     PreprocessingDataElement,
     PreprocessorChain,
     PreprocessorResponse,
 )
-=======
-from llama_stack.apis.models import ModelType
->>>>>>> ead9397e
 from llama_stack.apis.safety import RunShieldResponse, Safety
 from llama_stack.apis.scoring import (
     ScoreBatchResponse,
@@ -61,13 +57,8 @@
     ToolRuntime,
 )
 from llama_stack.apis.vector_io import Chunk, QueryChunksResponse, VectorIO
-<<<<<<< HEAD
 from llama_stack.distribution.utils.chain import execute_preprocessor_chain
-from llama_stack.models.llama.llama3.chat_format import ChatFormat
-from llama_stack.models.llama.llama3.tokenizer import Tokenizer
-=======
 from llama_stack.log import get_logger
->>>>>>> ead9397e
 from llama_stack.providers.datatypes import RoutingTable
 
 logger = get_logger(name=__name__, category="core")
@@ -557,8 +548,7 @@
     async def list_runtime_tools(
         self, tool_group_id: Optional[str] = None, mcp_endpoint: Optional[URL] = None
     ) -> List[ToolDef]:
-<<<<<<< HEAD
-        logcat.debug("core", f"ToolRuntimeRouter.list_runtime_tools: {tool_group_id}")
+        logger.debug(f"ToolRuntimeRouter.list_runtime_tools: {tool_group_id}")
         return await self.routing_table.get_provider_impl(tool_group_id).list_tools(tool_group_id, mcp_endpoint)
 
 
@@ -567,15 +557,15 @@
         self,
         routing_table: RoutingTable,
     ) -> None:
-        logcat.debug("core", "Initializing PreprocessingRouter")
-        self.routing_table = routing_table
-
-    async def initialize(self) -> None:
-        logcat.debug("core", "PreprocessingRouter.initialize")
-        pass
-
-    async def shutdown(self) -> None:
-        logcat.debug("core", "PreprocessingRouter.shutdown")
+        logger.debug("Initializing PreprocessingRouter")
+        self.routing_table = routing_table
+
+    async def initialize(self) -> None:
+        logger.debug("PreprocessingRouter.initialize")
+        pass
+
+    async def shutdown(self) -> None:
+        logger.debug("PreprocessingRouter.shutdown")
         pass
 
     async def preprocess(
@@ -583,13 +573,8 @@
         preprocessors: PreprocessorChain,
         preprocessor_inputs: List[PreprocessingDataElement],
     ) -> PreprocessorResponse:
-        logcat.debug(
-            "core",
+        logger.debug(
             f"PreprocessingRouter.chain_preprocess: preprocessors {[p.preprocessor_id for p in preprocessors]}, {len(preprocessor_inputs)} inputs",
         )
         preprocessor_impls = [self.routing_table.get_provider_impl(p.preprocessor_id) for p in preprocessors]
-        return await execute_preprocessor_chain(preprocessors, preprocessor_impls, preprocessor_inputs)
-=======
-        logger.debug(f"ToolRuntimeRouter.list_runtime_tools: {tool_group_id}")
-        return await self.routing_table.get_provider_impl(tool_group_id).list_tools(tool_group_id, mcp_endpoint)
->>>>>>> ead9397e
+        return await execute_preprocessor_chain(preprocessors, preprocessor_impls, preprocessor_inputs)