--- conflicted
+++ resolved
@@ -249,8 +249,6 @@
         )
     )
 
-<<<<<<< HEAD
-=======
     sorted_providers.append(
         (
             "providers",
@@ -270,7 +268,6 @@
         )
     )
 
->>>>>>> a626b7bc
     logger.debug(f"Resolved {len(sorted_providers)} providers")
     for api_str, provider in sorted_providers:
         logger.debug(f" {api_str} => {provider.provider_id}")
