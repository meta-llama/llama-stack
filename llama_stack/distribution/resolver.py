--- conflicted
+++ resolved
@@ -11,12 +11,8 @@
 from llama_stack.apis.benchmarks import Benchmarks
 from llama_stack.apis.datasetio import DatasetIO
 from llama_stack.apis.datasets import Datasets
-<<<<<<< HEAD
 from llama_stack.apis.evaluation import Evaluation
-=======
-from llama_stack.apis.eval import Eval
 from llama_stack.apis.files import Files
->>>>>>> cb2a9784
 from llama_stack.apis.inference import Inference
 from llama_stack.apis.inspect import Inspect
 from llama_stack.apis.models import Models
@@ -78,11 +74,8 @@
         Api.post_training: PostTraining,
         Api.tool_groups: ToolGroups,
         Api.tool_runtime: ToolRuntime,
-<<<<<<< HEAD
         Api.evaluation: Evaluation,
-=======
         Api.files: Files,
->>>>>>> cb2a9784
     }
 
 
@@ -116,7 +109,9 @@
     2. Sorting them in dependency order.
     3. Instantiating them with required dependencies.
     """
-    routing_table_apis = {x.routing_table_api for x in builtin_automatically_routed_apis()}
+    routing_table_apis = {
+        x.routing_table_api for x in builtin_automatically_routed_apis()
+    }
     router_apis = {x.router_api for x in builtin_automatically_routed_apis()}
 
     providers_with_specs = validate_and_prepare_providers(
@@ -124,7 +119,9 @@
     )
 
     apis_to_serve = run_config.apis or set(
-        list(providers_with_specs.keys()) + [x.value for x in routing_table_apis] + [x.value for x in router_apis]
+        list(providers_with_specs.keys())
+        + [x.value for x in routing_table_apis]
+        + [x.value for x in router_apis]
     )
 
     providers_with_specs.update(specs_for_autorouted_apis(apis_to_serve))
@@ -189,17 +186,23 @@
     for api_str, providers in run_config.providers.items():
         api = Api(api_str)
         if api in routing_table_apis:
-            raise ValueError(f"Provider for `{api_str}` is automatically provided and cannot be overridden")
+            raise ValueError(
+                f"Provider for `{api_str}` is automatically provided and cannot be overridden"
+            )
 
         specs = {}
         for provider in providers:
             if not provider.provider_id or provider.provider_id == "__disabled__":
-                logger.warning(f"Provider `{provider.provider_type}` for API `{api}` is disabled")
+                logger.warning(
+                    f"Provider `{provider.provider_type}` for API `{api}` is disabled"
+                )
                 continue
 
             validate_provider(provider, api, provider_registry)
             p = provider_registry[api][provider.provider_type]
-            p.deps__ = [a.value for a in p.api_dependencies] + [a.value for a in p.optional_api_dependencies]
+            p.deps__ = [a.value for a in p.api_dependencies] + [
+                a.value for a in p.optional_api_dependencies
+            ]
             spec = ProviderWithSpec(spec=p, **provider.model_dump())
             specs[provider.provider_id] = spec
 
@@ -209,10 +212,14 @@
     return providers_with_specs
 
 
-def validate_provider(provider: Provider, api: Api, provider_registry: ProviderRegistry):
+def validate_provider(
+    provider: Provider, api: Api, provider_registry: ProviderRegistry
+):
     """Validates if the provider is allowed and handles deprecations."""
     if provider.provider_type not in provider_registry[api]:
-        raise ValueError(f"Provider `{provider.provider_type}` is not available for API `{api}`")
+        raise ValueError(
+            f"Provider `{provider.provider_type}` is not available for API `{api}`"
+        )
 
     p = provider_registry[api][provider.provider_type]
     if p.deprecation_error:
@@ -287,7 +294,9 @@
 ) -> Dict:
     """Instantiates providers asynchronously while managing dependencies."""
     impls: Dict[Api, Any] = {}
-    inner_impls_by_provider_id: Dict[str, Dict[str, Any]] = {f"inner-{x.value}": {} for x in router_apis}
+    inner_impls_by_provider_id: Dict[str, Dict[str, Any]] = {
+        f"inner-{x.value}": {} for x in router_apis
+    }
     for api_str, provider in sorted_providers:
         deps = {a: impls[a] for a in provider.spec.api_dependencies}
         for a in provider.spec.optional_api_dependencies:
@@ -296,7 +305,9 @@
 
         inner_impls = {}
         if isinstance(provider.spec, RoutingTableProviderSpec):
-            inner_impls = inner_impls_by_provider_id[f"inner-{provider.spec.router_api.value}"]
+            inner_impls = inner_impls_by_provider_id[
+                f"inner-{provider.spec.router_api.value}"
+            ]
 
         impl = await instantiate_provider(provider, deps, inner_impls, dist_registry)
 
@@ -354,7 +365,9 @@
 
     provider_spec = provider.spec
     if not hasattr(provider_spec, "module"):
-        raise AttributeError(f"ProviderSpec of type {type(provider_spec)} does not have a 'module' attribute")
+        raise AttributeError(
+            f"ProviderSpec of type {type(provider_spec)} does not have a 'module' attribute"
+        )
 
     module = importlib.import_module(provider_spec.module)
     args = []
@@ -391,7 +404,10 @@
     # TODO: check compliance for special tool groups
     # the impl should be for Api.tool_runtime, the name should be the special tool group, the protocol should be the special tool group protocol
     check_protocol_compliance(impl, protocols[provider_spec.api])
-    if not isinstance(provider_spec, AutoRoutedProviderSpec) and provider_spec.api in additional_protocols:
+    if (
+        not isinstance(provider_spec, AutoRoutedProviderSpec)
+        and provider_spec.api in additional_protocols
+    ):
         additional_api, _, _ = additional_protocols[provider_spec.api]
         check_protocol_compliance(impl, additional_api)
 
@@ -419,12 +435,19 @@
                 obj_params = set(obj_sig.parameters)
                 obj_params.discard("self")
                 if not (proto_params <= obj_params):
-                    logger.error(f"Method {name} incompatible proto: {proto_params} vs. obj: {obj_params}")
+                    logger.error(
+                        f"Method {name} incompatible proto: {proto_params} vs. obj: {obj_params}"
+                    )
                     missing_methods.append((name, "signature_mismatch"))
                 else:
                     # Check if the method is actually implemented in the class
-                    method_owner = next((cls for cls in mro if name in cls.__dict__), None)
-                    if method_owner is None or method_owner.__name__ == protocol.__name__:
+                    method_owner = next(
+                        (cls for cls in mro if name in cls.__dict__), None
+                    )
+                    if (
+                        method_owner is None
+                        or method_owner.__name__ == protocol.__name__
+                    ):
                         missing_methods.append((name, "not_actually_implemented"))
 
     if missing_methods:
